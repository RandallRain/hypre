--- conflicted
+++ resolved
@@ -65,21 +65,6 @@
  * - - - - - - - - - - - - - - - - - - - - - - - - - - - - - - - - - - - -
  */
 
-<<<<<<< HEAD
-#define HYPRE_CUDA_LAUNCH(kernel_name, gridsize, blocksize, ...)                                                   \
-{                                                                                                                  \
-   if ( gridsize.x  == 0 || gridsize.y  == 0 || gridsize.z  == 0 ||                                                \
-        blocksize.x == 0 || blocksize.y == 0 || blocksize.z == 0 )                                                 \
-   {                                                                                                               \
-      /* hypre_printf("Warning %s %d: Zero CUDA grid/block (%d %d %d) (%d %d %d)\n",                               \
-                 __FILE__, __LINE__,                                                                               \
-                 gridsize.x, gridsize.y, gridsize.z, blocksize.x, blocksize.y, blocksize.z); */                    \
-   }                                                                                                               \
-   else                                                                                                            \
-   {                                                                                                               \
-      (kernel_name) <<< (gridsize), (blocksize), 0, hypre_HandleCudaComputeStream(hypre_handle) >>> (__VA_ARGS__); \
-   }                                                                                                               \
-=======
 #ifdef HYPRE_DEBUG                                                                                                   \
 
 #define HYPRE_CUDA_LAUNCH(kernel_name, gridsize, blocksize, ...)                                                     \
@@ -97,7 +82,6 @@
    }                                                                                                                 \
    hypre_SyncCudaComputeStream(hypre_handle());                                                                      \
    HYPRE_CUDA_CALL( cudaGetLastError() );                                                                            \
->>>>>>> 249383ad
 }
 
 #else
