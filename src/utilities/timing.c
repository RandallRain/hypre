/******************************************************************************
 * Copyright 1998-2019 Lawrence Livermore National Security, LLC and other
 * HYPRE Project Developers. See the top-level COPYRIGHT file for details.
 *
 * SPDX-License-Identifier: (Apache-2.0 OR MIT)
 ******************************************************************************/

/******************************************************************************
 *
 * Routines for doing timing.
 *
 *****************************************************************************/

#define HYPRE_TIMING
#define HYPRE_TIMING_GLOBALS
#include "_hypre_utilities.h"
#include "timing.h"

/*-------------------------------------------------------
 * Timing macros
 *-------------------------------------------------------*/

#define hypre_StartTiming() \
hypre_TimingWallCount -= time_getWallclockSeconds();\
hypre_TimingCPUCount -= time_getCPUSeconds()

#define hypre_StopTiming() \
hypre_TimingWallCount += time_getWallclockSeconds();\
hypre_TimingCPUCount += time_getCPUSeconds()

#define hypre_global_timing_ref(index,field) hypre_global_timing->field

/*--------------------------------------------------------------------------
 * hypre_InitializeTiming
 *--------------------------------------------------------------------------*/

HYPRE_Int
hypre_InitializeTiming( const char *name )
{
   HYPRE_Int      time_index;

   HYPRE_Real  *old_wall_time;
   HYPRE_Real  *old_cpu_time;
   HYPRE_Real  *old_flops;
   char   **old_name;
   HYPRE_Int     *old_state;
   HYPRE_Int     *old_num_regs;

   HYPRE_Int      new_name;
   HYPRE_Int      i;

   /*-------------------------------------------------------
    * Allocate global TimingType structure if needed
    *-------------------------------------------------------*/

   if (hypre_global_timing == NULL)
   {
      hypre_global_timing = hypre_CTAlloc(hypre_TimingType,  1, HYPRE_MEMORY_HOST);
   }

   /*-------------------------------------------------------
    * Check to see if name has already been registered
    *-------------------------------------------------------*/

   new_name = 1;
   for (i = 0; i < (hypre_global_timing_ref(threadid, size)); i++)
   {
      if (hypre_TimingNumRegs(i) > 0)
      {
         if (strcmp(name, hypre_TimingName(i)) == 0)
         {
            new_name = 0;
            time_index = i;
            hypre_TimingNumRegs(time_index) ++;
            break;
         }
      }
   }

   if (new_name)
   {
      for (i = 0; i < hypre_global_timing_ref(threadid, size); i++)
      {
         if (hypre_TimingNumRegs(i) == 0)
         {
            break;
         }
      }
      time_index = i;
   }

   /*-------------------------------------------------------
    * Register the new timing name
    *-------------------------------------------------------*/

   if (new_name)
   {
      if (time_index == (hypre_global_timing_ref(threadid, size)))
      {
         old_wall_time = (hypre_global_timing_ref(threadid, wall_time));
         old_cpu_time  = (hypre_global_timing_ref(threadid, cpu_time));
         old_flops     = (hypre_global_timing_ref(threadid, flops));
         old_name      = (hypre_global_timing_ref(threadid, name));
         old_state     = (hypre_global_timing_ref(threadid, state));
         old_num_regs  = (hypre_global_timing_ref(threadid, num_regs));

         (hypre_global_timing_ref(threadid, wall_time)) =
            hypre_CTAlloc(HYPRE_Real,  (time_index + 1), HYPRE_MEMORY_HOST);
         (hypre_global_timing_ref(threadid, cpu_time))  =
            hypre_CTAlloc(HYPRE_Real,  (time_index + 1), HYPRE_MEMORY_HOST);
         (hypre_global_timing_ref(threadid, flops))     =
            hypre_CTAlloc(HYPRE_Real,  (time_index + 1), HYPRE_MEMORY_HOST);
         (hypre_global_timing_ref(threadid, name))      =
            hypre_CTAlloc(char *,  (time_index + 1), HYPRE_MEMORY_HOST);
         (hypre_global_timing_ref(threadid, state))     =
            hypre_CTAlloc(HYPRE_Int,     (time_index + 1), HYPRE_MEMORY_HOST);
         (hypre_global_timing_ref(threadid, num_regs))  =
            hypre_CTAlloc(HYPRE_Int,     (time_index + 1), HYPRE_MEMORY_HOST);
         (hypre_global_timing_ref(threadid, size)) ++;

         for (i = 0; i < time_index; i++)
         {
            hypre_TimingWallTime(i) = old_wall_time[i];
            hypre_TimingCPUTime(i)  = old_cpu_time[i];
            hypre_TimingFLOPS(i)    = old_flops[i];
            hypre_TimingName(i)     = old_name[i];
            hypre_TimingState(i)    = old_state[i];
            hypre_TimingNumRegs(i)  = old_num_regs[i];
         }

         hypre_TFree(old_wall_time, HYPRE_MEMORY_HOST);
         hypre_TFree(old_cpu_time, HYPRE_MEMORY_HOST);
         hypre_TFree(old_flops, HYPRE_MEMORY_HOST);
         hypre_TFree(old_name, HYPRE_MEMORY_HOST);
         hypre_TFree(old_state, HYPRE_MEMORY_HOST);
         hypre_TFree(old_num_regs, HYPRE_MEMORY_HOST);
      }

      hypre_TimingName(time_index) = hypre_CTAlloc(char,  80, HYPRE_MEMORY_HOST);
      strncpy(hypre_TimingName(time_index), name, 79);
      hypre_TimingState(time_index)   = 0;
      hypre_TimingNumRegs(time_index) = 1;
      (hypre_global_timing_ref(threadid, num_names)) ++;
   }

   return time_index;
}

/*--------------------------------------------------------------------------
 * hypre_FinalizeTiming
 *--------------------------------------------------------------------------*/

HYPRE_Int
hypre_FinalizeTiming( HYPRE_Int time_index )
{
   HYPRE_Int  ierr = 0;
   HYPRE_Int  i;

   if (hypre_global_timing == NULL)
   {
      return ierr;
   }

   if (time_index < (hypre_global_timing_ref(threadid, size)))
   {
      if (hypre_TimingNumRegs(time_index) > 0)
      {
         hypre_TimingNumRegs(time_index) --;
      }

      if (hypre_TimingNumRegs(time_index) == 0)
      {
         hypre_TFree(hypre_TimingName(time_index), HYPRE_MEMORY_HOST);
         (hypre_global_timing_ref(threadid, num_names)) --;
      }
   }

   if ((hypre_global_timing -> num_names) == 0)
   {
      for (i = 0; i < (hypre_global_timing -> size); i++)
      {
         hypre_TFree(hypre_global_timing_ref(i,  wall_time), HYPRE_MEMORY_HOST);
         hypre_TFree(hypre_global_timing_ref(i,  cpu_time), HYPRE_MEMORY_HOST);
         hypre_TFree(hypre_global_timing_ref(i,  flops), HYPRE_MEMORY_HOST);
         hypre_TFree(hypre_global_timing_ref(i,  name), HYPRE_MEMORY_HOST);
         hypre_TFree(hypre_global_timing_ref(i,  state), HYPRE_MEMORY_HOST);
         hypre_TFree(hypre_global_timing_ref(i,  num_regs), HYPRE_MEMORY_HOST);
      }

      hypre_TFree(hypre_global_timing, HYPRE_MEMORY_HOST);
      hypre_global_timing = NULL;
   }

   return ierr;
}

HYPRE_Int
hypre_FinalizeAllTimings()
{
   HYPRE_Int time_index, ierr = 0;

   if (hypre_global_timing == NULL)
   {
      return ierr;
   }

   HYPRE_Int size = hypre_global_timing_ref(threadid, size);

   for (time_index = 0; time_index < size; time_index++)
   {
      ierr += hypre_FinalizeTiming(time_index);
   }

   return ierr;
}

/*--------------------------------------------------------------------------
 * hypre_IncFLOPCount
 *--------------------------------------------------------------------------*/

HYPRE_Int
hypre_IncFLOPCount( HYPRE_BigInt inc )
{
   HYPRE_Int  ierr = 0;

   if (hypre_global_timing == NULL)
   {
      return ierr;
   }

   hypre_TimingFLOPCount += (HYPRE_Real) (inc);

   return ierr;
}

/*--------------------------------------------------------------------------
 * hypre_BeginTiming
 *--------------------------------------------------------------------------*/

HYPRE_Int
hypre_BeginTiming( HYPRE_Int time_index )
{
   HYPRE_Int  ierr = 0;

   if (hypre_global_timing == NULL)
   {
      return ierr;
   }

   if (hypre_TimingState(time_index) == 0)
   {
      hypre_StopTiming();
      hypre_TimingWallTime(time_index) -= hypre_TimingWallCount;
      hypre_TimingCPUTime(time_index)  -= hypre_TimingCPUCount;
      hypre_TimingFLOPS(time_index)    -= hypre_TimingFLOPCount;

      hypre_StartTiming();
   }
   hypre_TimingState(time_index) ++;

   return ierr;
}

/*--------------------------------------------------------------------------
 * hypre_EndTiming
 *--------------------------------------------------------------------------*/

HYPRE_Int
hypre_EndTiming( HYPRE_Int time_index )
{
   HYPRE_Int  ierr = 0;

   if (hypre_global_timing == NULL)
   {
      return ierr;
   }

   hypre_TimingState(time_index) --;
   if (hypre_TimingState(time_index) == 0)
   {
#if defined(HYPRE_USING_GPU)
<<<<<<< HEAD
      hypre_ForceSyncCudaComputeStream(hypre_handle());
=======
      /* hypre_ForceSyncComputeStream(hypre_handle()); */
      hypre_SyncCudaDevice(hypre_handle());
>>>>>>> d079a90f
#endif
      hypre_StopTiming();
      hypre_TimingWallTime(time_index) += hypre_TimingWallCount;
      hypre_TimingCPUTime(time_index)  += hypre_TimingCPUCount;
      hypre_TimingFLOPS(time_index)    += hypre_TimingFLOPCount;
      hypre_StartTiming();
   }

   return ierr;
}

/*--------------------------------------------------------------------------
 * hypre_ClearTiming
 *--------------------------------------------------------------------------*/

HYPRE_Int
hypre_ClearTiming( )
{
   HYPRE_Int  ierr = 0;
   HYPRE_Int  i;

   if (hypre_global_timing == NULL)
   {
      return ierr;
   }

   for (i = 0; i < (hypre_global_timing_ref(threadid, size)); i++)
   {
      hypre_TimingWallTime(i) = 0.0;
      hypre_TimingCPUTime(i)  = 0.0;
      hypre_TimingFLOPS(i)    = 0.0;
   }

   return ierr;
}

/*--------------------------------------------------------------------------
 * hypre_PrintTiming
 *--------------------------------------------------------------------------*/

HYPRE_Int
hypre_PrintTiming( const char     *heading,
                   MPI_Comm        comm  )
{
   HYPRE_Int  ierr = 0;

   HYPRE_Real  local_wall_time;
   HYPRE_Real  local_cpu_time;
   HYPRE_Real  wall_time;
   HYPRE_Real  cpu_time;
   HYPRE_Real  wall_mflops;
   HYPRE_Real  cpu_mflops;

   HYPRE_Int     i;
   HYPRE_Int     myrank;

   if (hypre_global_timing == NULL)
   {
      return ierr;
   }

   hypre_MPI_Comm_rank(comm, &myrank );

   /* print heading */
   if (myrank == 0)
   {
      hypre_printf("=============================================\n");
      hypre_printf("%s:\n", heading);
      hypre_printf("=============================================\n");
   }

   for (i = 0; i < (hypre_global_timing -> size); i++)
   {
      if (hypre_TimingNumRegs(i) > 0)
      {
         local_wall_time = hypre_TimingWallTime(i);
         local_cpu_time  = hypre_TimingCPUTime(i);
         hypre_MPI_Allreduce(&local_wall_time, &wall_time, 1,
                             hypre_MPI_REAL, hypre_MPI_MAX, comm);
         hypre_MPI_Allreduce(&local_cpu_time, &cpu_time, 1,
                             hypre_MPI_REAL, hypre_MPI_MAX, comm);

         if (myrank == 0)
         {
            hypre_printf("%s:\n", hypre_TimingName(i));

            /* print wall clock info */
            hypre_printf("  wall clock time = %f seconds\n", wall_time);
            if (wall_time)
            {
               wall_mflops = hypre_TimingFLOPS(i) / wall_time / 1.0E6;
            }
            else
            {
               wall_mflops = 0.0;
            }
            hypre_printf("  wall MFLOPS     = %f\n", wall_mflops);

            /* print CPU clock info */
            hypre_printf("  cpu clock time  = %f seconds\n", cpu_time);
            if (cpu_time)
            {
               cpu_mflops = hypre_TimingFLOPS(i) / cpu_time / 1.0E6;
            }
            else
            {
               cpu_mflops = 0.0;
            }
            hypre_printf("  cpu MFLOPS      = %f\n\n", cpu_mflops);
         }
      }
   }

   return ierr;
}<|MERGE_RESOLUTION|>--- conflicted
+++ resolved
@@ -279,12 +279,8 @@
    if (hypre_TimingState(time_index) == 0)
    {
 #if defined(HYPRE_USING_GPU)
-<<<<<<< HEAD
-      hypre_ForceSyncCudaComputeStream(hypre_handle());
-=======
       /* hypre_ForceSyncComputeStream(hypre_handle()); */
       hypre_SyncCudaDevice(hypre_handle());
->>>>>>> d079a90f
 #endif
       hypre_StopTiming();
       hypre_TimingWallTime(time_index) += hypre_TimingWallCount;
