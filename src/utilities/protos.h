--- conflicted
+++ resolved
@@ -276,20 +276,19 @@
 HYPRE_Int hypreDevice_DiagScaleVector2(HYPRE_Int n, HYPRE_Int *A_i, HYPRE_Complex *A_data,
                                        HYPRE_Complex *x, HYPRE_Complex beta, HYPRE_Complex *y, HYPRE_Complex *z);
 HYPRE_Int hypreDevice_IVAXPY(HYPRE_Int n, HYPRE_Complex *a, HYPRE_Complex *x, HYPRE_Complex *y);
-<<<<<<< HEAD
-HYPRE_Int hypreDevice_IVAXPYMarked(HYPRE_Int n, HYPRE_Complex *a, HYPRE_Complex *x, HYPRE_Complex *y, HYPRE_Int *marker, HYPRE_Int marker_val);
-HYPRE_Int hypreDevice_IntFilln(HYPRE_Int *d_x, size_t n, HYPRE_Int v);
-=======
 HYPRE_Int hypreDevice_IVAXPYMarked(HYPRE_Int n, HYPRE_Complex *a, HYPRE_Complex *x,
                                    HYPRE_Complex *y, HYPRE_Int *marker, HYPRE_Int marker_val);
->>>>>>> 66e1f2df
+HYPRE_Int hypreDevice_IntFilln(HYPRE_Int *d_x, size_t n, HYPRE_Int v);
 HYPRE_Int hypreDevice_BigIntFilln(HYPRE_BigInt *d_x, size_t n, HYPRE_BigInt v);
 HYPRE_Int hypreDevice_ComplexFilln(HYPRE_Complex *d_x, size_t n, HYPRE_Complex v);
 HYPRE_Int hypreDevice_CharFilln(char *d_x, size_t n, char v);
 HYPRE_Int hypreDevice_IntScalen(HYPRE_Int *d_x, size_t n, HYPRE_Int *d_y, HYPRE_Int v);
-HYPRE_Int hypreDevice_ComplexScalen(HYPRE_Complex *d_x, size_t n, HYPRE_Complex *d_y, HYPRE_Complex v);
-HYPRE_Int hypreDevice_ComplexAxpyn(HYPRE_Complex *d_x, size_t n, HYPRE_Complex *d_y, HYPRE_Complex *d_z, HYPRE_Complex a);
-HYPRE_Int hypreDevice_IntAxpyn(HYPRE_Int *d_x, size_t n, HYPRE_Int *d_y, HYPRE_Int *d_z, HYPRE_Int a);
+HYPRE_Int hypreDevice_ComplexScalen(HYPRE_Complex *d_x, size_t n, HYPRE_Complex *d_y,
+                                    HYPRE_Complex v);
+HYPRE_Int hypreDevice_ComplexAxpyn(HYPRE_Complex *d_x, size_t n, HYPRE_Complex *d_y,
+                                   HYPRE_Complex *d_z, HYPRE_Complex a);
+HYPRE_Int hypreDevice_IntAxpyn(HYPRE_Int *d_x, size_t n, HYPRE_Int *d_y, HYPRE_Int *d_z,
+                               HYPRE_Int a);
 #endif
 
 HYPRE_Int hypre_CurandUniform( HYPRE_Int n, HYPRE_Real *urand, HYPRE_Int set_seed,
