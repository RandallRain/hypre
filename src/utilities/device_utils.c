--- conflicted
+++ resolved
@@ -9,8 +9,6 @@
 #include "_hypre_utilities.h"
 #include "_hypre_utilities.hpp"
 
-<<<<<<< HEAD
-=======
 /* - - - - - - - - - - - - - - - - - - - - - - - - - - - - - - - - - - - -
  *      generic device functions (HYPRE_USING_GPU)
  *      NOTE: This includes device openmp for now
@@ -44,11 +42,15 @@
 #endif
 
    hypre_DeviceDataSpgemmAlgorithm(data)                = 1;
+   hypre_DeviceDataSpgemmAlgorithmBinned(data)          = 0;
+   hypre_DeviceDataSpgemmAlgorithmNumBin(data)          = 0;
    /* 1: naive overestimate, 2: naive underestimate, 3: Cohen's algorithm */
    hypre_DeviceDataSpgemmRownnzEstimateMethod(data)     = 3;
-   hypre_DeviceDataSpgemmRownnzEstimateNsamples(data)   = 32;
-   hypre_DeviceDataSpgemmRownnzEstimateMultFactor(data) = 1.5;
-   hypre_DeviceDataSpgemmHashType(data)                 = 'D';
+   const HYPRE_Int Nsamples = 64;
+   const HYPRE_Real sigma = 1.0 / sqrt(Nsamples - 2.0);
+   const HYPRE_Real multfactor = 1.0 / (1.0 - 3.0 * sigma);
+   hypre_DeviceDataSpgemmRownnzEstimateNsamples(data)   = Nsamples;
+   hypre_DeviceDataSpgemmRownnzEstimateMultFactor(data) = multfactor;
 
    /* pmis */
 #if defined(HYPRE_USING_CURAND) || defined(HYPRE_USING_ROCRAND)
@@ -280,7 +282,6 @@
 }
 
 #endif // #if defined(HYPRE_USING_GPU)
->>>>>>> e766e36e
 
 /* - - - - - - - - - - - - - - - - - - - - - - - - - - - - - - - - - - - -
  *      generic device functions (cuda/hip/sycl)
@@ -288,8 +289,6 @@
 
 #if defined(HYPRE_USING_CUDA) || defined(HYPRE_USING_HIP) || defined(HYPRE_USING_SYCL)
 
-<<<<<<< HEAD
-=======
 /* CUDA/HIP stream */
 #if defined(HYPRE_USING_CUDA)
 cudaStream_t
@@ -369,7 +368,6 @@
    return stream;
 }
 
->>>>>>> e766e36e
 dim3
 hypre_GetDefaultDeviceBlockDimension()
 {
@@ -598,10 +596,6 @@
                                    HYPRE_Int *d_row_ptr)
 {
 #if defined(HYPRE_USING_SYCL)
-<<<<<<< HEAD
-   /* WM: necessary? */
-=======
->>>>>>> e766e36e
    if (nnz <= 0 || nrows <= 0)
    {
       return hypre_error_flag;
@@ -686,14 +680,6 @@
 hypreDevice_IntegerInclusiveScan(HYPRE_Int n, HYPRE_Int *d_i)
 {
 #if defined(HYPRE_USING_SYCL)
-<<<<<<< HEAD
-   /* WM: necessary? */
-   if (n <= 0)
-   {
-      return hypre_error_flag;
-   }
-=======
->>>>>>> e766e36e
    HYPRE_ONEDPL_CALL(oneapi::dpl::inclusive_scan, d_i, d_i + n, d_i);
 #else
    HYPRE_THRUST_CALL(inclusive_scan, d_i, d_i + n, d_i);
@@ -869,7 +855,6 @@
                      d_diag_i, d_diag_j, d_diag_a,
                      d_offd_i, d_offd_j, d_offd_a,
                      d_ib, d_jb, d_ab );
-<<<<<<< HEAD
 
    return hypre_error_flag;
 }
@@ -878,11 +863,6 @@
 hypreDevice_IntegerExclusiveScan(HYPRE_Int n, HYPRE_Int *d_i)
 {
 #if defined(HYPRE_USING_SYCL)
-   /* WM: necessary? */
-   if (n <= 0)
-   {
-      return hypre_error_flag;
-   }
    /* WM: todo - this is a workaround since oneDPL's exclusive_scan gives incorrect results when doing the scan in place */
    HYPRE_Int *tmp = hypre_CTAlloc(HYPRE_Int, n, HYPRE_MEMORY_DEVICE);
    /* HYPRE_ONEDPL_CALL(oneapi::dpl::exclusive_scan, d_i, d_i + n, d_i, 0); */
@@ -907,11 +887,6 @@
 {
 #if defined(HYPRE_USING_SYCL)
    auto zipped_begin = oneapi::dpl::make_zip_iterator(keys1, keys2, vals);
-   /* WM: necessary? */
-   if (N <= 0)
-   {
-      return hypre_error_flag;
-   }
 
    if (opt == 0)
    {
@@ -929,8 +904,6 @@
 #else
    auto begin_keys = thrust::make_zip_iterator(thrust::make_tuple(keys1,     keys2));
    auto end_keys   = thrust::make_zip_iterator(thrust::make_tuple(keys1 + N, keys2 + N));
-=======
->>>>>>> e766e36e
 
    if (opt == 0)
    {
@@ -945,7 +918,6 @@
    {
       HYPRE_THRUST_CALL(stable_sort_by_key, begin_keys, end_keys, vals, TupleComp3<T1, T2>());
    }
-
 #endif
    return hypre_error_flag;
 }
@@ -963,7 +935,7 @@
                              T1 *keys1_out, T2 *keys2_out, T3 *vals_out)
 {
 #if defined(HYPRE_USING_SYCL)
-   /* WM: necessary? */
+   /* WM: onedpl reduce_by_segment currently does not accept zero length input */
    if (N <= 0)
    {
       return hypre_error_flag;
@@ -993,7 +965,7 @@
 template HYPRE_Int hypreDevice_ReduceByTupleKey(HYPRE_Int N, HYPRE_Int *keys1_in,
                                                 HYPRE_Int *keys2_in, HYPRE_Complex *vals_in, HYPRE_Int *keys1_out, HYPRE_Int *keys2_out,
                                                 HYPRE_Complex *vals_out);
-#endif
+#endif // #if defined(HYPRE_USING_CUDA) || defined(HYPRE_USING_HIP) || defined(HYPRE_USING_SYCL)
 
 /* - - - - - - - - - - - - - - - - - - - - - - - - - - - - - - - - - - - -
  *      cuda/hip functions
@@ -1067,23 +1039,11 @@
 }
 
 HYPRE_Int
-hypreDevice_IntegerExclusiveScan(HYPRE_Int n, HYPRE_Int *d_i)
-{
-#if defined(HYPRE_USING_SYCL)
-   /* WM: todo - this is a workaround since oneDPL's exclusive_scan gives incorrect results when doing the scan in place */
-   HYPRE_Int *tmp = hypre_CTAlloc(HYPRE_Int, n, HYPRE_MEMORY_DEVICE);
-   /* HYPRE_ONEDPL_CALL(oneapi::dpl::exclusive_scan, d_i, d_i + n, d_i, 0); */
-   HYPRE_ONEDPL_CALL(oneapi::dpl::exclusive_scan, d_i, d_i + n, tmp, 0);
-   hypre_TMemcpy(d_i, tmp, HYPRE_Int, n, HYPRE_MEMORY_DEVICE, HYPRE_MEMORY_DEVICE);
-   hypre_TFree(tmp, HYPRE_MEMORY_DEVICE);
-#else
-   HYPRE_THRUST_CALL(exclusive_scan, d_i, d_i + n, d_i);
-#endif
-
-   return hypre_error_flag;
-}
-
-<<<<<<< HEAD
+hypreDevice_IntegerReduceSum(HYPRE_Int n, HYPRE_Int *d_i)
+{
+   return HYPRE_THRUST_CALL(reduce, d_i, d_i + n);
+}
+
 template<typename T>
 __global__ void
 hypreGPUKernel_axpyn(T *x, size_t n, T *y, T *z, T a)
@@ -1159,291 +1119,11 @@
 
    HYPRE_GPU_LAUNCH( hypreGPUKernel_scalen, gDim, bDim, d_x, n, d_y, v );
 #endif
-=======
-/* https://github.com/OrangeOwlSolutions/Thrust/blob/master/Sort_by_key_with_tuple_key.cu */
-/* opt: 0, (a,b) < (a',b') iff a < a' or (a = a' and  b  <  b')  [normal tupe comp]
- *      1, (a,b) < (a',b') iff a < a' or (a = a' and |b| > |b'|) [used in dropping small entries]
- *      2, (a,b) < (a',b') iff a < a' or (a = a' and (b == a or b < b') and b' != a') [used in putting diagonal first]
- */
-template <typename T1, typename T2, typename T3>
-HYPRE_Int
-hypreDevice_StableSortByTupleKey(HYPRE_Int N, T1 *keys1, T2 *keys2, T3 *vals, HYPRE_Int opt)
-{
-#if defined(HYPRE_USING_SYCL)
-   auto zipped_begin = oneapi::dpl::make_zip_iterator(keys1, keys2, vals);
-
-   if (opt == 0)
-   {
-      HYPRE_ONEDPL_CALL(std::stable_sort, zipped_begin, zipped_begin + N,
-                        std::less< std::tuple<T1, T2, T3> >());
-   }
-   else if (opt == 1)
-   {
-      HYPRE_ONEDPL_CALL(std::stable_sort, zipped_begin, zipped_begin + N, TupleComp2<T1, T2, T3>());
-   }
-   else if (opt == 2)
-   {
-      HYPRE_ONEDPL_CALL(std::stable_sort, zipped_begin, zipped_begin + N, TupleComp3<T1, T2, T3>());
-   }
-#else
-   auto begin_keys = thrust::make_zip_iterator(thrust::make_tuple(keys1,     keys2));
-   auto end_keys   = thrust::make_zip_iterator(thrust::make_tuple(keys1 + N, keys2 + N));
-
-   if (opt == 0)
-   {
-      HYPRE_THRUST_CALL(stable_sort_by_key, begin_keys, end_keys, vals,
-                        thrust::less< thrust::tuple<T1, T2> >());
-   }
-   else if (opt == 1)
-   {
-      HYPRE_THRUST_CALL(stable_sort_by_key, begin_keys, end_keys, vals, TupleComp2<T1, T2>());
-   }
-   else if (opt == 2)
-   {
-      HYPRE_THRUST_CALL(stable_sort_by_key, begin_keys, end_keys, vals, TupleComp3<T1, T2>());
-   }
-#endif
-   return hypre_error_flag;
-}
-
-template HYPRE_Int hypreDevice_StableSortByTupleKey(HYPRE_Int N, HYPRE_Int *keys1,
-                                                    HYPRE_Int  *keys2, HYPRE_Int     *vals, HYPRE_Int opt);
-template HYPRE_Int hypreDevice_StableSortByTupleKey(HYPRE_Int N, HYPRE_Int *keys1,
-                                                    HYPRE_Real *keys2, HYPRE_Int     *vals, HYPRE_Int opt);
-template HYPRE_Int hypreDevice_StableSortByTupleKey(HYPRE_Int N, HYPRE_Int *keys1,
-                                                    HYPRE_Int  *keys2, HYPRE_Complex *vals, HYPRE_Int opt);
-
-template <typename T1, typename T2, typename T3>
-HYPRE_Int
-hypreDevice_ReduceByTupleKey(HYPRE_Int N, T1 *keys1_in,  T2 *keys2_in,  T3 *vals_in,
-                             T1 *keys1_out, T2 *keys2_out, T3 *vals_out)
-{
-#if defined(HYPRE_USING_SYCL)
-   /* WM: onedpl reduce_by_segment currently does not accept zero length input */
-   if (N <= 0)
-   {
-      return 0;
-   }
-   auto begin_keys_in  = oneapi::dpl::make_zip_iterator(keys1_in,  keys2_in );
-   auto begin_keys_out = oneapi::dpl::make_zip_iterator(keys1_out, keys2_out);
-   std::equal_to< std::tuple<T1, T2> > pred;
-   std::plus<T3> func;
-
-   auto new_end = HYPRE_ONEDPL_CALL(oneapi::dpl::reduce_by_segment, begin_keys_in, begin_keys_in + N,
-                                    vals_in, begin_keys_out,
-                                    vals_out, pred, func);
-#else
-   auto begin_keys_in  = thrust::make_zip_iterator(thrust::make_tuple(keys1_in,     keys2_in    ));
-   auto end_keys_in    = thrust::make_zip_iterator(thrust::make_tuple(keys1_in + N, keys2_in + N));
-   auto begin_keys_out = thrust::make_zip_iterator(thrust::make_tuple(keys1_out,    keys2_out   ));
-   thrust::equal_to< thrust::tuple<T1, T2> > pred;
-   thrust::plus<T3> func;
-
-   auto new_end = HYPRE_THRUST_CALL(reduce_by_key, begin_keys_in, end_keys_in, vals_in, begin_keys_out,
-                                    vals_out, pred, func);
-#endif
-
-   return new_end.second - vals_out;
-}
-
-template HYPRE_Int hypreDevice_ReduceByTupleKey(HYPRE_Int N, HYPRE_Int *keys1_in,
-                                                HYPRE_Int *keys2_in, HYPRE_Complex *vals_in, HYPRE_Int *keys1_out, HYPRE_Int *keys2_out,
-                                                HYPRE_Complex *vals_out);
-#endif // #if defined(HYPRE_USING_CUDA) || defined(HYPRE_USING_HIP) || defined(HYPRE_USING_SYCL)
-
-/* - - - - - - - - - - - - - - - - - - - - - - - - - - - - - - - - - - - -
- *      cuda/hip functions
- * - - - - - - - - - - - - - - - - - - - - - - - - - - - - - - - - - - - - */
-
-#if defined(HYPRE_USING_CUDA) || defined(HYPRE_USING_HIP)
-
-/*
- * The architecture identification macro __CUDA_ARCH__ is assigned a three-digit value string xy0
- * (ending in a literal 0) during each nvcc compilation stage 1 that compiles for compute_xy.
- * This macro can be used in the implementation of GPU functions for determining the virtual architecture
- * for which it is currently being compiled. The host code (the non-GPU code) must not depend on it.
- * Note that compute_XX refers to a PTX version and sm_XX refers to a cubin version.
-*/
-__global__ void
-hypreGPUKernel_CompileFlagSafetyCheck(hypre_int *cuda_arch_compile)
-{
-#if defined(__CUDA_ARCH__)
-   cuda_arch_compile[0] = __CUDA_ARCH__;
-#endif
-}
-
-/*
- * Assume this function is called inside HYPRE_Init(), at a place where we do not want to
- * activate memory pooling, so we do not use hypre's memory model to Alloc and Free.
- * See commented out code below (and do not delete)
-*/
-void hypre_CudaCompileFlagCheck()
-{
-   // This is really only defined for CUDA and not for HIP
-#if defined(HYPRE_USING_CUDA)
-
-   HYPRE_Int device = hypre_HandleDevice(hypre_handle());
-
-   struct cudaDeviceProp props;
-   cudaGetDeviceProperties(&props, device);
-   hypre_int cuda_arch_actual = props.major * 100 + props.minor * 10;
-   hypre_int cuda_arch_compile = -1;
-   dim3 gDim(1, 1, 1), bDim(1, 1, 1);
-
-   hypre_int *cuda_arch_compile_d = NULL;
-   //cuda_arch_compile_d = hypre_TAlloc(hypre_int, 1, HYPRE_MEMORY_DEVICE);
-   HYPRE_CUDA_CALL( cudaMalloc(&cuda_arch_compile_d, sizeof(hypre_int)) );
-   HYPRE_CUDA_CALL( cudaMemcpy(cuda_arch_compile_d, &cuda_arch_compile, sizeof(hypre_int),
-                               cudaMemcpyHostToDevice) );
-   HYPRE_GPU_LAUNCH( hypreGPUKernel_CompileFlagSafetyCheck, gDim, bDim, cuda_arch_compile_d );
-   HYPRE_CUDA_CALL( cudaMemcpy(&cuda_arch_compile, cuda_arch_compile_d, sizeof(hypre_int),
-                               cudaMemcpyDeviceToHost) );
-   //hypre_TFree(cuda_arch_compile_d, HYPRE_MEMORY_DEVICE);
-   HYPRE_CUDA_CALL( cudaFree(cuda_arch_compile_d) );
-
-   /* HYPRE_CUDA_CALL(cudaDeviceSynchronize()); */
-
-   if (-1 == cuda_arch_compile)
-   {
-      hypre_error_w_msg(1, "hypre error: no proper cuda_arch found");
-   }
-   else if (cuda_arch_actual != cuda_arch_compile)
-   {
-      char msg[256];
-      hypre_sprintf(msg, "hypre warning: Compile 'arch=compute_' does not match device arch %d",
-                    cuda_arch_actual);
-      hypre_error_w_msg(1, msg);
-      /*
-      hypre_printf("%s\n", msg);
-      hypre_MPI_Abort(hypre_MPI_COMM_WORLD, -1);
-      */
-   }
-
-#endif // defined(HYPRE_USING_CUDA)
-}
-
-HYPRE_Int
-hypreDevice_IntegerReduceSum(HYPRE_Int n, HYPRE_Int *d_i)
-{
-   return HYPRE_THRUST_CALL(reduce, d_i, d_i + n);
-}
-
-template<typename T>
-__global__ void
-hypreGPUKernel_axpyn(T *x, size_t n, T *y, T *z, T a)
-{
-   HYPRE_Int i = hypre_cuda_get_grid_thread_id<1, 1>();
->>>>>>> e766e36e
-
-   if (i < n)
-   {
-      z[i] = a * x[i] + y[i];
-   }
-}
-
-template<typename T>
-HYPRE_Int
-<<<<<<< HEAD
-hypreDevice_IntScalen(HYPRE_Int *d_x, size_t n, HYPRE_Int *d_y, HYPRE_Int v)
-{
-   return hypreDevice_Scalen(d_x, n, d_y, v);
-}
-
-HYPRE_Int
-hypreDevice_ComplexScalen(HYPRE_Complex *d_x, size_t n, HYPRE_Complex *d_y, HYPRE_Complex v)
-{
-   return hypreDevice_Scalen(d_x, n, d_y, v);
-=======
-hypreDevice_Axpyn(T *d_x, size_t n, T *d_y, T *d_z, T a)
-{
-#if 0
-   HYPRE_THRUST_CALL( transform, d_x, d_x + n, d_y, d_z, a * _1 + _2 );
-#else
-   if (n <= 0)
-   {
-      return hypre_error_flag;
-   }
-
-   dim3 bDim = hypre_GetDefaultDeviceBlockDimension();
-   dim3 gDim = hypre_GetDefaultDeviceGridDimension(n, "thread", bDim);
-
-   HYPRE_GPU_LAUNCH( hypreGPUKernel_axpyn, gDim, bDim, d_x, n, d_y, d_z, a );
-#endif
-
-   return hypre_error_flag;
-}
-
-HYPRE_Int
-hypreDevice_ComplexAxpyn(HYPRE_Complex *d_x, size_t n, HYPRE_Complex *d_y, HYPRE_Complex *d_z,
-                         HYPRE_Complex a)
-{
-   return hypreDevice_Axpyn(d_x, n, d_y, d_z, a);
-}
-
-HYPRE_Int
-hypreDevice_IntAxpyn(HYPRE_Int *d_x, size_t n, HYPRE_Int *d_y, HYPRE_Int *d_z, HYPRE_Int a)
-{
-   return hypreDevice_Axpyn(d_x, n, d_y, d_z, a);
->>>>>>> e766e36e
-}
-
-template<typename T>
-__global__ void
-<<<<<<< HEAD
-hypreGPUKernel_filln(T *x, size_t n, T v)
-=======
-hypreGPUKernel_scalen(T *x, size_t n, T *y, T v)
->>>>>>> e766e36e
-{
-   HYPRE_Int i = hypre_cuda_get_grid_thread_id<1, 1>();
-
-   if (i < n)
-   {
-<<<<<<< HEAD
-      x[i] = v;
-=======
-      y[i] = x[i] * v;
->>>>>>> e766e36e
-   }
-}
-
-template<typename T>
-HYPRE_Int
-<<<<<<< HEAD
-hypreDevice_Filln(T *d_x, size_t n, T v)
-{
-#if 0
-   HYPRE_THRUST_CALL( fill_n, d_x, n, v);
-=======
-hypreDevice_Scalen(T *d_x, size_t n, T *d_y, T v)
-{
-#if 0
-   HYPRE_THRUST_CALL( transform, d_x, d_x + n, d_y, v * _1 );
->>>>>>> e766e36e
-#else
-   if (n <= 0)
-   {
-      return hypre_error_flag;
-   }
-
-   dim3 bDim = hypre_GetDefaultDeviceBlockDimension();
-   dim3 gDim = hypre_GetDefaultDeviceGridDimension(n, "thread", bDim);
-
-<<<<<<< HEAD
-   HYPRE_GPU_LAUNCH( hypreGPUKernel_filln, gDim, bDim, d_x, n, v );
-=======
-   HYPRE_GPU_LAUNCH( hypreGPUKernel_scalen, gDim, bDim, d_x, n, d_y, v );
->>>>>>> e766e36e
-#endif
-
-   return hypre_error_flag;
-}
-
-HYPRE_Int
-<<<<<<< HEAD
-hypreDevice_ComplexFilln(HYPRE_Complex *d_x, size_t n, HYPRE_Complex v)
-{
-=======
+
+   return hypre_error_flag;
+}
+
+HYPRE_Int
 hypreDevice_IntScalen(HYPRE_Int *d_x, size_t n, HYPRE_Int *d_y, HYPRE_Int v)
 {
    return hypreDevice_Scalen(d_x, n, d_y, v);
@@ -1491,7 +1171,6 @@
 HYPRE_Int
 hypreDevice_ComplexFilln(HYPRE_Complex *d_x, size_t n, HYPRE_Complex v)
 {
->>>>>>> e766e36e
    return hypreDevice_Filln(d_x, n, v);
 }
 
@@ -1807,11 +1486,6 @@
                                                          HYPRE_BigInt *keys2, char *vals1, HYPRE_Complex *vals2, HYPRE_Int opt);
 #endif
 
-<<<<<<< HEAD
-#endif // #if defined(HYPRE_USING_CUDA)  || defined(HYPRE_USING_HIP)
-
-=======
->>>>>>> e766e36e
 #if defined(HYPRE_USING_CUSPARSE)
 /*
  * @brief Determines the associated CudaDataType for the HYPRE_Complex typedef
@@ -1872,92 +1546,6 @@
 }
 #endif // #if defined(HYPRE_USING_CUSPARSE)
 
-<<<<<<< HEAD
-/* CUDA/HIP stream */
-#if defined(HYPRE_USING_CUDA) || defined(HYPRE_USING_HIP) || defined(HYPRE_USING_SYCL)
-
-#if defined(HYPRE_USING_CUDA)
-cudaStream_t
-#elif defined(HYPRE_USING_HIP)
-hipStream_t
-#elif defined(HYPRE_USING_SYCL)
-sycl::queue*
-#endif
-hypre_DeviceDataStream(hypre_DeviceData *data, HYPRE_Int i)
-{
-#if defined(HYPRE_USING_CUDA)
-   cudaStream_t stream = 0;
-#elif defined(HYPRE_USING_HIP)
-   hipStream_t stream = 0;
-#elif defined(HYPRE_USING_SYCL)
-   sycl::queue *stream = NULL;
-#endif
-
-#if defined(HYPRE_USING_CUDA_STREAMS)
-   if (i >= HYPRE_MAX_NUM_STREAMS)
-   {
-      /* return the default stream, i.e., the NULL stream */
-      /*
-      hypre_printf("device stream %d exceeds the max number %d\n",
-                   i, HYPRE_MAX_NUM_STREAMS);
-      */
-      return NULL;
-   }
-
-   if (data->streams[i])
-   {
-      return data->streams[i];
-   }
-
-#if defined(HYPRE_USING_CUDA)
-   //HYPRE_CUDA_CALL(cudaStreamCreateWithFlags(&stream,cudaStreamNonBlocking));
-   HYPRE_CUDA_CALL(cudaStreamCreateWithFlags(&stream, cudaStreamDefault));
-#elif defined(HYPRE_USING_HIP)
-   HYPRE_HIP_CALL(hipStreamCreateWithFlags(&stream, hipStreamDefault));
-#elif defined(HYPRE_USING_SYCL)
-   auto sycl_asynchandler = [] (sycl::exception_list exceptions)
-   {
-      for (std::exception_ptr const& e : exceptions)
-      {
-         try
-         {
-            std::rethrow_exception(e);
-         }
-         catch (sycl::exception const& ex)
-         {
-            std::cout << "Caught asynchronous SYCL exception:" << std::endl
-                      << ex.what() << ", SYCL code: " << ex.code() << std::endl;
-         }
-      }
-   };
-
-   sycl::device* sycl_device = data->device;
-   sycl::context sycl_ctxt   = sycl::context(*sycl_device, sycl_asynchandler);
-   stream = new sycl::queue(sycl_ctxt, *sycl_device, sycl::property_list{sycl::property::queue::in_order{}});
-#endif
-
-   data->streams[i] = stream;
-#endif
-
-   return stream;
-}
-
-#if defined(HYPRE_USING_CUDA)
-cudaStream_t
-#elif defined(HYPRE_USING_HIP)
-hipStream_t
-#elif defined(HYPRE_USING_SYCL)
-sycl::queue*
-#endif
-hypre_DeviceDataComputeStream(hypre_DeviceData *data)
-{
-   return hypre_DeviceDataStream(data, hypre_DeviceDataComputeStreamNum(data));
-}
-
-#endif // #if defined(HYPRE_USING_CUDA) || defined(HYPRE_USING_HIP) || defined(HYPRE_USING_SYCL)
-
-=======
->>>>>>> e766e36e
 #if defined(HYPRE_USING_CURAND)
 curandGenerator_t
 hypre_DeviceDataCurandGenerator(hypre_DeviceData *data)
@@ -2176,277 +1764,9 @@
 
 #endif // #if defined(HYPRE_USING_CUDA)  || defined(HYPRE_USING_HIP)
 
-<<<<<<< HEAD
-#if defined(HYPRE_USING_GPU)
-
-hypre_DeviceData*
-hypre_DeviceDataCreate()
-{
-   hypre_DeviceData *data = hypre_CTAlloc(hypre_DeviceData, 1, HYPRE_MEMORY_HOST);
-
-#if defined(HYPRE_USING_SYCL)
-   hypre_DeviceDataDevice(data)            = nullptr;
-#else
-   hypre_DeviceDataDevice(data)            = 0;
-#endif
-   hypre_DeviceDataComputeStreamNum(data)  = 0;
-
-   /* SpGeMM */
-#if defined(HYPRE_USING_CUSPARSE) || defined(HYPRE_USING_ROCSPARSE) || defined(HYPRE_USING_ONEMKLSPARSE)
-   hypre_DeviceDataSpgemmUseVendor(data) = 1;
-   hypre_DeviceDataSpMVUseCusparse(data) = 1;
-#else
-   hypre_DeviceDataSpgemmUseVendor(data) = 0;
-#endif
-
-   hypre_DeviceDataSpTransUseCusparse(data) = 0;
-
-   hypre_DeviceDataSpgemmAlgorithm(data)                = 1;
-   hypre_DeviceDataSpgemmAlgorithmBinned(data)          = 0;
-   hypre_DeviceDataSpgemmAlgorithmNumBin(data)          = 0;
-   /* 1: naive overestimate, 2: naive underestimate, 3: Cohen's algorithm */
-   hypre_DeviceDataSpgemmRownnzEstimateMethod(data)     = 3;
-   const HYPRE_Int Nsamples = 64;
-   const HYPRE_Real sigma = 1.0 / sqrt(Nsamples - 2.0);
-   const HYPRE_Real multfactor = 1.0 / (1.0 - 3.0 * sigma);
-   hypre_DeviceDataSpgemmRownnzEstimateNsamples(data)   = Nsamples;
-   hypre_DeviceDataSpgemmRownnzEstimateMultFactor(data) = multfactor;
-
-   /* pmis */
-#if defined(HYPRE_USING_CURAND) || defined(HYPRE_USING_ROCRAND)
-   hypre_DeviceDataUseGpuRand(data) = 1;
-#else
-   hypre_DeviceDataUseGpuRand(data) = 0;
-#endif
-
-   /* device pool */
-#ifdef HYPRE_USING_DEVICE_POOL
-   hypre_DeviceDataCubBinGrowth(data)      = 8u;
-   hypre_DeviceDataCubMinBin(data)         = 1u;
-   hypre_DeviceDataCubMaxBin(data)         = (hypre_uint) - 1;
-   hypre_DeviceDataCubMaxCachedBytes(data) = (size_t) -1;
-   hypre_DeviceDataCubDevAllocator(data)   = NULL;
-   hypre_DeviceDataCubUvmAllocator(data)   = NULL;
-#endif
-
-   return data;
-}
-
-void
-hypre_DeviceDataDestroy(hypre_DeviceData *data)
-{
-   if (!data)
-   {
-      return;
-   }
-
-   hypre_TFree(hypre_DeviceDataReduceBuffer(data),         HYPRE_MEMORY_DEVICE);
-   hypre_TFree(hypre_DeviceDataStructCommRecvBuffer(data), HYPRE_MEMORY_DEVICE);
-   hypre_TFree(hypre_DeviceDataStructCommSendBuffer(data), HYPRE_MEMORY_DEVICE);
-
-#if defined(HYPRE_USING_CURAND)
-   if (data->curand_generator)
-   {
-      HYPRE_CURAND_CALL( curandDestroyGenerator(data->curand_generator) );
-   }
-#endif
-
-#if defined(HYPRE_USING_ROCRAND)
-   if (data->curand_generator)
-   {
-      HYPRE_ROCRAND_CALL( rocrand_destroy_generator(data->curand_generator) );
-   }
-#endif
-
-#if defined(HYPRE_USING_CUBLAS)
-   if (data->cublas_handle)
-   {
-      HYPRE_CUBLAS_CALL( cublasDestroy(data->cublas_handle) );
-   }
-#endif
-
-#if defined(HYPRE_USING_CUSPARSE) || defined(HYPRE_USING_ROCSPARSE)
-   if (data->cusparse_handle)
-   {
-#if defined(HYPRE_USING_CUSPARSE)
-      HYPRE_CUSPARSE_CALL( cusparseDestroy(data->cusparse_handle) );
-#elif defined(HYPRE_USING_ROCSPARSE)
-      HYPRE_ROCSPARSE_CALL( rocsparse_destroy_handle(data->cusparse_handle) );
-#endif
-   }
-#endif // #if defined(HYPRE_USING_CUSPARSE) || defined(HYPRE_USING_ROCSPARSE)
-
-#if defined(HYPRE_USING_CUDA_STREAMS)
-   for (HYPRE_Int i = 0; i < HYPRE_MAX_NUM_STREAMS; i++)
-   {
-      if (data->streams[i])
-      {
-#if defined(HYPRE_USING_CUDA)
-         HYPRE_CUDA_CALL( cudaStreamDestroy(data->streams[i]) );
-#elif defined(HYPRE_USING_HIP)
-         HYPRE_HIP_CALL( hipStreamDestroy(data->streams[i]) );
-#elif defined(HYPRE_USING_SYCL)
-         delete data->streams[i];
-         data->streams[i] = nullptr;
-#endif
-      }
-   }
-#endif
-
-#ifdef HYPRE_USING_DEVICE_POOL
-   hypre_DeviceDataCubCachingAllocatorDestroy(data);
-#endif
-
-#if defined(HYPRE_USING_SYCL)
-   delete data->device;
-   data->device = nullptr;
-#endif
-
-   hypre_TFree(data, HYPRE_MEMORY_HOST);
-}
-
-HYPRE_Int
-hypre_SyncCudaDevice(hypre_Handle *hypre_handle)
-{
-#if defined(HYPRE_USING_CUDA)
-   HYPRE_CUDA_CALL( cudaDeviceSynchronize() );
-#elif defined(HYPRE_USING_HIP)
-   HYPRE_HIP_CALL( hipDeviceSynchronize() );
-#elif defined(HYPRE_USING_SYCL)
-   try
-   {
-      HYPRE_SYCL_CALL( hypre_HandleComputeStream(hypre_handle)->wait_and_throw() );
-   }
-   catch (sycl::exception const &exc)
-   {
-      std::cerr << exc.what() << "Exception caught at file:" << __FILE__
-                << ", line:" << __LINE__ << std::endl;
-      std::exit(1);
-   }
-#endif
-   return hypre_error_flag;
-}
-
-HYPRE_Int
-hypre_ResetCudaDevice(hypre_Handle *hypre_handle)
-{
-#if defined(HYPRE_USING_CUDA)
-   cudaDeviceReset();
-#elif defined(HYPRE_USING_HIP)
-   hipDeviceReset();
-#endif
-   return hypre_error_flag;
-}
-
-/* synchronize the Hypre compute stream
- * action: 0: set sync stream to false
- *         1: set sync stream to true
- *         2: restore sync stream to default
- *         3: return the current value of cuda_compute_stream_sync
- *         4: sync stream based on cuda_compute_stream_sync
- */
-HYPRE_Int
-hypre_SyncComputeStream_core(HYPRE_Int     action,
-                             hypre_Handle *hypre_handle,
-                             HYPRE_Int    *cuda_compute_stream_sync_ptr)
-{
-   /* with UVM the default is to sync at kernel completions, since host is also able to
-    * touch GPU memory */
-#if defined(HYPRE_USING_UNIFIED_MEMORY)
-   static const HYPRE_Int cuda_compute_stream_sync_default = 1;
-#else
-   static const HYPRE_Int cuda_compute_stream_sync_default = 0;
-#endif
-
-   /* this controls if synchronize the stream after computations */
-   static HYPRE_Int cuda_compute_stream_sync = cuda_compute_stream_sync_default;
-
-   switch (action)
-   {
-      case 0:
-         cuda_compute_stream_sync = 0;
-         break;
-      case 1:
-         cuda_compute_stream_sync = 1;
-         break;
-      case 2:
-         cuda_compute_stream_sync = cuda_compute_stream_sync_default;
-         break;
-      case 3:
-         *cuda_compute_stream_sync_ptr = cuda_compute_stream_sync;
-         break;
-      case 4:
-         if (cuda_compute_stream_sync)
-         {
-#if defined(HYPRE_USING_CUDA)
-            HYPRE_CUDA_CALL( cudaStreamSynchronize(hypre_HandleComputeStream(hypre_handle)) );
-#elif defined(HYPRE_USING_HIP)
-            HYPRE_HIP_CALL( hipStreamSynchronize(hypre_HandleComputeStream(hypre_handle)) );
-#elif defined(HYPRE_USING_SYCL)
-            HYPRE_SYCL_CALL( hypre_HandleComputeStream(hypre_handle)->ext_oneapi_submit_barrier() );
-#endif
-         }
-         break;
-      default:
-         hypre_printf("hypre_SyncComputeStream_core invalid action\n");
-         hypre_error_in_arg(1);
-   }
-
-   return hypre_error_flag;
-}
-
-HYPRE_Int
-hypre_SetSyncCudaCompute(HYPRE_Int action)
-{
-   /* convert to 1/0 */
-   action = action != 0;
-   hypre_SyncComputeStream_core(action, NULL, NULL);
-
-   return hypre_error_flag;
-}
-
-HYPRE_Int
-hypre_RestoreSyncCudaCompute()
-{
-   hypre_SyncComputeStream_core(2, NULL, NULL);
-
-   return hypre_error_flag;
-}
-
-HYPRE_Int
-hypre_GetSyncCudaCompute(HYPRE_Int *cuda_compute_stream_sync_ptr)
-{
-   hypre_SyncComputeStream_core(3, NULL, cuda_compute_stream_sync_ptr);
-
-   return hypre_error_flag;
-}
-
-HYPRE_Int
-hypre_SyncComputeStream(hypre_Handle *hypre_handle)
-{
-   hypre_SyncComputeStream_core(4, hypre_handle, NULL);
-
-   return hypre_error_flag;
-}
-
-HYPRE_Int
-hypre_ForceSyncComputeStream(hypre_Handle *hypre_handle)
-{
-   HYPRE_Int sync_stream;
-   hypre_GetSyncCudaCompute(&sync_stream);
-   hypre_SetSyncCudaCompute(1);
-   hypre_SyncComputeStream_core(4, hypre_handle, NULL);
-   hypre_SetSyncCudaCompute(sync_stream);
-
-   return hypre_error_flag;
-}
-
-#endif // #if defined(HYPRE_USING_GPU)
-=======
 /* - - - - - - - - - - - - - - - - - - - - - - - - - - - - - - - - - - - -
  *      sycl functions
  * - - - - - - - - - - - - - - - - - - - - - - - - - - - - - - - - - - - - */
->>>>>>> e766e36e
 
 #if defined(HYPRE_USING_SYCL)
 HYPRE_Int
@@ -2526,12 +1846,3 @@
 
    return hypre_error_flag;
 }
-
-/* - - - - - - - - - - - - - - - - - - - - - - - - - - - - - - - - - - - -
- *      sycl functions
- * - - - - - - - - - - - - - - - - - - - - - - - - - - - - - - - - - - - - */
-
-#if defined(HYPRE_USING_SYCL)
-
-
-#endif // #if defined(HYPRE_USING_SYCL)