--- conflicted
+++ resolved
@@ -608,7 +608,6 @@
 template<typename T>
 __global__ void
 hypreCUDAKernel_filln(T *x, size_t n, T v)
-<<<<<<< HEAD
 {
    HYPRE_Int i = hypre_cuda_get_grid_thread_id<1, 1>();
 
@@ -622,21 +621,6 @@
 HYPRE_Int
 hypreDevice_Filln(T *d_x, size_t n, T v)
 {
-=======
-{
-   HYPRE_Int i = hypre_cuda_get_grid_thread_id<1, 1>();
-
-   if (i < n)
-   {
-      x[i] = v;
-   }
-}
-
-template<typename T>
-HYPRE_Int
-hypreDevice_Filln(T *d_x, size_t n, T v)
-{
->>>>>>> d079a90f
 #if 0
    HYPRE_THRUST_CALL( fill_n, d_x, n, v);
 #else
@@ -1323,11 +1307,6 @@
 
 #endif // #if defined(HYPRE_USING_CUDA) || defined(HYPRE_USING_HIP) || defined(HYPRE_USING_SYCL)
 
-<<<<<<< HEAD
-
-
-=======
->>>>>>> d079a90f
 #if defined(HYPRE_USING_CURAND)
 curandGenerator_t
 hypre_DeviceDataCurandGenerator(hypre_DeviceData *data)
@@ -1807,18 +1786,6 @@
    return hypre_error_flag;
 }
 
-HYPRE_Int
-hypre_ForceSyncCudaComputeStream(hypre_Handle *hypre_handle)
-{
-   HYPRE_Int sync_stream;
-   hypre_GetSyncCudaCompute(&sync_stream);
-   hypre_SetSyncCudaCompute(1);
-   hypre_SyncCudaComputeStream_core(4, hypre_handle, NULL);
-   hypre_SetSyncCudaCompute(sync_stream);
-
-   return hypre_error_flag;
-}
-
 #endif // #if defined(HYPRE_USING_GPU)
 
 #if defined(HYPRE_USING_SYCL)
