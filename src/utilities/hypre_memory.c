--- conflicted
+++ resolved
@@ -75,34 +75,7 @@
       PUSH_RANGE_PAYLOAD("MALLOC",2,size);
       if (location==HYPRE_MEMORY_DEVICE)
       {
-	
 #if defined(HYPRE_MEMORY_GPU) || defined(HYPRE_USE_MANAGED)
-<<<<<<< HEAD
-
-   #ifdef HYPRE_USE_UMALLOC
-		 HYPRE_Int threadid = hypre_GetThreadID();
-      #ifdef HYPRE_USE_MANAGED
-		 printf("ERROR HYPRE_USE_UMALLOC AND HYPRE_USE_MANAGED are mutually exclusive\n");
-      #endif
-		 ptr = _umalloc_(size);
-   #elif HYPRE_USE_MANAGED
-      #ifdef HYPRE_USE_MANAGED_SCALABLE
-		 gpuErrchk( cudaMallocManaged(&ptr,size+sizeof(size_t)*MEM_PAD_LEN,CUDAMEMATTACHTYPE) );
-		 size_t *sp=(size_t*)ptr;
-		 *sp=size;
-		 ptr=(void*)(&sp[MEM_PAD_LEN]);
-      #else
-		 gpuErrchk( cudaMallocManaged(&ptr,size,CUDAMEMATTACHTYPE) );
-		 mempush(ptr,size,0);
-      #endif
-   #elif defined(HYPRE_MEMORY_GPU)
-		 gpuErrchk( cudaMalloc((void**)&ptr,size) );
-		 //gpuErrchk( cudaMalloc(&ptr,size+sizeof(size_t)*MEM_PAD_LEN) );
-		 //size_t *sp=(size_t*)ptr;
-		 //cudaMemcpy(ptr, &size, sizeof(size_t)*MEM_PAD_LEN, cudaMemcpyHostToDevice);
-		 //ptr=(void*)(&sp[MEM_PAD_LEN]);
-   #endif
-=======
 #ifdef HYPRE_USE_UMALLOC
          HYPRE_Int threadid = hypre_GetThreadID();
 #ifdef HYPRE_USE_MANAGED
@@ -126,7 +99,6 @@
          cudaMemset(ptr,size,sizeof(size_t)*MEM_PAD_LEN);
          ptr=(void*)(&sp[MEM_PAD_LEN]);
 #endif
->>>>>>> 65680369
 #elif defined(HYPRE_USE_OMP45)
          void *ptr_alloc = malloc(size + HYPRE_OMP45_SZE_PAD);
          char *ptr_inuse = (char *) ptr_alloc + HYPRE_OMP45_SZE_PAD;
@@ -198,36 +170,6 @@
       if (location==HYPRE_MEMORY_DEVICE)
       {
 #if defined(HYPRE_MEMORY_GPU) || defined(HYPRE_USE_MANAGED)
-<<<<<<< HEAD
-   #ifdef HYPRE_USE_UMALLOC
-      #ifdef HYPRE_USE_MANAGED
-	 printf("ERROR HYPRE_USE_UMALLOC AND HYPRE_USE_MANAGED are mutually exclusive\n");
-      #endif
-	 HYPRE_Int threadid = hypre_GetThreadID();
-	 ptr = _ucalloc_(count, elt_size);     
-   #elif HYPRE_USE_MANAGED
-      #ifdef HYPRE_USE_MANAGED_SCALABLE
-	 ptr=(void*)hypre_MAlloc(size, HYPRE_MEMORY_HOST);
-	 memset(ptr,0,count*elt_size);
-      #else
-	 gpuErrchk( cudaMallocManaged(&ptr,size,CUDAMEMATTACHTYPE) );
-	 memset(ptr,0,count*elt_size);
-	 mempush(ptr,size,0);
-      #endif
-   #elif defined(HYPRE_MEMORY_GPU)
-	 ptr=(void*)hypre_MAlloc(size,location);
-	 cudaMemset(ptr,0,size);
-   #endif
-#elif defined(HYPRE_USE_OMP45)
-	 void *ptr_alloc = calloc(count + HYPRE_OMP45_CNT_PAD(elt_size), elt_size);
-	 char *ptr_inuse = (char *) ptr_alloc + HYPRE_OMP45_SZE_PAD;
-	 size_t size_inuse = elt_size * count;
-	 ((size_t *) ptr_alloc)[0] = size_inuse;
-	 hypre_omp45_offload(hypre__offload_device_num, ptr_inuse, char, 0, size_inuse, "enter", "to");
-	 ptr = (void*) ptr_inuse;
-#else
-	 ptr = calloc(count, elt_size);
-=======
 #ifdef HYPRE_USE_UMALLOC
 #ifdef HYPRE_USE_MANAGED
          printf("ERROR HYPRE_USE_UMALLOC AND HYPRE_USE_MANAGED are mutually exclusive\n");
@@ -256,14 +198,10 @@
          ptr = (void*) ptr_inuse;
 #else
          ptr = calloc(count, elt_size);
->>>>>>> 65680369
 #endif
       }
       else if (location==HYPRE_MEMORY_HOST)
       {
-<<<<<<< HEAD
-	 ptr = calloc(count, elt_size);
-=======
 #if defined(HYPRE_USE_MANAGED)
          gpuErrchk( cudaMallocManaged(&ptr,size,CUDAMEMATTACHTYPE) );
          memset(ptr,0,count*elt_size);
@@ -271,24 +209,15 @@
 #else
          ptr = calloc(count, elt_size);
 #endif
->>>>>>> 65680369
       }
       else if (location==HYPRE_MEMORY_SHARED)
       {
 #if defined(HYPRE_MEMORY_GPU) || defined(HYPRE_USE_MANAGED)
-<<<<<<< HEAD
-	 gpuErrchk( cudaMallocManaged(&ptr,size,CUDAMEMATTACHTYPE) );
-	 memset(ptr,0,count*elt_size);
-	 mempush(ptr,size,0);
-#else
-	 ptr = calloc(count, elt_size);
-=======
          gpuErrchk( cudaMallocManaged(&ptr,size,CUDAMEMATTACHTYPE) );
          memset(ptr,0,count*elt_size);
          mempush(ptr,size,0);
 #else
          ptr = calloc(count, elt_size);
->>>>>>> 65680369
 #endif
       }
       else
@@ -410,38 +339,34 @@
      if (location==HYPRE_MEMORY_DEVICE)
      {
 #if defined(HYPRE_MEMORY_GPU) || defined(HYPRE_USE_MANAGED)
-   #ifdef HYPRE_USE_UMALLOC
-        HYPRE_Int threadid = hypre_GetThreadID();
-
-	_ufree_(ptr);
-   #elif HYPRE_USE_MANAGED
+#ifdef HYPRE_USE_UMALLOC
+      HYPRE_Int threadid = hypre_GetThreadID();
+
+      _ufree_(ptr);
+#elif HYPRE_USE_MANAGED
       //size_t size=mempush(ptr,0,0);
-      #ifdef HYPRE_USE_MANAGED_SCALABLE
-	cudaSafeFree(ptr,MEM_PAD_LEN);
-      #else
-	mempush(ptr,0,1);
-	cudaSafeFree(ptr,0);
-      #endif
-   #elif defined(HYPRE_MEMORY_GPU)
-	gpuErrchk(cudaFree((void*)ptr));
-	//cudaSafeFree(ptr,MEM_PAD_LEN);
-   #endif
-#elif defined(HYPRE_USE_OMP45)
-	char *ptr_alloc = ((char*) ptr) - HYPRE_OMP45_SZE_PAD;
-	size_t size_inuse = ((size_t *) ptr_alloc)[0];
-	hypre_omp45_offload(hypre__offload_device_num, ptr, char, 0, size_inuse, "exit", "delete");
-	free(ptr_alloc);
-#else
-	free(ptr);
+#ifdef HYPRE_USE_MANAGED_SCALABLE
+      cudaSafeFree(ptr,MEM_PAD_LEN);
+#else
+      mempush(ptr,0,1);
+      cudaSafeFree(ptr,0);
+#endif
+      //gpuErrchk(cudaFree((void*)ptr));
+#elif defined(HYPRE_MEMORY_GPU)
+      cudaSafeFree(ptr,MEM_PAD_LEN);
+#endif
+#elif defined(HYPRE_USE_OMP45)
+      char *ptr_alloc = ((char*) ptr) - HYPRE_OMP45_SZE_PAD;
+      size_t size_inuse = ((size_t *) ptr_alloc)[0];
+      hypre_omp45_offload(hypre__offload_device_num, ptr, char, 0, size_inuse, "exit", "delete");
+      free(ptr_alloc);
+#else
+      free(ptr);
 #endif
      }
      else if (location==HYPRE_MEMORY_SHARED)
      {
 #if defined(HYPRE_MEMORY_GPU) || defined(HYPRE_USE_MANAGED)
-<<<<<<< HEAD
-       cudaSafeFree(ptr,MEM_PAD_LEN);
-	free(ptr);
-=======
         cudaSafeFree(ptr,MEM_PAD_LEN);
 #else
         free(ptr);
@@ -453,7 +378,6 @@
         cudaSafeFree(ptr, MEM_PAD_LEN);
 #else
         free(ptr);
->>>>>>> 65680369
 #endif
      }
    }
@@ -556,7 +480,7 @@
 #if defined(HYPRE_USE_MANAGED)
 	   cudaMemcpyAsync( dst, src, size, cudaMemcpyDefault, HYPRE_STREAM(0)); 
 #elif defined(HYPRE_MEMORY_GPU)
-	   cudaMemcpyAsync( dst, src, size, cudaMemcpyDeviceToDevice);
+	   //cudaMemcpyAsync( dst, src, size, cudaMemcpyDeviceDevice,0);
 #elif defined(HYPRE_USE_OMP45)
 	   //TODO
 #else
@@ -578,20 +502,20 @@
 #if defined(HYPRE_USE_MANAGED)
         cudaMemcpyAsync( dst, src, size, cudaMemcpyDefault, HYPRE_STREAM(0)); 
 #elif defined(HYPRE_MEMORY_GPU)
-	cudaMemcpyAsync( dst, src, size, cudaMemcpyHostToDevice);
+	//cudaMemcpyAsync( dst, src, size, cudaMemcpyHostToDevice);
 #elif defined(HYPRE_USE_OMP45)
 	memcpy(dst, src, size);
 	hypre_omp45_offload(hypre__offload_device_num, dst, char, 0, size, "update", "to");
 #else
 	memcpy( dst, src, size);
-#endif        
+#endif
      }
      else if ( locdst==HYPRE_MEMORY_HOST && locsrc==HYPRE_MEMORY_DEVICE )
      {
 #if defined(HYPRE_USE_MANAGED)
         cudaMemcpyAsync( dst, src, size, cudaMemcpyDefault, HYPRE_STREAM(0)); 
 #elif defined(HYPRE_MEMORY_GPU)
-	cudaMemcpyAsync( dst, src, size, cudaMemcpyDeviceToHost);
+	//cudaMemcpyAsync( dst, src, size, cudaMemcpyDeviceToHost);
 #elif defined(HYPRE_USE_OMP45)
 	hypre_omp45_offload(hypre__offload_device_num, src, char, 0, size, "update", "from");
 	memcpy( dst, src, size);
