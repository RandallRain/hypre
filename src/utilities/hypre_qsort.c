/******************************************************************************
 * Copyright 1998-2019 Lawrence Livermore National Security, LLC and other
 * HYPRE Project Developers. See the top-level COPYRIGHT file for details.
 *
 * SPDX-License-Identifier: (Apache-2.0 OR MIT)
 ******************************************************************************/

#include <math.h>
#include "_hypre_utilities.h"

/*--------------------------------------------------------------------------
 *--------------------------------------------------------------------------*/

void hypre_swap( HYPRE_Int *v,
           HYPRE_Int  i,
           HYPRE_Int  j )
{
   HYPRE_Int temp;

   temp = v[i];
   v[i] = v[j];
   v[j] = temp;
}

/*--------------------------------------------------------------------------
 *--------------------------------------------------------------------------*/

void hypre_swap2(HYPRE_Int     *v,
           HYPRE_Real  *w,
           HYPRE_Int      i,
           HYPRE_Int      j )
{
   HYPRE_Int temp;
   HYPRE_Real temp2;

   temp = v[i];
   v[i] = v[j];
   v[j] = temp;
   temp2 = w[i];
   w[i] = w[j];
   w[j] = temp2;
}

/*--------------------------------------------------------------------------
 *--------------------------------------------------------------------------*/

void hypre_BigSwap2(HYPRE_BigInt     *v,
           HYPRE_Real  *w,
           HYPRE_Int    i,
           HYPRE_Int    j )
{
   HYPRE_BigInt temp;
   HYPRE_Real temp2;

   temp = v[i];
   v[i] = v[j];
   v[j] = temp;
   temp2 = w[i];
   w[i] = w[j];
   w[j] = temp2;
}

/*--------------------------------------------------------------------------
 *--------------------------------------------------------------------------*/

void hypre_swap2i(HYPRE_Int  *v,
                  HYPRE_Int  *w,
                  HYPRE_Int  i,
                  HYPRE_Int  j )
{
   HYPRE_Int temp;

   temp = v[i];
   v[i] = v[j];
   v[j] = temp;
   temp = w[i];
   w[i] = w[j];
   w[j] = temp;
}


/*--------------------------------------------------------------------------
 *--------------------------------------------------------------------------*/


/* AB 11/04 */

void hypre_swap3i(HYPRE_Int  *v,
                  HYPRE_Int  *w,
                  HYPRE_Int  *z,
                  HYPRE_Int  i,
                  HYPRE_Int  j )
{
   HYPRE_Int temp;

   temp = v[i];
   v[i] = v[j];
   v[j] = temp;
   temp = w[i];
   w[i] = w[j];
   w[j] = temp;
   temp = z[i];
   z[i] = z[j];
   z[j] = temp;
}

/*--------------------------------------------------------------------------
 *--------------------------------------------------------------------------*/

void hypre_swap3_d(HYPRE_Real  *v,
                  HYPRE_Int  *w,
                  HYPRE_Int  *z,
                  HYPRE_Int  i,
                  HYPRE_Int  j )
{
   HYPRE_Int temp;
   HYPRE_Real temp_d;


   temp_d = v[i];
   v[i] = v[j];
   v[j] = temp_d;
   temp = w[i];
   w[i] = w[j];
   w[j] = temp;
   temp = z[i];
   z[i] = z[j];
   z[j] = temp;
}

/*--------------------------------------------------------------------------
 *--------------------------------------------------------------------------*/

void hypre_BigSwap4_d(HYPRE_Real  *v,
                  HYPRE_BigInt  *w,
                  HYPRE_Int  *z,
                  HYPRE_Int *y,
                  HYPRE_Int  i,
                  HYPRE_Int  j )
{
   HYPRE_Int temp;
   HYPRE_BigInt big_temp;
   HYPRE_Real temp_d;


   temp_d = v[i];
   v[i] = v[j];
   v[j] = temp_d;
   big_temp = w[i];
   w[i] = w[j];
   w[j] = big_temp;
   temp = z[i];
   z[i] = z[j];
   z[j] = temp;
   temp = y[i];
   y[i] = y[j];
   y[j] = temp;

}

/*--------------------------------------------------------------------------
 *--------------------------------------------------------------------------*/

void hypre_swap_d( HYPRE_Real *v,
                   HYPRE_Int  i,
                   HYPRE_Int  j )
{
   HYPRE_Real temp;

   temp = v[i];
   v[i] = v[j];
   v[j] = temp;
}

/*--------------------------------------------------------------------------
 *--------------------------------------------------------------------------*/

void hypre_qsort0( HYPRE_Int *v,
             HYPRE_Int  left,
             HYPRE_Int  right )
{
   HYPRE_Int i, last;

   if (left >= right)
      return;
   hypre_swap( v, left, (left+right)/2);
   last = left;
   for (i = left+1; i <= right; i++)
      if (v[i] < v[left])
      {
         hypre_swap(v, ++last, i);
      }
   hypre_swap(v, left, last);
   hypre_qsort0(v, left, last-1);
   hypre_qsort0(v, last+1, right);
}

/*--------------------------------------------------------------------------
 *--------------------------------------------------------------------------*/

void hypre_qsort1( HYPRE_Int  *v,
                   HYPRE_Real *w,
                   HYPRE_Int   left,
                   HYPRE_Int   right )
{
   HYPRE_Int i, last;

   if (left >= right)
      return;
   hypre_swap2( v, w, left, (left+right)/2);
   last = left;
   for (i = left+1; i <= right; i++)
      if (v[i] < v[left])
      {
         hypre_swap2(v, w, ++last, i);
      }
   hypre_swap2(v, w, left, last);
   hypre_qsort1(v, w, left, last-1);
   hypre_qsort1(v, w, last+1, right);
}

/*--------------------------------------------------------------------------
 *--------------------------------------------------------------------------*/

void hypre_BigQsort1( HYPRE_BigInt *v,
	     HYPRE_Real *w,
             HYPRE_Int  left,
             HYPRE_Int  right )
{
   HYPRE_Int i, last;

   if (left >= right)
      return;
   hypre_BigSwap2( v, w, left, (left+right)/2);
   last = left;
   for (i = left+1; i <= right; i++)
      if (v[i] < v[left])
      {
         hypre_BigSwap2(v, w, ++last, i);
      }
   hypre_BigSwap2(v, w, left, last);
   hypre_BigQsort1(v, w, left, last-1);
   hypre_BigQsort1(v, w, last+1, right);
}

/*--------------------------------------------------------------------------
 *--------------------------------------------------------------------------*/

void hypre_qsort2i( HYPRE_Int *v,
                    HYPRE_Int *w,
                    HYPRE_Int  left,
                    HYPRE_Int  right )
{
   HYPRE_Int i, last;

   if (left >= right)
   {
      return;
   }
   hypre_swap2i( v, w, left, (left+right)/2);
   last = left;
   for (i = left+1; i <= right; i++)
   {
      if (v[i] < v[left])
      {
         hypre_swap2i(v, w, ++last, i);
      }
   }
   hypre_swap2i(v, w, left, last);
   hypre_qsort2i(v, w, left, last-1);
   hypre_qsort2i(v, w, last+1, right);
}

/*--------------------------------------------------------------------------
 *--------------------------------------------------------------------------*/

/*   sort on w (HYPRE_Real), move v (AB 11/04) */

void hypre_qsort2( HYPRE_Int *v,
                   HYPRE_Real *w,
                   HYPRE_Int  left,
                   HYPRE_Int  right )
{
   HYPRE_Int i, last;

   if (left >= right)
   {
      return;
   }
   hypre_swap2( v, w, left, (left+right)/2);
   last = left;
   for (i = left+1; i <= right; i++)
   {
      if (w[i] < w[left])
      {
         hypre_swap2(v, w, ++last, i);
      }
   }
   hypre_swap2(v, w, left, last);
   hypre_qsort2(v, w, left, last-1);
   hypre_qsort2(v, w, last+1, right);
}

/*--------------------------------------------------------------------------
 *--------------------------------------------------------------------------*/
<<<<<<< HEAD
/* qsort2 based on absolute value of entries in w. */
void hypre_qsort2_abs( HYPRE_Int *v,
             HYPRE_Real *w,
             HYPRE_Int  left,
             HYPRE_Int  right )
{
   HYPRE_Int i, last;
   if (left >= right)
      return;
   hypre_swap2( v, w, left, (left+right)/2);
   last = left;
   for (i = left+1; i <= right; i++)
=======
/* sort both v and w, in place, but based only on entries in w */
void hypre_qsort2abs( HYPRE_Int  *v,
                      HYPRE_Real *w,
                      HYPRE_Int   left,
                      HYPRE_Int   right )
{
   HYPRE_Int i, last;
   if (left >= right)
   {
      return;
   }
   hypre_swap2( v, w, left, (left+right)/2);
   last = left;
   for (i = left+1; i <= right; i++)
   {
>>>>>>> 3e803d7d
      if (fabs(w[i]) > fabs(w[left]))
      {
         hypre_swap2(v, w, ++last, i);
      }
<<<<<<< HEAD
   hypre_swap2(v, w, left, last);
   hypre_qsort2_abs(v, w, left, last-1);
   hypre_qsort2_abs(v, w, last+1, right);
}
=======
   }
   hypre_swap2(v, w, left, last);
   hypre_qsort2abs(v, w, left, last-1);
   hypre_qsort2abs(v, w, last+1, right);
}

>>>>>>> 3e803d7d
/*--------------------------------------------------------------------------
 *--------------------------------------------------------------------------*/

/* sort on v, move w and z (AB 11/04) */

void hypre_qsort3i( HYPRE_Int *v,
                    HYPRE_Int *w,
                    HYPRE_Int *z,
                    HYPRE_Int  left,
                    HYPRE_Int  right )
{
   HYPRE_Int i, last;

   if (left >= right)
   {
      return;
   }
   hypre_swap3i( v, w, z, left, (left+right)/2);
   last = left;
   for (i = left+1; i <= right; i++)
   {
      if (v[i] < v[left])
      {
         hypre_swap3i(v, w, z, ++last, i);
      }
   }
   hypre_swap3i(v, w, z, left, last);
   hypre_qsort3i(v, w, z, left, last-1);
   hypre_qsort3i(v, w, z, last+1, right);
}

/*--------------------------------------------------------------------------
 *--------------------------------------------------------------------------*/

/* sort min to max based on real array v */

void hypre_qsort3(HYPRE_Real *v,
                      HYPRE_Int *w,
                      HYPRE_Int *z,
                      HYPRE_Int  left,
                      HYPRE_Int  right )
{
   HYPRE_Int i, last;
   if (left >= right)
      return;
   hypre_swap3_d( v, w, z, left, (left+right)/2);
   last = left;
   for (i = left+1; i <= right; i++)
      if (v[i] < v[left])
      {
         hypre_swap3_d(v,w, z, ++last, i);
      }
   hypre_swap3_d(v, w, z, left, last);
   hypre_qsort3(v, w, z, left, last-1);
   hypre_qsort3(v, w, z, last+1, right);
}

/*--------------------------------------------------------------------------
 *--------------------------------------------------------------------------*/

/* sort min to max based on absolute value */

void hypre_qsort3_abs(HYPRE_Real *v,
                      HYPRE_Int *w,
                      HYPRE_Int *z,
                      HYPRE_Int  left,
                      HYPRE_Int  right )
{
   HYPRE_Int i, last;
   if (left >= right)
      return;
   hypre_swap3_d( v, w, z, left, (left+right)/2);
   last = left;
   for (i = left+1; i <= right; i++)
      if (fabs(v[i]) < fabs(v[left]))
      {
         hypre_swap3_d(v,w, z, ++last, i);
      }
   hypre_swap3_d(v, w, z, left, last);
   hypre_qsort3_abs(v, w, z, left, last-1);
   hypre_qsort3_abs(v, w, z, last+1, right);
}

/*--------------------------------------------------------------------------
 *--------------------------------------------------------------------------*/

/* sort min to max based on absolute value */

void hypre_BigQsort4_abs(HYPRE_Real *v,
                      HYPRE_BigInt *w,
                      HYPRE_Int *z,
                      HYPRE_Int *y,
                      HYPRE_Int  left,
                      HYPRE_Int  right )
{
   HYPRE_Int i, last;
   if (left >= right)
      return;
   hypre_BigSwap4_d( v, w, z, y, left, (left+right)/2);
   last = left;
   for (i = left+1; i <= right; i++)
      if (fabs(v[i]) < fabs(v[left]))
      {
         hypre_BigSwap4_d(v,w, z, y, ++last, i);
      }
   hypre_BigSwap4_d(v, w, z, y, left, last);
   hypre_BigQsort4_abs(v, w, z, y, left, last-1);
   hypre_BigQsort4_abs(v, w, z, y, last+1, right);
}


/*--------------------------------------------------------------------------
 *--------------------------------------------------------------------------*/
/* sort min to max based on absolute value */

void hypre_qsort_abs(HYPRE_Real *w,
                     HYPRE_Int  left,
                     HYPRE_Int  right )
{
   HYPRE_Int i, last;
   if (left >= right)
      return;
   hypre_swap_d( w, left, (left+right)/2);
   last = left;
   for (i = left+1; i <= right; i++)
      if (fabs(w[i]) < fabs(w[left]))
      {
         hypre_swap_d(w, ++last, i);
      }
   hypre_swap_d(w, left, last);
   hypre_qsort_abs(w, left, last-1);
   hypre_qsort_abs(w, last+1, right);
}


/*--------------------------------------------------------------------------
 *--------------------------------------------------------------------------*/

void hypre_BigSwapbi(HYPRE_BigInt  *v,
                  HYPRE_Int  *w,
                  HYPRE_Int  i,
                  HYPRE_Int  j )
{
   HYPRE_BigInt big_temp;
   HYPRE_Int temp;

   big_temp = v[i];
   v[i] = v[j];
   v[j] = big_temp;
   temp = w[i];
   w[i] = w[j];
   w[j] = temp;
}

/*--------------------------------------------------------------------------
 *--------------------------------------------------------------------------*/

void hypre_BigQsortbi( HYPRE_BigInt *v,
                    HYPRE_Int *w,
                    HYPRE_Int  left,
                    HYPRE_Int  right )
{
   HYPRE_Int i, last;

   if (left >= right)
   {
      return;
   }
   hypre_BigSwapbi( v, w, left, (left+right)/2);
   last = left;
   for (i = left+1; i <= right; i++)
   {
      if (v[i] < v[left])
      {
         hypre_BigSwapbi(v, w, ++last, i);
      }
   }
   hypre_BigSwapbi(v, w, left, last);
   hypre_BigQsortbi(v, w, left, last-1);
   hypre_BigQsortbi(v, w, last+1, right);
}

/*--------------------------------------------------------------------------
 *--------------------------------------------------------------------------*/

void hypre_BigSwapLoc(HYPRE_BigInt  *v,
                  HYPRE_Int  *w,
                  HYPRE_Int  i,
                  HYPRE_Int  j )
{
   HYPRE_BigInt big_temp;

   big_temp = v[i];
   v[i] = v[j];
   v[j] = big_temp;
   w[i] = j;
   w[j] = i;
}

/*--------------------------------------------------------------------------
 *--------------------------------------------------------------------------*/

void hypre_BigQsortbLoc( HYPRE_BigInt *v,
                    HYPRE_Int *w,
                    HYPRE_Int  left,
                    HYPRE_Int  right )
{
   HYPRE_Int i, last;

   if (left >= right)
   {
      return;
   }
   hypre_BigSwapLoc( v, w, left, (left+right)/2);
   last = left;
   for (i = left+1; i <= right; i++)
   {
      if (v[i] < v[left])
      {
         hypre_BigSwapLoc(v, w, ++last, i);
      }
   }
   hypre_BigSwapLoc(v, w, left, last);
   hypre_BigQsortbLoc(v, w, left, last-1);
   hypre_BigQsortbLoc(v, w, last+1, right);
}

/*--------------------------------------------------------------------------
 *--------------------------------------------------------------------------*/


void hypre_BigSwapb2i(HYPRE_BigInt  *v,
                     HYPRE_Int  *w,
                     HYPRE_Int  *z,
                     HYPRE_Int  i,
                     HYPRE_Int  j )
{
   HYPRE_BigInt big_temp;
   HYPRE_Int temp;

   big_temp = v[i];
   v[i] = v[j];
   v[j] = big_temp;
   temp = w[i];
   w[i] = w[j];
   w[j] = temp;
   temp = z[i];
   z[i] = z[j];
   z[j] = temp;
}

/*--------------------------------------------------------------------------
 *--------------------------------------------------------------------------*/

void hypre_BigQsortb2i( HYPRE_BigInt *v,
                       HYPRE_Int *w,
                       HYPRE_Int *z,
                       HYPRE_Int  left,
                       HYPRE_Int  right )
{
   HYPRE_Int i, last;

   if (left >= right)
   {
      return;
   }
   hypre_BigSwapb2i( v, w, z, left, (left+right)/2);
   last = left;
   for (i = left+1; i <= right; i++)
   {
      if (v[i] < v[left])
      {
         hypre_BigSwapb2i(v, w, z, ++last, i);
      }
   }
   hypre_BigSwapb2i(v, w, z, left, last);
   hypre_BigQsortb2i(v, w, z, left, last-1);
   hypre_BigQsortb2i(v, w, z, last+1, right);
}

/*--------------------------------------------------------------------------
 *--------------------------------------------------------------------------*/
void hypre_BigSwap( HYPRE_BigInt *v,
           HYPRE_Int  i,
           HYPRE_Int  j )
{
   HYPRE_BigInt temp;

   temp = v[i];
   v[i] = v[j];
   v[j] = temp;
}

/*--------------------------------------------------------------------------
 *--------------------------------------------------------------------------*/

void hypre_BigQsort0( HYPRE_BigInt *v,
             HYPRE_Int  left,
             HYPRE_Int  right )
{
   HYPRE_Int i, last;

   if (left >= right)
      return;
   hypre_BigSwap( v, left, (left+right)/2);
   last = left;
   for (i = left+1; i <= right; i++)
      if (v[i] < v[left])
      {
         hypre_BigSwap(v, ++last, i);
      }
   hypre_BigSwap(v, left, last);
   hypre_BigQsort0(v, left, last-1);
   hypre_BigQsort0(v, last+1, right);
}

// Recursive DFS search.
static void hypre_search_row(HYPRE_Int row,
                             const HYPRE_Int *row_ptr,
                             const HYPRE_Int *col_inds,
                             const HYPRE_Complex *data,
                      HYPRE_Int *visited,
                      HYPRE_Int *ordering,
                      HYPRE_Int *order_ind)
{
   // If this row has not been visited, call recursive DFS on nonzero
   // column entries 
   if (!visited[row])
   {
      HYPRE_Int j;
      visited[row] = 1;
      for (j=row_ptr[row]; j<row_ptr[row+1]; j++)
      {
         HYPRE_Int col = col_inds[j];
         hypre_search_row(col, row_ptr, col_inds, data,
                         visited, ordering, order_ind);
      }
      // Add node to ordering *after* it has been searched
      ordering[*order_ind] = row;
      *order_ind += 1;
   }
}


// Find topological ordering on acyclic CSR matrix. That is, find ordering
// of matrix to be triangular.
//
// INPUT
// -----
//    - rowptr[], colinds[], data[] form a CSR structure for nxn matrix
//    - ordering[] should be empty array of length n
void hypre_topo_sort(const HYPRE_Int *row_ptr,
                     const HYPRE_Int *col_inds,
                     const HYPRE_Complex *data,
                     HYPRE_Int *ordering,
                     HYPRE_Int n)
{
   HYPRE_Int *visited = hypre_CTAlloc(HYPRE_Int, n, HYPRE_MEMORY_HOST);
   HYPRE_Int order_ind = 0;
   HYPRE_Int temp_row = 0;
   while (order_ind < n)
   {
      hypre_search_row(temp_row, row_ptr, col_inds, data,
                       visited, ordering, &order_ind);
      temp_row += 1;
      if (temp_row == n)
      {
         temp_row = 0;
      }
   }
   hypre_TFree(visited, HYPRE_MEMORY_HOST);
}


// Recursive DFS search.
static void hypre_dense_search_row(HYPRE_Int row,
                                   const HYPRE_Complex *L,
                                   HYPRE_Int *visited,
                                   HYPRE_Int *ordering,
                                   HYPRE_Int *order_ind,
                                   HYPRE_Int n,
                                   HYPRE_Int is_col_major)
{
   // If this row has not been visited, call recursive DFS on nonzero
   // column entries
   if (!visited[row])
   {
      HYPRE_Int col;
      visited[row] = 1;
      for (col=0; col<n; col++)
      {
         HYPRE_Complex val;
         if (is_col_major)
         {
            val = L[col*n + row];
         }
         else
         {
            val = L[row*n + col];
         }
         if (fabs(val) > 1e-14)
         {
            hypre_dense_search_row(col, L, visited, ordering, order_ind, n, is_col_major);
         }
      }
      // Add node to ordering *after* it has been searched
      ordering[*order_ind] = row;
      *order_ind += 1;
   }
}


// Find topological ordering of acyclic dense matrix in column major
// format. That is, find ordering of matrix to be triangular.
//
// INPUT
// -----
//    - L[] : dense nxn matrix in column major format
//    - ordering[] should be empty array of length n
//    - row is the row to start the search from
void hypre_dense_topo_sort(const HYPRE_Complex *L,
                           HYPRE_Int *ordering,
                           HYPRE_Int n,
                           HYPRE_Int is_col_major)
{
   HYPRE_Int *visited = hypre_CTAlloc(HYPRE_Int, n, HYPRE_MEMORY_HOST);
   HYPRE_Int order_ind = 0;
   HYPRE_Int temp_row = 0;
   while (order_ind < n)
   {
      hypre_dense_search_row(temp_row, L, visited, ordering, &order_ind, n, is_col_major);
      temp_row += 1;
      if (temp_row == n)
      {
         temp_row = 0;
      }
   }
   hypre_TFree(visited, HYPRE_MEMORY_HOST);
}
<|MERGE_RESOLUTION|>--- conflicted
+++ resolved
@@ -115,7 +115,7 @@
 {
    HYPRE_Int temp;
    HYPRE_Real temp_d;
-
+   
 
    temp_d = v[i];
    v[i] = v[j];
@@ -134,14 +134,14 @@
 void hypre_BigSwap4_d(HYPRE_Real  *v,
                   HYPRE_BigInt  *w,
                   HYPRE_Int  *z,
-                  HYPRE_Int *y,
+                  HYPRE_Int *y, 
                   HYPRE_Int  i,
                   HYPRE_Int  j )
 {
    HYPRE_Int temp;
    HYPRE_BigInt big_temp;
    HYPRE_Real temp_d;
-
+   
 
    temp_d = v[i];
    v[i] = v[j];
@@ -198,10 +198,10 @@
 /*--------------------------------------------------------------------------
  *--------------------------------------------------------------------------*/
 
-void hypre_qsort1( HYPRE_Int  *v,
-                   HYPRE_Real *w,
-                   HYPRE_Int   left,
-                   HYPRE_Int   right )
+void hypre_qsort1( HYPRE_Int *v,
+	     HYPRE_Real *w,
+             HYPRE_Int  left,
+             HYPRE_Int  right )
 {
    HYPRE_Int i, last;
 
@@ -277,9 +277,9 @@
 /*   sort on w (HYPRE_Real), move v (AB 11/04) */
 
 void hypre_qsort2( HYPRE_Int *v,
-                   HYPRE_Real *w,
-                   HYPRE_Int  left,
-                   HYPRE_Int  right )
+	     HYPRE_Real *w,
+             HYPRE_Int  left,
+             HYPRE_Int  right )
 {
    HYPRE_Int i, last;
 
@@ -303,7 +303,6 @@
 
 /*--------------------------------------------------------------------------
  *--------------------------------------------------------------------------*/
-<<<<<<< HEAD
 /* qsort2 based on absolute value of entries in w. */
 void hypre_qsort2_abs( HYPRE_Int *v,
              HYPRE_Real *w,
@@ -316,40 +315,16 @@
    hypre_swap2( v, w, left, (left+right)/2);
    last = left;
    for (i = left+1; i <= right; i++)
-=======
-/* sort both v and w, in place, but based only on entries in w */
-void hypre_qsort2abs( HYPRE_Int  *v,
-                      HYPRE_Real *w,
-                      HYPRE_Int   left,
-                      HYPRE_Int   right )
-{
-   HYPRE_Int i, last;
-   if (left >= right)
-   {
-      return;
-   }
-   hypre_swap2( v, w, left, (left+right)/2);
-   last = left;
-   for (i = left+1; i <= right; i++)
-   {
->>>>>>> 3e803d7d
+   {
       if (fabs(w[i]) > fabs(w[left]))
       {
          hypre_swap2(v, w, ++last, i);
       }
-<<<<<<< HEAD
+   }
    hypre_swap2(v, w, left, last);
    hypre_qsort2_abs(v, w, left, last-1);
    hypre_qsort2_abs(v, w, last+1, right);
 }
-=======
-   }
-   hypre_swap2(v, w, left, last);
-   hypre_qsort2abs(v, w, left, last-1);
-   hypre_qsort2abs(v, w, last+1, right);
-}
-
->>>>>>> 3e803d7d
 /*--------------------------------------------------------------------------
  *--------------------------------------------------------------------------*/
 
