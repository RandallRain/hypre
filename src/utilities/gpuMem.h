/*BHEADER**********************************************************************
 * Copyright (c) 2008,  Lawrence Livermore National Security, LLC.
 * Produced at the Lawrence Livermore National Laboratory.
 * This file is part of HYPRE.  See file COPYRIGHT for details.
 *
 * HYPRE is free software; you can redistribute it and/or modify it under the
 * terms of the GNU Lesser General Public License (as published by the Free
 * Software Foundation) version 2.1 dated February 1999.
 *
 * $Revision$
 ***********************************************************************EHEADER*/
#ifndef __GPUMEM_H__
#define  __GPUMEM_H__

<<<<<<< HEAD
#if defined(HYPRE_USE_CUDA) || defined(HYPRE_USE_MANAGED)
#ifdef HYPRE_USE_GPU
=======
#if defined(HYPRE_USE_GPU) || defined(HYPRE_USE_MANAGED) || defined(HYPRE_USING_CUSPARSE) || defined(HYPRE_USING_MAPPED_OPENMP_OFFLOAD)
>>>>>>> 65680369
#include <cuda_runtime_api.h>
#define MAX_HGS_ELEMENTS 10

void hypre_GPUInit(hypre_int use_device);
void hypre_GPUFinalize();
int VecScaleScalar(double *u, const double alpha,  int num_rows,cudaStream_t s);
void VecCopy(double* tgt, const double* src, int size,cudaStream_t s);
void VecSet(double* tgt, int size, double value, cudaStream_t s);
void VecScale(double *u, double *v, double *l1_norm, int num_rows,cudaStream_t s);
void VecScaleSplit(double *u, double *v, double *l1_norm, int num_rows,cudaStream_t s);
void CudaCompileFlagCheck();
<<<<<<< HEAD
=======


>>>>>>> 65680369
cudaStream_t getstreamOlde(hypre_int i);
nvtxDomainHandle_t getdomain(hypre_int i);
cudaEvent_t getevent(hypre_int i);
void MemAdviseReadOnly(const void *ptr, hypre_int device);
void MemAdviseUnSetReadOnly(const void *ptr, hypre_int device);
void MemAdviseSetPrefLocDevice(const void *ptr, hypre_int device);
void MemAdviseSetPrefLocHost(const void *ptr);
void MemPrefetch(const void *ptr,hypre_int device,cudaStream_t stream);
void MemPrefetchSized(const void *ptr,size_t size,hypre_int device,cudaStream_t stream);
void MemPrefetchForce(const void *ptr,hypre_int device,cudaStream_t stream);
cublasHandle_t getCublasHandle();
cusparseHandle_t getCusparseHandle();
hypre_int getsetasyncmode(hypre_int mode, hypre_int action);
void SetAsyncMode(hypre_int mode);
hypre_int GetAsyncMode();
void branchStream(hypre_int i, hypre_int j);
void joinStreams(hypre_int i, hypre_int j, hypre_int k);
void affs(hypre_int myid);
hypre_int getcore();
hypre_int getnuma();
hypre_int checkDeviceProps();
hypre_int pointerIsManaged(const void *ptr);

/*
 * Global struct for keeping HYPRE GPU Init state
 */

struct hypre__global_struct{
  hypre_int initd;
  hypre_int device;
  hypre_int device_count;
  cublasHandle_t cublas_handle;
  cusparseHandle_t cusparse_handle;
  cusparseMatDescr_t cusparse_mat_descr;
  cudaStream_t streams[MAX_HGS_ELEMENTS];
  nvtxDomainHandle_t nvtx_domain;
  hypre_int concurrent_managed_access;
  size_t memoryHWM;
};

extern struct hypre__global_struct hypre__global_handle ;

/*
 * Macros for accessing elements of the global handle
 */
#define HYPRE_GPU_HANDLE hypre__global_handle.initd
#define HYPRE_CUBLAS_HANDLE hypre__global_handle.cublas_handle
#define HYPRE_CUSPARSE_HANDLE hypre__global_handle.cusparse_handle
#define HYPRE_DEVICE hypre__global_handle.device
#define HYPRE_DEVICE_COUNT hypre__global_handle.device_count
#define HYPRE_CUSPARSE_MAT_DESCR hypre__global_handle.cusparse_mat_descr
#define HYPRE_STREAM(index) (hypre__global_handle.streams[index])
#define HYPRE_DOMAIN  hypre__global_handle.nvtx_domain
#define HYPRE_GPU_CMA hypre__global_handle.concurrent_managed_access
#define HYPRE_GPU_HWM hypre__global_handle.memoryHWM
#else

#define hypre_GPUInit(use_device)
#define hypre_GPUFinalize()

#endif // HYPRE_USE_GPU


typedef struct node {
  const void *ptr;
  size_t size;
  struct node *next;
} node;
size_t mempush(const void *ptr, size_t size, hypre_int action);
node *memfind(node *head, const void *ptr);
void memdel(node **head, node *found);
void meminsert(node **head, const void *ptr,size_t size);
void printlist(node *head,hypre_int nc);
//#define MEM_PAD_LEN 1
size_t memsize(const void *ptr);

#define HYPRE_MIN_GPU_SIZE (131072)//(65536)//(8192)//(16384)//(32768)//(65536)

#define LOCATION_CPU (1)
#define LOCATION_GPU (0)
#define LOCATION_UNSET (-1)
extern HYPRE_Int hypre_exec_policy;

#else

#define hypre_GPUInit(use_device)
#define hypre_GPUFinalize()
<<<<<<< HEAD

#endif//defined(HYPRE_USE_GPU) && defined(HYPRE_USE_MANAGED)
=======
//#define HYPRE_DOMAIN  hypre__global_handle.nvtx_domain
#endif
>>>>>>> 65680369

#if defined(HYPRE_USE_CUDA)
extern HYPRE_Int hypre_exec_policy;
extern char tmp_print[10];
extern HYPRE_Int hypre_box_print;
extern double  t_start, t_end;
extern HYPRE_Int time_box ;

#define LOCATION_CPU (1)
#define LOCATION_GPU (0)
#define LOCATION_UNSET (-1)

#define RAJA_MAX_REDUCE_VARS (8)
#define RAJA_CUDA_MAX_NUM_BLOCKS (512*512*512)
#define RAJA_CUDA_REDUCE_BLOCK_LENGTH RAJA_CUDA_MAX_NUM_BLOCKS
#define RAJA_CUDA_REDUCE_TALLY_LENGTH RAJA_MAX_REDUCE_VARS
#define RAJA_CUDA_REDUCE_VAR_MAXSIZE 16
#define COHERENCE_BLOCK_SIZE 64

typedef HYPRE_Real CudaReductionBlockDataType;
typedef HYPRE_Int GridSizeType;


int getCudaReductionId();
CudaReductionBlockDataType* getCudaReductionMemBlock(int id);
void releaseCudaReductionId(int id);
void initCudaReductionMemBlock();
void freeCudaReductionMemBlock();
CudaReductionBlockDataType* getCPUReductionMemBlock(int id);
void releaseCPUReductionId(int id);
void freeCPUReductionMemBlock();

#endif//defined(HYPRE_USE_CUDA)

#ifdef HYPRE_USE_OMP45
HYPRE_Int HYPRE_OMPOffload(HYPRE_Int device, void *ptr, size_t num, 
			   const char *type1, const char *type2);

HYPRE_Int HYPRE_OMPPtrIsMapped(void *p, HYPRE_Int device_num);

HYPRE_Int HYPRE_OMPOffloadOn();

HYPRE_Int HYPRE_OMPOffloadOff();

HYPRE_Int HYPRE_OMPOffloadStatPrint();

#define HYPRE_MIN_GPU_SIZE (131072)//(65536)//(8192)//(16384)//(32768)//(65536)

#endif//HYPRE_USE_OMP45

#endif//__GPUMEM_H__
<|MERGE_RESOLUTION|>--- conflicted
+++ resolved
@@ -12,15 +12,9 @@
 #ifndef __GPUMEM_H__
 #define  __GPUMEM_H__
 
-<<<<<<< HEAD
 #if defined(HYPRE_USE_CUDA) || defined(HYPRE_USE_MANAGED)
 #ifdef HYPRE_USE_GPU
-=======
-#if defined(HYPRE_USE_GPU) || defined(HYPRE_USE_MANAGED) || defined(HYPRE_USING_CUSPARSE) || defined(HYPRE_USING_MAPPED_OPENMP_OFFLOAD)
->>>>>>> 65680369
 #include <cuda_runtime_api.h>
-#define MAX_HGS_ELEMENTS 10
-
 void hypre_GPUInit(hypre_int use_device);
 void hypre_GPUFinalize();
 int VecScaleScalar(double *u, const double alpha,  int num_rows,cudaStream_t s);
@@ -29,11 +23,6 @@
 void VecScale(double *u, double *v, double *l1_norm, int num_rows,cudaStream_t s);
 void VecScaleSplit(double *u, double *v, double *l1_norm, int num_rows,cudaStream_t s);
 void CudaCompileFlagCheck();
-<<<<<<< HEAD
-=======
-
-
->>>>>>> 65680369
 cudaStream_t getstreamOlde(hypre_int i);
 nvtxDomainHandle_t getdomain(hypre_int i);
 cudaEvent_t getevent(hypre_int i);
@@ -56,11 +45,11 @@
 hypre_int getnuma();
 hypre_int checkDeviceProps();
 hypre_int pointerIsManaged(const void *ptr);
-
 /*
  * Global struct for keeping HYPRE GPU Init state
  */
 
+#define MAX_HGS_ELEMENTS 10
 struct hypre__global_struct{
   hypre_int initd;
   hypre_int device;
@@ -112,22 +101,14 @@
 
 #define HYPRE_MIN_GPU_SIZE (131072)//(65536)//(8192)//(16384)//(32768)//(65536)
 
-#define LOCATION_CPU (1)
-#define LOCATION_GPU (0)
-#define LOCATION_UNSET (-1)
 extern HYPRE_Int hypre_exec_policy;
 
 #else
 
 #define hypre_GPUInit(use_device)
 #define hypre_GPUFinalize()
-<<<<<<< HEAD
-
+//#define HYPRE_DOMAIN  hypre__global_handle.nvtx_domain
 #endif//defined(HYPRE_USE_GPU) && defined(HYPRE_USE_MANAGED)
-=======
-//#define HYPRE_DOMAIN  hypre__global_handle.nvtx_domain
-#endif
->>>>>>> 65680369
 
 #if defined(HYPRE_USE_CUDA)
 extern HYPRE_Int hypre_exec_policy;
@@ -135,10 +116,6 @@
 extern HYPRE_Int hypre_box_print;
 extern double  t_start, t_end;
 extern HYPRE_Int time_box ;
-
-#define LOCATION_CPU (1)
-#define LOCATION_GPU (0)
-#define LOCATION_UNSET (-1)
 
 #define RAJA_MAX_REDUCE_VARS (8)
 #define RAJA_CUDA_MAX_NUM_BLOCKS (512*512*512)
