--- conflicted
+++ resolved
@@ -2,123 +2,118 @@
 
 
 Iterations = 10
-Final Relative Residual Norm = 4.534816e-09
+Final Relative Residual Norm = 3.691600e-09
 
 # Output file: agg_interp.out.2
 
 
 Iterations = 10
-Final Relative Residual Norm = 3.245546e-09
+Final Relative Residual Norm = 2.620804e-09
 
 # Output file: agg_interp.out.3
 
 
 Iterations = 11
-Final Relative Residual Norm = 6.408748e-09
+Final Relative Residual Norm = 7.350469e-09
 
 # Output file: agg_interp.out.4
 
 
 Iterations = 13
-Final Relative Residual Norm = 9.962426e-09
+Final Relative Residual Norm = 9.893555e-09
 
 # Output file: agg_interp.out.5
 
 
 Iterations = 11
-Final Relative Residual Norm = 3.901126e-09
+Final Relative Residual Norm = 4.864731e-09
 
 # Output file: agg_interp.out.6
 
 
 Iterations = 11
-Final Relative Residual Norm = 4.614195e-09
+Final Relative Residual Norm = 7.171087e-09
 
 # Output file: agg_interp.out.7
 
 
 Iterations = 13
-Final Relative Residual Norm = 8.031241e-09
+Final Relative Residual Norm = 5.159539e-09
 
 # Output file: agg_interp.out.8
 
 
 Iterations = 16
-Final Relative Residual Norm = 8.359411e-09
+Final Relative Residual Norm = 7.333874e-09
 
 # Output file: agg_interp.out.9
 
 
 Iterations = 11
-Final Relative Residual Norm = 7.761156e-09
+Final Relative Residual Norm = 6.765240e-09
 
 # Output file: agg_interp.out.10
 
 
 Iterations = 25
-Final Relative Residual Norm = 8.200302e-09
+Final Relative Residual Norm = 4.548401e-09
 
 # Output file: agg_interp.out.11
 
 
-Iterations = 19
-Final Relative Residual Norm = 4.085208e-09
+Iterations = 18
+Final Relative Residual Norm = 8.364605e-09
 
 # Output file: agg_interp.out.12
 
 
-Iterations = 22
-Final Relative Residual Norm = 4.656670e-09
+Iterations = 21
+Final Relative Residual Norm = 8.854940e-09
 
 # Output file: agg_interp.out.13
 
 
-<<<<<<< HEAD
-Iterations = 17
-Final Relative Residual Norm = 3.484330e-09
-=======
 Iterations = 16
 Final Relative Residual Norm = 9.394914e-09
->>>>>>> 298a5bf8
 
 # Output file: agg_interp.out.14
 
 
 Iterations = 11
-Final Relative Residual Norm = 4.065039e-09
+Final Relative Residual Norm = 3.032971e-09
 
 # Output file: agg_interp.out.15
 
 
 Iterations = 11
-Final Relative Residual Norm = 6.606006e-09
+Final Relative Residual Norm = 7.925270e-09
 
 # Output file: agg_interp.out.16
 
 
 Iterations = 10
-Final Relative Residual Norm = 3.954124e-09
+Final Relative Residual Norm = 4.726152e-09
 
 # Output file: agg_interp.out.17
 
 
 Iterations = 20
-Final Relative Residual Norm = 8.245507e-09
+Final Relative Residual Norm = 7.907614e-09
 
 # Output file: agg_interp.out.18
 
 
 Iterations = 18
-Final Relative Residual Norm = 5.326617e-09
+Final Relative Residual Norm = 6.200739e-09
 
 # Output file: agg_interp.out.19
 
 
 Iterations = 10
-Final Relative Residual Norm = 6.953099e-09
+Final Relative Residual Norm = 5.170780e-09
 
 # Output file: agg_interp.out.20
 
 
 Iterations = 11
-Final Relative Residual Norm = 9.091177e-09
+Final Relative Residual Norm = 7.863889e-09
