--- conflicted
+++ resolved
@@ -367,22 +367,6 @@
              hypre_ParCSRMatrixGlobalNumRows((hypre_ParCSRMatrix*)A));
    }
 
-<<<<<<< HEAD
-   hypre_ParCSRMatrixMigrate(A,      hypre_HandleMemoryLocation(hypre_handle));
-   hypre_ParCSRMatrixMigrate(G,      hypre_HandleMemoryLocation(hypre_handle));
-   hypre_ParCSRMatrixMigrate(Aalpha, hypre_HandleMemoryLocation(hypre_handle));
-   hypre_ParCSRMatrixMigrate(Abeta,  hypre_HandleMemoryLocation(hypre_handle));
-
-   hypre_ParVectorMigrate(x0, hypre_HandleMemoryLocation(hypre_handle));
-   hypre_ParVectorMigrate(b,  hypre_HandleMemoryLocation(hypre_handle));
-   hypre_ParVectorMigrate(Gx, hypre_HandleMemoryLocation(hypre_handle));
-   hypre_ParVectorMigrate(Gy, hypre_HandleMemoryLocation(hypre_handle));
-   hypre_ParVectorMigrate(Gz, hypre_HandleMemoryLocation(hypre_handle));
-   hypre_ParVectorMigrate(x,  hypre_HandleMemoryLocation(hypre_handle));
-   hypre_ParVectorMigrate(y,  hypre_HandleMemoryLocation(hypre_handle));
-   hypre_ParVectorMigrate(z,  hypre_HandleMemoryLocation(hypre_handle));
-   hypre_ParVectorMigrate(interior_nodes, hypre_HandleMemoryLocation(hypre_handle));
-=======
    hypre_ParCSRMatrixMigrate(A,      hypre_HandleMemoryLocation(hypre_handle()));
    hypre_ParCSRMatrixMigrate(G,      hypre_HandleMemoryLocation(hypre_handle()));
    hypre_ParCSRMatrixMigrate(Aalpha, hypre_HandleMemoryLocation(hypre_handle()));
@@ -397,7 +381,6 @@
    hypre_ParVectorMigrate(y,  hypre_HandleMemoryLocation(hypre_handle()));
    hypre_ParVectorMigrate(z,  hypre_HandleMemoryLocation(hypre_handle()));
    hypre_ParVectorMigrate(interior_nodes, hypre_HandleMemoryLocation(hypre_handle()));
->>>>>>> 249383ad
 
    hypre_MPI_Barrier(hypre_MPI_COMM_WORLD);
 
@@ -680,11 +663,7 @@
    {
       AMSDriverMatrixRead("mfem.M", &M);
 
-<<<<<<< HEAD
-      hypre_ParCSRMatrixMigrate(M, hypre_HandleMemoryLocation(hypre_handle));
-=======
       hypre_ParCSRMatrixMigrate(M, hypre_HandleMemoryLocation(hypre_handle()));
->>>>>>> 249383ad
 
       time_index = hypre_InitializeTiming("AME Setup");
       hypre_BeginTiming(time_index);
