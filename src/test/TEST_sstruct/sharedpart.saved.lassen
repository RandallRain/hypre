# Output file: sharedpart.out.0
Iterations = 17
Final Relative Residual Norm = 8.509105e-07

# Output file: sharedpart.out.1
Iterations = 17
Final Relative Residual Norm = 8.509105e-07

# Output file: sharedpart.out.2
Iterations = 17
Final Relative Residual Norm = 8.509105e-07

# Output file: sharedpart.out.3
Iterations = 17
Final Relative Residual Norm = 8.509105e-07

# Output file: sharedpart.out.10
Iterations = 18
Final Relative Residual Norm = 4.922026e-07

# Output file: sharedpart.out.11
Iterations = 18
Final Relative Residual Norm = 4.922026e-07

# Output file: sharedpart.out.50
Iterations = 7
Final Relative Residual Norm = 6.535037e-07

# Output file: sharedpart.out.51
Iterations = 7
Final Relative Residual Norm = 5.648415e-07

# Output file: sharedpart.out.52
Iterations = 7
Final Relative Residual Norm = 6.535037e-07

# Output file: sharedpart.out.53
<<<<<<< HEAD
Iterations = 13
Final Relative Residual Norm = 2.966739e-07
=======
Iterations = 11
Final Relative Residual Norm = 1.968005e-07
>>>>>>> 298a5bf8
<|MERGE_RESOLUTION|>--- conflicted
+++ resolved
@@ -24,21 +24,16 @@
 
 # Output file: sharedpart.out.50
 Iterations = 7
-Final Relative Residual Norm = 6.535037e-07
+Final Relative Residual Norm = 6.550615e-07
 
 # Output file: sharedpart.out.51
 Iterations = 7
-Final Relative Residual Norm = 5.648415e-07
+Final Relative Residual Norm = 5.664341e-07
 
 # Output file: sharedpart.out.52
 Iterations = 7
-Final Relative Residual Norm = 6.535037e-07
+Final Relative Residual Norm = 6.550615e-07
 
 # Output file: sharedpart.out.53
-<<<<<<< HEAD
-Iterations = 13
-Final Relative Residual Norm = 2.966739e-07
-=======
 Iterations = 11
 Final Relative Residual Norm = 1.968005e-07
->>>>>>> 298a5bf8
