# Output file: miller.out.0
Iterations = 16
Final Relative Residual Norm = 8.455333e-07

# Output file: miller.out.1
Iterations = 7
Final Relative Residual Norm = 2.927538e-07

# Output file: miller.out.2
Iterations = 15
Final Relative Residual Norm = 6.496892e-07

# Output file: miller.out.3
Iterations = 9
<<<<<<< HEAD
Final Relative Residual Norm = 4.154239e-07
=======
Final Relative Residual Norm = 3.738359e-07
>>>>>>> 298a5bf8

# Output file: miller.out.4
Iterations = 18
Final Relative Residual Norm = 3.006677e-07

# Output file: miller.out.5
Iterations = 7
Final Relative Residual Norm = 1.958737e-07

# Output file: miller.out.6
Iterations = 37
Final Relative Residual Norm = 6.181674e-07

# Output file: miller.out.7
Iterations = 7
Final Relative Residual Norm = 7.676131e-07

# Output file: miller.out.8
Iterations = 3
Final Relative Residual Norm = 4.822192e-07

# Output file: miller.out.9
Iterations = 2
Final Relative Residual Norm = 2.571870e-07
<|MERGE_RESOLUTION|>--- conflicted
+++ resolved
@@ -12,11 +12,7 @@
 
 # Output file: miller.out.3
 Iterations = 9
-<<<<<<< HEAD
-Final Relative Residual Norm = 4.154239e-07
-=======
 Final Relative Residual Norm = 3.738359e-07
->>>>>>> 298a5bf8
 
 # Output file: miller.out.4
 Iterations = 18
