/******************************************************************************
 * Copyright 1998-2019 Lawrence Livermore National Security, LLC and other
 * HYPRE Project Developers. See the top-level COPYRIGHT file for details.
 *
 * SPDX-License-Identifier: (Apache-2.0 OR MIT)
 ******************************************************************************/

/*--------------------------------------------------------------------------
 * Test driver for unstructured matrix interface (IJ_matrix interface).
 * Do `driver -help' for usage info.
 * This driver started from the driver for parcsr_linear_solvers, and it
 * works by first building a parcsr matrix as before and then "copying"
 * that matrix row-by-row into the IJMatrix interface. AJC 7/99.
 *--------------------------------------------------------------------------*/
#include <stdlib.h>
#include <stdio.h>
#include <math.h>

#include "_hypre_utilities.h"
#include "HYPRE.h"
#include "HYPRE_parcsr_mv.h"

#include "HYPRE_IJ_mv.h"
#include "HYPRE_parcsr_ls.h"
#include "_hypre_parcsr_mv.h"
#include "HYPRE_krylov.h"

#ifdef HYPRE_USING_DSUPERLU
#include "superlu_ddefs.h"
#endif

/* begin lobpcg */

#define NO_SOLVER -9198

#include <time.h>

#include "fortran_matrix.h"
#include "HYPRE_lobpcg.h"

#include "interpreter.h"
#include "multivector.h"
#include "HYPRE_MatvecFunctions.h"

/* max dt */
#define DT_INF 1.0e30
HYPRE_Int
BuildParIsoLaplacian( HYPRE_Int argc, char** argv, HYPRE_ParCSRMatrix *A_ptr );

/* end lobpcg */

#ifdef __cplusplus
extern "C" {
#endif

HYPRE_Int BuildParFromFile (HYPRE_Int argc , char *argv [], HYPRE_Int arg_index , HYPRE_ParCSRMatrix *A_ptr );
HYPRE_Int ReadParVectorFromFile (HYPRE_Int argc , char *argv [], HYPRE_Int arg_index , HYPRE_ParVector *b_ptr );

HYPRE_Int BuildParLaplacian (HYPRE_Int argc , char *argv [], HYPRE_Int arg_index , HYPRE_ParCSRMatrix *A_ptr );
HYPRE_Int BuildParSysLaplacian (HYPRE_Int argc , char *argv [], HYPRE_Int arg_index , HYPRE_ParCSRMatrix *A_ptr );
HYPRE_Int BuildParDifConv (HYPRE_Int argc , char *argv [], HYPRE_Int arg_index , HYPRE_ParCSRMatrix *A_ptr);
HYPRE_Int BuildParFromOneFile (HYPRE_Int argc , char *argv [], HYPRE_Int arg_index , HYPRE_Int num_functions , HYPRE_ParCSRMatrix *A_ptr );
HYPRE_Int BuildFuncsFromFiles (HYPRE_Int argc , char *argv [], HYPRE_Int arg_index , HYPRE_ParCSRMatrix A , HYPRE_Int **dof_func_ptr );
HYPRE_Int BuildFuncsFromOneFile (HYPRE_Int argc , char *argv [], HYPRE_Int arg_index , HYPRE_ParCSRMatrix A , HYPRE_Int **dof_func_ptr );
HYPRE_Int BuildRhsParFromOneFile (HYPRE_Int argc , char *argv [], HYPRE_Int arg_index , HYPRE_BigInt *partitioning , HYPRE_ParVector *b_ptr );
HYPRE_Int BuildParLaplacian9pt (HYPRE_Int argc , char *argv [], HYPRE_Int arg_index , HYPRE_ParCSRMatrix *A_ptr );
HYPRE_Int BuildParLaplacian27pt (HYPRE_Int argc , char *argv [], HYPRE_Int arg_index , HYPRE_ParCSRMatrix *A_ptr );
HYPRE_Int BuildParRotate7pt (HYPRE_Int argc , char *argv [], HYPRE_Int arg_index , HYPRE_ParCSRMatrix *A_ptr );
HYPRE_Int BuildParVarDifConv (HYPRE_Int argc , char *argv [], HYPRE_Int arg_index , HYPRE_ParCSRMatrix *A_ptr , HYPRE_ParVector *rhs_ptr );
HYPRE_ParCSRMatrix GenerateSysLaplacian (MPI_Comm comm, HYPRE_BigInt nx, HYPRE_BigInt ny, HYPRE_BigInt nz,
                                         HYPRE_Int P, HYPRE_Int Q, HYPRE_Int R, HYPRE_Int p, HYPRE_Int q, HYPRE_Int r,
                                         HYPRE_Int num_fun, HYPRE_Real *mtrx, HYPRE_Real *value);
HYPRE_ParCSRMatrix GenerateSysLaplacianVCoef (MPI_Comm comm, HYPRE_BigInt nx, HYPRE_BigInt ny, HYPRE_BigInt nz,
                                              HYPRE_Int P, HYPRE_Int Q, HYPRE_Int R, HYPRE_Int p, HYPRE_Int q, HYPRE_Int r,
                                              HYPRE_Int num_fun, HYPRE_Real *mtrx, HYPRE_Real *value);
HYPRE_Int SetSysVcoefValues(HYPRE_Int num_fun, HYPRE_BigInt nx, HYPRE_BigInt ny, HYPRE_BigInt nz, HYPRE_Real vcx, HYPRE_Real vcy, HYPRE_Real vcz, HYPRE_Int mtx_entry, HYPRE_Real *values);

HYPRE_Int BuildParCoordinates (HYPRE_Int argc , char *argv [], HYPRE_Int arg_index , HYPRE_Int *coorddim_ptr , float **coord_ptr );

extern HYPRE_Int hypre_FlexGMRESModifyPCAMGExample(void *precond_data, HYPRE_Int iterations,
                                                   HYPRE_Real rel_residual_norm);

extern HYPRE_Int hypre_FlexGMRESModifyPCDefault(void *precond_data, HYPRE_Int iteration,
                                                HYPRE_Real rel_residual_norm);

#ifdef __cplusplus
}
#endif
#define SECOND_TIME 0

hypre_int
main( hypre_int argc,
      char *argv[] )
{
   HYPRE_Int                 arg_index;
   HYPRE_Int                 print_usage;
   HYPRE_Int                 sparsity_known = 0;
   HYPRE_Int                 add = 0;
   HYPRE_Int                 check_constant = 0;
   HYPRE_Int                 off_proc = 0;
   HYPRE_Int                 chunk = 0;
   HYPRE_Int                 omp_flag = 0;
   HYPRE_Int                 build_matrix_type;
   HYPRE_Int                 build_matrix_arg_index;
   HYPRE_Int                 build_rhs_type;
   HYPRE_Int                 build_rhs_arg_index;
   HYPRE_Int                 build_src_type;
   HYPRE_Int                 build_src_arg_index;
   HYPRE_Int                 build_x0_type;
   HYPRE_Int                 build_x0_arg_index;
   HYPRE_Int                 build_funcs_type;
   HYPRE_Int                 build_funcs_arg_index;
   HYPRE_Int                 solver_id;
   HYPRE_Int                 solver_type = 1;
   HYPRE_Int                 recompute_res = 0;   /* What should be the default here? */
   HYPRE_Int                 ioutdat;
   HYPRE_Int                 poutdat;
   HYPRE_Int                 debug_flag;
   HYPRE_Int                 ierr = 0;
   HYPRE_Int                 i,j;
   HYPRE_Int                 max_levels = 25;
   HYPRE_Int                 num_iterations;
   HYPRE_Int                 pcg_num_its, dscg_num_its;
   HYPRE_Int                 max_iter = 1000;
   HYPRE_Int                 mg_max_iter = 100;
   HYPRE_Int                 nodal = 0;
   HYPRE_Int                 nodal_diag = 0;
   HYPRE_Real          cf_tol = 0.9;
   HYPRE_Real          norm;
   HYPRE_Real          final_res_norm;
   void               *object;

   HYPRE_IJMatrix      ij_A = NULL;
   HYPRE_IJVector      ij_b = NULL;
   HYPRE_IJVector      ij_x = NULL;
   HYPRE_IJVector      *ij_rbm;

   HYPRE_ParCSRMatrix  parcsr_A = NULL;
   HYPRE_ParVector     b = NULL;
   HYPRE_ParVector     x = NULL;
   HYPRE_ParVector     *interp_vecs = NULL;
   HYPRE_ParVector     residual = NULL;

   HYPRE_Solver        amg_solver;
   HYPRE_Solver        pcg_solver;
   HYPRE_Solver        pcg_precond=NULL, pcg_precond_gotten;

   HYPRE_Int           check_residual = 0;
   HYPRE_Int           num_procs, myid;
   HYPRE_Int           local_row;
   HYPRE_Int          *row_sizes;
   HYPRE_Int          *diag_sizes;
   HYPRE_Int          *offdiag_sizes;
   HYPRE_BigInt       *rows;
   HYPRE_Int           size;
   HYPRE_Int          *ncols;
   HYPRE_BigInt       *col_inds;
   HYPRE_Int          *dof_func;
   HYPRE_Int           num_functions = 1;
   HYPRE_Int           num_paths = 1;
   HYPRE_Int           agg_num_levels = 0;
   HYPRE_Int           ns_coarse = 1, ns_down = -1, ns_up = -1;

   HYPRE_Int           time_index;
   MPI_Comm            comm = hypre_MPI_COMM_WORLD;
   HYPRE_BigInt M, N, big_i;
   HYPRE_Int local_num_rows, local_num_cols;
   HYPRE_BigInt first_local_row, last_local_row;
   HYPRE_BigInt first_local_col, last_local_col;
   HYPRE_Int variant, overlap, domain_type;
   HYPRE_Real schwarz_rlx_weight;
   HYPRE_Real *values, val;

   HYPRE_Int use_nonsymm_schwarz = 0;
   HYPRE_Int test_ij = 0;
   HYPRE_Int build_rbm = 0;
   HYPRE_Int build_rbm_index = 0;
   HYPRE_Int num_interp_vecs = 0;
   HYPRE_Int interp_vec_variant = 0;
   HYPRE_Int Q_max = 0;
   HYPRE_Real Q_trunc = 0;

   const HYPRE_Real dt_inf = DT_INF;
   HYPRE_Real dt = dt_inf;

   /* parameters for BoomerAMG */
   HYPRE_Real   A_drop_tol = 0.0;
   HYPRE_Int    A_drop_type = -1;
   HYPRE_Real   strong_threshold;
   HYPRE_Real   strong_thresholdR;
   HYPRE_Real   trunc_factor;
   HYPRE_Real   jacobi_trunc_threshold;
   HYPRE_Real   S_commpkg_switch = 1.0;
   HYPRE_Real   CR_rate = 0.7;
   HYPRE_Real   CR_strong_th = 0.0;
   HYPRE_Int      CR_use_CG = 0;
   HYPRE_Int      P_max_elmts = 4;
   HYPRE_Int      cycle_type;
   HYPRE_Int      fcycle;
   HYPRE_Int      coarsen_type = 10;
   HYPRE_Int      measure_type = 0;
   HYPRE_Int      num_sweeps = 1;
   HYPRE_Int      IS_type;
   HYPRE_Int      num_CR_relax_steps = 2;
   HYPRE_Int      relax_type = -1;
   HYPRE_Int      add_relax_type = 18;
   HYPRE_Int      relax_coarse = -1;
   HYPRE_Int      relax_up = -1;
   HYPRE_Int      relax_down = -1;
   HYPRE_Int      relax_order = 0;
   HYPRE_Int      level_w = -1;
   HYPRE_Int      level_ow = -1;
   /* HYPRE_Int    smooth_lev; */
   /* HYPRE_Int    smooth_rlx = 8; */
   HYPRE_Int      smooth_type = 6;
   HYPRE_Int      smooth_num_levels = 0;
   HYPRE_Int      smooth_num_sweeps = 1;
   HYPRE_Int      coarse_threshold = 9;
   HYPRE_Int      min_coarse_size = 0;
/* redundant coarse grid solve */
   HYPRE_Int      seq_threshold = 0;
   HYPRE_Int      redundant = 0;
/* additive versions */
   HYPRE_Int additive = -1;
   HYPRE_Int mult_add = -1;
   HYPRE_Int simple = -1;
   HYPRE_Int add_last_lvl = -1;
   HYPRE_Int add_P_max_elmts = 0;
   HYPRE_Real add_trunc_factor = 0;

#if defined(HYPRE_USING_CUDA) || defined(HYPRE_USING_DEVICE_OPENMP)
   HYPRE_Int    rap2=0;
   HYPRE_Int    mod_rap2=0;
   HYPRE_Int    keepTranspose = 1;
#else
   HYPRE_Int    rap2=0;
   HYPRE_Int    mod_rap2=0;
   HYPRE_Int    keepTranspose = 0;
#endif
#ifdef HYPRE_USING_DSUPERLU
   HYPRE_Int    dslu_threshold = -1;
#endif
   HYPRE_Real   relax_wt;
   HYPRE_Real   add_relax_wt = 1.0;
   HYPRE_Real   relax_wt_level;
   HYPRE_Real   outer_wt;
   HYPRE_Real   outer_wt_level;
   HYPRE_Real   tol = 1.e-8, pc_tol = 0.;
   HYPRE_Real   atol = 0.0;
   HYPRE_Real   max_row_sum = 1.;
   HYPRE_Int    converge_type = 0;

   HYPRE_Int cheby_order = 2;
   HYPRE_Int cheby_eig_est = 10;
   HYPRE_Int cheby_variant = 0;
   HYPRE_Int cheby_scale = 1;
   HYPRE_Real cheby_fraction = .3;

   /* for CGC BM Aug 25, 2006 */
   HYPRE_Int      cgcits = 1;
   /* for coordinate plotting BM Oct 24, 2006 */
   HYPRE_Int      plot_grids = 0;
   HYPRE_Int      coord_dim  = 3;
   float    *coordinates = NULL;
   char    plot_file_name[256];

   /* parameters for ParaSAILS */
   HYPRE_Real   sai_threshold = 0.1;
   HYPRE_Real   sai_filter = 0.1;

   /* parameters for PILUT */
   HYPRE_Real   drop_tol = -1;
   HYPRE_Int      nonzeros_to_keep = -1;

   /* parameters for Euclid or ILU smoother in AMG */
   HYPRE_Real   eu_ilut = 0.0;
   HYPRE_Real   eu_sparse_A = 0.0;
   HYPRE_Int    eu_bj = 0;
   HYPRE_Int    eu_level = -1;
   HYPRE_Int    eu_stats = 0;
   HYPRE_Int    eu_mem = 0;
   HYPRE_Int    eu_row_scale = 0; /* Euclid only */

   /* parameters for GMRES */
   HYPRE_Int    k_dim;
   /* parameters for COGMRES */
   HYPRE_Int    cgs = 1;
   HYPRE_Int    unroll = 0;
   /* parameters for LGMRES */
   HYPRE_Int    aug_dim;
   /* parameters for GSMG */
   HYPRE_Int      gsmg_samples = 5;
   /* interpolation */
   HYPRE_Int      interp_type  = 6; /* default value */
   HYPRE_Int      post_interp_type  = 0; /* default value */
   /* RL: restriction */
   HYPRE_Int      restri_type = 0;
   /* aggressive coarsening */
   HYPRE_Int      agg_interp_type  = 4; /* default value */
   HYPRE_Int      agg_P_max_elmts  = 0; /* default value */
   HYPRE_Int      agg_P12_max_elmts  = 0; /* default value */
   HYPRE_Real   agg_trunc_factor  = 0; /* default value */
   HYPRE_Real   agg_P12_trunc_factor  = 0; /* default value */

   HYPRE_Int      print_system = 0;

   HYPRE_Int rel_change = 0;
   /* begin lobpcg */

   HYPRE_Int      hybrid = 1;
   HYPRE_Int      num_sweep = 1;
   HYPRE_Int      relax_default = 3;

   HYPRE_Int lobpcgFlag = 0;
   HYPRE_Int lobpcgGen = 0;
   HYPRE_Int constrained = 0;
   HYPRE_Int vFromFileFlag = 0;
   HYPRE_Int lobpcgSeed = 0;
   HYPRE_Int blockSize = 1;
   HYPRE_Int verbosity = 1;
   HYPRE_Int iterations;
   HYPRE_Int maxIterations = 100;
   HYPRE_Int checkOrtho = 0;
   HYPRE_Int printLevel = 0; /* also c.f. poutdat */
   HYPRE_Int two_norm = 1;
   HYPRE_Int pcgIterations = 0;
   HYPRE_Int pcgMode = 1;
   HYPRE_Real pcgTol = 1e-2;
   HYPRE_Real nonOrthF;

   FILE* filePtr;

   mv_MultiVectorPtr eigenvectors = NULL;
   mv_MultiVectorPtr constraints = NULL;
   mv_MultiVectorPtr workspace = NULL;

   HYPRE_Real* eigenvalues = NULL;

   HYPRE_Real* residuals;
   utilities_FortranMatrix* residualNorms;
   utilities_FortranMatrix* residualNormsHistory;
   utilities_FortranMatrix* eigenvaluesHistory;
   utilities_FortranMatrix* printBuffer;
   utilities_FortranMatrix* gramXX;
   utilities_FortranMatrix* identity;

   HYPRE_Solver        lobpcg_solver;

   mv_InterfaceInterpreter* interpreter;
   HYPRE_MatvecFunctions matvec_fn;

   HYPRE_IJMatrix      ij_B;
   HYPRE_ParCSRMatrix  parcsr_B;

   /* end lobpcg */

   /* mgr options */
   HYPRE_Int mgr_bsize = 1;
   HYPRE_Int mgr_nlevels = 0;
   HYPRE_Int mgr_num_reserved_nodes = 0;
   HYPRE_Int mgr_non_c_to_f = 1;
   HYPRE_Int mgr_frelax_method = 0;
   HYPRE_Int *mgr_num_cindexes = NULL;
   HYPRE_Int **mgr_cindexes = NULL;
   HYPRE_Int *mgr_reserved_coarse_indexes = NULL;
   HYPRE_Int mgr_relax_type = 0;
   HYPRE_Int mgr_num_relax_sweeps = 2;
   HYPRE_Int mgr_interp_type = 2;
   HYPRE_Int mgr_num_interp_sweeps = 2;
   HYPRE_Int mgr_gsmooth_type = 0;
   HYPRE_Int mgr_num_gsmooth_sweeps = 1;
   HYPRE_Int mgr_restrict_type = 0;
   HYPRE_Int mgr_num_restrict_sweeps = 0;
   /* end mgr options */

   HYPRE_Real     *nongalerk_tol = NULL;
   HYPRE_Int       nongalerk_num_tol = 0;

   HYPRE_BigInt *row_nums = NULL;
   HYPRE_Int *num_cols = NULL;
   HYPRE_BigInt *col_nums = NULL;
   HYPRE_Int i_indx, j_indx, num_rows;
   HYPRE_Real *data = NULL;

   HYPRE_Int air = 0;
   HYPRE_Int **grid_relax_points = NULL;

   HYPRE_Int no_cuda_um = 0;
   HYPRE_Int spgemm_use_cusparse = 1;

   /* CUB Allocator */
   hypre_uint mempool_bin_growth   = 8,
              mempool_min_bin      = 3,
              mempool_max_bin      = 9;
   size_t mempool_max_cached_bytes = 2000LL * 1024 * 1024;

   HYPRE_ParCSRMatrix parcsr_A_host = NULL;
   HYPRE_ParVector b_host = NULL, x_host = NULL, x0_save = NULL;

   /*-----------------------------------------------------------
    * Initialize some stuff
    *-----------------------------------------------------------*/

   /* Initialize MPI */
   hypre_MPI_Init(&argc, &argv);

   hypre_MPI_Comm_size(hypre_MPI_COMM_WORLD, &num_procs );
   hypre_MPI_Comm_rank(hypre_MPI_COMM_WORLD, &myid );

   time_index = hypre_InitializeTiming("Hypre init");
   hypre_BeginTiming(time_index);

   /* Initialize Hypre: must be the first Hypre function to call */
   HYPRE_Init(argc, argv);

   hypre_EndTiming(time_index);
   hypre_PrintTiming("Hypre init times", hypre_MPI_COMM_WORLD);
   hypre_FinalizeTiming(time_index);
   hypre_ClearTiming();

   //omp_set_default_device(0);
   //nvtxDomainHandle_t domain = nvtxDomainCreateA("Domain_A");
   /*
     hypre_InitMemoryDebug(myid);
   */
   /*-----------------------------------------------------------
    * Set defaults
    *-----------------------------------------------------------*/

   build_matrix_type = 2;
   build_matrix_arg_index = argc;
   build_rhs_type = 2;
   build_rhs_arg_index = argc;
   build_src_type = -1;
   build_src_arg_index = argc;
   build_x0_type = -1;
   build_x0_arg_index = argc;
   build_funcs_type = 0;
   build_funcs_arg_index = argc;
   IS_type = 1;
   debug_flag = 0;

   solver_id = 0;

   ioutdat = 3;
   poutdat = 1;

   hypre_sprintf (plot_file_name,"AMGgrids.CF.dat");

   /*-----------------------------------------------------------
    * Parse command line
    *-----------------------------------------------------------*/

   print_usage = 0;
   arg_index = 1;

   while ( (arg_index < argc) && (!print_usage) )
   {
      if ( strcmp(argv[arg_index], "-fromfile") == 0 )
      {
         arg_index++;
         build_matrix_type      = -1;
         build_matrix_arg_index = arg_index;
      }
      else if ( strcmp(argv[arg_index], "-fromparcsrfile") == 0 )
      {
         arg_index++;
         build_matrix_type      = 0;
         build_matrix_arg_index = arg_index;
      }
      else if ( strcmp(argv[arg_index], "-fromonecsrfile") == 0 )
      {
         arg_index++;
         build_matrix_type      = 1;
         build_matrix_arg_index = arg_index;
      }
      else if ( strcmp(argv[arg_index], "-laplacian") == 0 )
      {
         arg_index++;
         build_matrix_type      = 2;
         build_matrix_arg_index = arg_index;
      }
      else if ( strcmp(argv[arg_index], "-9pt") == 0 )
      {
         arg_index++;
         build_matrix_type      = 3;
         build_matrix_arg_index = arg_index;
      }
      else if ( strcmp(argv[arg_index], "-27pt") == 0 )
      {
         arg_index++;
         build_matrix_type      = 4;
         build_matrix_arg_index = arg_index;
      }
      else if ( strcmp(argv[arg_index], "-difconv") == 0 )
      {
         arg_index++;
         build_matrix_type      = 5;
         build_matrix_arg_index = arg_index;
      }
      else if ( strcmp(argv[arg_index], "-vardifconv") == 0 )
      {
         arg_index++;
         build_matrix_type      = 6;
         build_matrix_arg_index = arg_index;
      }
      else if ( strcmp(argv[arg_index], "-rotate") == 0 )
      {
         arg_index++;
         build_matrix_type      = 7;
         build_matrix_arg_index = arg_index;
      }
      else if ( strcmp(argv[arg_index], "-test_ij") == 0 )
      {
         arg_index++;
         test_ij = 1;
      }
      else if ( strcmp(argv[arg_index], "-funcsfromonefile") == 0 )
      {
         arg_index++;
         build_funcs_type      = 1;
         build_funcs_arg_index = arg_index;
      }
      else if ( strcmp(argv[arg_index], "-funcsfromfile") == 0 )
      {
         arg_index++;
         build_funcs_type      = 2;
         build_funcs_arg_index = arg_index;
      }
      else if ( strcmp(argv[arg_index], "-exact_size") == 0 )
      {
         arg_index++;
         sparsity_known = 1;
      }
      else if ( strcmp(argv[arg_index], "-storage_low") == 0 )
      {
         arg_index++;
         sparsity_known = 2;
      }
      else if ( strcmp(argv[arg_index], "-add") == 0 )
      {
         arg_index++;
         add = atoi(argv[arg_index++]);
      }
      else if ( strcmp(argv[arg_index], "-chunk") == 0 )
      {
         arg_index++;
         chunk = atoi(argv[arg_index++]);
      }
      else if ( strcmp(argv[arg_index], "-off_proc") == 0 )
      {
         arg_index++;
         off_proc = atoi(argv[arg_index++]);
      }
      else if ( strcmp(argv[arg_index], "-omp") == 0 )
      {
         arg_index++;
         omp_flag = atoi(argv[arg_index++]);
      }
      else if ( strcmp(argv[arg_index], "-check_constant") == 0 )
      {
         arg_index++;
         check_constant = atoi(argv[arg_index++]);
      }
      else if ( strcmp(argv[arg_index], "-concrete_parcsr") == 0 )
      {
         arg_index++;
         build_matrix_arg_index = arg_index;
      }
      else if ( strcmp(argv[arg_index], "-solver") == 0 )
      {
         arg_index++;
         /* begin lobpcg */
         if ( strcmp(argv[arg_index], "none") == 0 ) {
            solver_id = NO_SOLVER;
            arg_index++;
         }
         else /* end lobpcg */
            solver_id = atoi(argv[arg_index++]);
      }
      else if ( strcmp(argv[arg_index], "-rbm") == 0 )
      {
         arg_index++;
         build_rbm      = 1;
         num_interp_vecs = atoi(argv[arg_index++]);
         build_rbm_index = arg_index;
      }
      else if ( strcmp(argv[arg_index], "-rhsfromfile") == 0 )
      {
         arg_index++;
         build_rhs_type      = 0;
         build_rhs_arg_index = arg_index;
      }
      else if ( strcmp(argv[arg_index], "-rhsfromonefile") == 0 )
      {
         arg_index++;
         build_rhs_type      = 1;
         build_rhs_arg_index = arg_index;
      }
      else if ( strcmp(argv[arg_index], "-rhsparcsrfile") == 0 )
      {
         arg_index++;
         build_rhs_type      = 7;
         build_rhs_arg_index = arg_index;
      }
      else if ( strcmp(argv[arg_index], "-rhsisone") == 0 )
      {
         arg_index++;
         build_rhs_type      = 2;
         build_rhs_arg_index = arg_index;
      }
      else if ( strcmp(argv[arg_index], "-rhsrand") == 0 )
      {
         arg_index++;
         build_rhs_type      = 3;
         build_rhs_arg_index = arg_index;
      }
      else if ( strcmp(argv[arg_index], "-xisone") == 0 )
      {
         arg_index++;
         build_rhs_type      = 4;
         build_rhs_arg_index = arg_index;
      }
      else if ( strcmp(argv[arg_index], "-rhszero") == 0 )
      {
         arg_index++;
         build_rhs_type      = 5;
         build_rhs_arg_index = arg_index;
      }
      else if ( strcmp(argv[arg_index], "-srcfromfile") == 0 )
      {
         arg_index++;
         build_src_type      = 0;
         build_rhs_type      = -1;
         build_src_arg_index = arg_index;
      }
      else if ( strcmp(argv[arg_index], "-srcfromonefile") == 0 )
      {
         arg_index++;
         build_src_type      = 1;
         build_rhs_type      = -1;
         build_src_arg_index = arg_index;
      }
      else if ( strcmp(argv[arg_index], "-srcisone") == 0 )
      {
         arg_index++;
         build_src_type      = 2;
         build_rhs_type      = -1;
         build_src_arg_index = arg_index;
      }
      else if ( strcmp(argv[arg_index], "-srcrand") == 0 )
      {
         arg_index++;
         build_src_type      = 3;
         build_rhs_type      = -1;
         build_src_arg_index = arg_index;
      }
      else if ( strcmp(argv[arg_index], "-srczero") == 0 )
      {
         arg_index++;
         build_src_type      = 4;
         build_rhs_type      = -1;
         build_src_arg_index = arg_index;
      }
      else if ( strcmp(argv[arg_index], "-x0fromfile") == 0 )
      {
         arg_index++;
         build_x0_type       = 0;
         build_x0_arg_index  = arg_index;
      }
      else if ( strcmp(argv[arg_index], "-x0parcsrfile") == 0 )
      {
         arg_index++;
         build_x0_type      = 7;
         build_x0_arg_index = arg_index;
      }
      else if ( strcmp(argv[arg_index], "-x0rand") == 0 )
      {
         arg_index++;
         build_x0_type       = 1;
         build_x0_arg_index  = arg_index;
      }
      else if ( strcmp(argv[arg_index], "-CFfromfile") == 0 )
      {
         arg_index++;
         coarsen_type      = 999;
      }
      else if ( strcmp(argv[arg_index], "-cljp") == 0 )
      {
         arg_index++;
         coarsen_type      = 0;
      }
      else if ( strcmp(argv[arg_index], "-cljp1") == 0 )
      {
         arg_index++;
         coarsen_type      = 7;
      }
      else if ( strcmp(argv[arg_index], "-cgc") == 0 )
      {
         arg_index++;
         coarsen_type      = 21;
         cgcits            = 200;
      }
      else if ( strcmp(argv[arg_index], "-cgce") == 0 )
      {
         arg_index++;
         coarsen_type      = 22;
         cgcits            = 200;
      }
      else if ( strcmp(argv[arg_index], "-pmis") == 0 )
      {
         arg_index++;
         coarsen_type      = 8;
      }
      else if ( strcmp(argv[arg_index], "-pmis1") == 0 )
      {
         arg_index++;
         coarsen_type      = 9;
      }
      else if ( strcmp(argv[arg_index], "-cr1") == 0 )
      {
         arg_index++;
         coarsen_type      = 98;
      }
      else if ( strcmp(argv[arg_index], "-cr") == 0 )
      {
         arg_index++;
         coarsen_type      = 99;
      }
      else if ( strcmp(argv[arg_index], "-crcg") == 0 )
      {
         arg_index++;
         CR_use_CG = atoi(argv[arg_index++]);
      }
      else if ( strcmp(argv[arg_index], "-hmis") == 0 )
      {
         arg_index++;
         coarsen_type      = 10;
      }
      else if ( strcmp(argv[arg_index], "-ruge") == 0 )
      {
         arg_index++;
         coarsen_type      = 1;
      }
      else if ( strcmp(argv[arg_index], "-ruge1p") == 0 )
      {
         arg_index++;
         coarsen_type      = 11;
      }
      else if ( strcmp(argv[arg_index], "-ruge2b") == 0 )
      {
         arg_index++;
         coarsen_type      = 2;
      }
      else if ( strcmp(argv[arg_index], "-ruge3") == 0 )
      {
         arg_index++;
         coarsen_type      = 3;
      }
      else if ( strcmp(argv[arg_index], "-ruge3c") == 0 )
      {
         arg_index++;
         coarsen_type      = 4;
      }
      else if ( strcmp(argv[arg_index], "-rugerlx") == 0 )
      {
         arg_index++;
         coarsen_type      = 5;
      }
      else if ( strcmp(argv[arg_index], "-falgout") == 0 )
      {
         arg_index++;
         coarsen_type      = 6;
      }
      else if ( strcmp(argv[arg_index], "-gm") == 0 )
      {
         arg_index++;
         measure_type      = 1;
      }
      else if ( strcmp(argv[arg_index], "-is") == 0 )
      {
         arg_index++;
         IS_type = atoi(argv[arg_index++]);
      }
      else if ( strcmp(argv[arg_index], "-ncr") == 0 )
      {
         arg_index++;
         num_CR_relax_steps = atoi(argv[arg_index++]);
      }
      else if ( strcmp(argv[arg_index], "-crth") == 0 )
      {
         arg_index++;
         CR_rate = atof(argv[arg_index++]);
      }
      else if ( strcmp(argv[arg_index], "-crst") == 0 )
      {
         arg_index++;
         CR_strong_th = atof(argv[arg_index++]);
      }
      else if ( strcmp(argv[arg_index], "-rlx") == 0 )
      {
         arg_index++;
         relax_type = atoi(argv[arg_index++]);
      }
      else if ( strcmp(argv[arg_index], "-rlx_coarse") == 0 )
      {
         arg_index++;
         relax_coarse = atoi(argv[arg_index++]);
      }
      else if ( strcmp(argv[arg_index], "-rlx_down") == 0 )
      {
         arg_index++;
         relax_down = atoi(argv[arg_index++]);
      }
      else if ( strcmp(argv[arg_index], "-rlx_up") == 0 )
      {
         arg_index++;
         relax_up = atoi(argv[arg_index++]);
      }
      else if ( strcmp(argv[arg_index], "-smtype") == 0 )
      {
         arg_index++;
         smooth_type = atoi(argv[arg_index++]);
      }
      else if ( strcmp(argv[arg_index], "-smlv") == 0 )
      {
         arg_index++;
         smooth_num_levels = atoi(argv[arg_index++]);
      }
      else if ( strcmp(argv[arg_index], "-mxl") == 0 )
      {
         arg_index++;
         max_levels = atoi(argv[arg_index++]);
      }
      else if ( strcmp(argv[arg_index], "-dbg") == 0 )
      {
         arg_index++;
         debug_flag = atoi(argv[arg_index++]);
      }
      else if ( strcmp(argv[arg_index], "-nf") == 0 )
      {
         arg_index++;
         num_functions = atoi(argv[arg_index++]);
      }
      else if ( strcmp(argv[arg_index], "-agg_nl") == 0 )
      {
         arg_index++;
         agg_num_levels = atoi(argv[arg_index++]);
      }
      else if ( strcmp(argv[arg_index], "-npaths") == 0 )
      {
         arg_index++;
         num_paths = atoi(argv[arg_index++]);
      }
      else if ( strcmp(argv[arg_index], "-ns") == 0 )
      {
         arg_index++;
         num_sweeps = atoi(argv[arg_index++]);
      }
      else if ( strcmp(argv[arg_index], "-ns_coarse") == 0 )
      {
         arg_index++;
         ns_coarse = atoi(argv[arg_index++]);
      }
      else if ( strcmp(argv[arg_index], "-ns_down") == 0 )
      {
         arg_index++;
         ns_down = atoi(argv[arg_index++]);
      }
      else if ( strcmp(argv[arg_index], "-ns_up") == 0 )
      {
         arg_index++;
         ns_up = atoi(argv[arg_index++]);
      }
      else if ( strcmp(argv[arg_index], "-sns") == 0 )
      {
         arg_index++;
         smooth_num_sweeps = atoi(argv[arg_index++]);
      }
      else if ( strcmp(argv[arg_index], "-max_iter") == 0 )
      {
         arg_index++;
         max_iter = atoi(argv[arg_index++]);
      }
      else if ( strcmp(argv[arg_index], "-mg_max_iter") == 0 )
      {
         arg_index++;
         mg_max_iter = atoi(argv[arg_index++]);
      }

      else if ( strcmp(argv[arg_index], "-dt") == 0 )
      {
         arg_index++;
         dt = atof(argv[arg_index++]);
         build_rhs_type = -1;
         if ( build_src_type == -1 ) build_src_type = 2;
      }
      else if ( strcmp(argv[arg_index], "-restritype") == 0 )
      {
         arg_index++;
         restri_type  = atoi(argv[arg_index++]);
      }
      else if ( strcmp(argv[arg_index], "-help") == 0 )
      {
         print_usage = 1;
      }
      /* begin lobpcg */
      else if ( strcmp(argv[arg_index], "-lobpcg") == 0 )
      {                                        /* use lobpcg */
         arg_index++;
         lobpcgFlag = 1;
      }
      else if ( strcmp(argv[arg_index], "-gen") == 0 )
      {                                        /* generalized evp */
         arg_index++;
         lobpcgGen = 1;
      }
      else if ( strcmp(argv[arg_index], "-con") == 0 )
      {                                        /* constrained evp */
         arg_index++;
         constrained = 1;
      }
      else if ( strcmp(argv[arg_index], "-orthchk") == 0 )
      {                       /* lobpcg: check orthonormality */
         arg_index++;
         checkOrtho = 1;
      }
      else if ( strcmp(argv[arg_index], "-vfromfile") == 0 )
      {                /* lobpcg: get initial vectors from file */
         arg_index++;
         vFromFileFlag = 1;
      }
      else if ( strcmp(argv[arg_index], "-vrand") == 0 )
      {                               /* lobpcg: block size */
         arg_index++;
         blockSize = atoi(argv[arg_index++]);
      }
      else if ( strcmp(argv[arg_index], "-seed") == 0 )
      {                          /* lobpcg: seed for srand */
         arg_index++;
         lobpcgSeed = atoi(argv[arg_index++]);
      }
      else if ( strcmp(argv[arg_index], "-itr") == 0 )
      {                    /* lobpcg: max # of iterations */
         arg_index++;
         maxIterations = atoi(argv[arg_index++]);
      }
      else if ( strcmp(argv[arg_index], "-verb") == 0 )
      {                         /* lobpcg: verbosity level */
         arg_index++;
         verbosity = atoi(argv[arg_index++]);
      }
      else if ( strcmp(argv[arg_index], "-vout") == 0 )
      {                             /* lobpcg: print level */
         arg_index++;
         printLevel = atoi(argv[arg_index++]);
      }
      else if ( strcmp(argv[arg_index], "-pcgitr") == 0 )
      {                      /* lobpcg: inner pcg iterations */
         arg_index++;
         pcgIterations = atoi(argv[arg_index++]);
      }
      else if ( strcmp(argv[arg_index], "-pcgtol") == 0 )
      {                      /* lobpcg: inner pcg iterations */
         arg_index++;
         pcgTol = atof(argv[arg_index++]);
      }
      else if ( strcmp(argv[arg_index], "-pcgmode") == 0 )
      {                /* lobpcg: initial guess for inner pcg */
         arg_index++;        /* 0: zero, otherwise rhs */
         pcgMode = atoi(argv[arg_index++]);
      }
      /* end lobpcg */
      /* begin mgr options*/
      else if ( strcmp(argv[arg_index], "-mgr_bsize") == 0 )
      {                /* mgr block size */
         arg_index++;
         mgr_bsize = atoi(argv[arg_index++]);
      }
      else if ( strcmp(argv[arg_index], "-mgr_nlevels") == 0 )
      {                /* mgr number of coarsening levels */
         arg_index++;
         mgr_nlevels = atoi(argv[arg_index++]);
      }
      else if ( strcmp(argv[arg_index], "-mgr_non_c_to_f") == 0 )
      {                /* mgr intermediate coarse grid strategy */
         arg_index++;
         mgr_non_c_to_f = atoi(argv[arg_index++]);
      }
      else if ( strcmp(argv[arg_index], "-mgr_num_reserved_nodes") == 0 )
      {                /* mgr number of reserved nodes to be put on coarsest grid */
         arg_index++;
         mgr_num_reserved_nodes = atoi(argv[arg_index++]);
      }
      else if ( strcmp(argv[arg_index], "-mgr_frelax_method") == 0 )
      {                /* mgr F-relaxation strategy: single/ multi level */
         arg_index++;
         mgr_frelax_method = atoi(argv[arg_index++]);
      }
      else if ( strcmp(argv[arg_index], "-mgr_relax_type") == 0 )
      {                /* relax type for "single level" F-relaxation */
         arg_index++;
         mgr_relax_type = atoi(argv[arg_index++]);
      }
      else if ( strcmp(argv[arg_index], "-mgr_relax_sweeps") == 0 )
      {                /* number of relaxation sweeps */
         arg_index++;
         mgr_num_relax_sweeps = atoi(argv[arg_index++]);
      }
      else if ( strcmp(argv[arg_index], "-mgr_interp_type") == 0 )
      {                /* interpolation type */
         arg_index++;
         mgr_interp_type = atoi(argv[arg_index++]);
      }
      else if ( strcmp(argv[arg_index], "-mgr_interp_sweeps") == 0 )
      {                /* number of interpolation sweeps*/
         arg_index++;
         mgr_num_interp_sweeps = atoi(argv[arg_index++]);
      }
      else if ( strcmp(argv[arg_index], "-mgr_gsmooth_type") == 0 )
      {                /* global smoother type */
         arg_index++;
         mgr_gsmooth_type = atoi(argv[arg_index++]);
      }
      else if ( strcmp(argv[arg_index], "-mgr_gsmooth_sweeps") == 0 )
      {                /* number of global smooth sweeps*/
         arg_index++;
         mgr_num_gsmooth_sweeps = atoi(argv[arg_index++]);
      }
      else if ( strcmp(argv[arg_index], "-mgr_restrict_type") == 0 )
      {                /* restriction type */
         arg_index++;
         mgr_restrict_type = atoi(argv[arg_index++]);
      }
      else if ( strcmp(argv[arg_index], "-mgr_restrict_sweeps") == 0 )
      {                /* number of restriction sweeps*/
         arg_index++;
         mgr_num_restrict_sweeps = atoi(argv[arg_index++]);
      }
      /* end mgr options */
      else if ( strcmp(argv[arg_index], "-exec_host") == 0 )
      {
         arg_index++;
         hypre_SetExecPolicy(HYPRE_EXEC_HOST);
      }
      else if ( strcmp(argv[arg_index], "-exec_device") == 0 )
      {
         arg_index++;
         hypre_SetExecPolicy(HYPRE_EXEC_DEVICE);
         rap2 = mod_rap2 = 1;
      }
      else if ( strcmp(argv[arg_index], "-no_cuda_um") == 0 )
      {
         arg_index++;
         no_cuda_um = atoi(argv[arg_index++]);
<<<<<<< HEAD
         HYPRE_SetNoCUDAUM(no_cuda_um);
=======
         //RL: TODO
         if (no_cuda_um && build_rhs_type == 2)
         {
            build_rhs_type = 22;
         }
         if (no_cuda_um)
         {
            hypre_handle->memory_location = HYPRE_MEMORY_DEVICE;
         }
>>>>>>> 039dc283
      }
      else if ( strcmp(argv[arg_index], "-mm_cusparse") == 0 )
      {
         arg_index++;
         spgemm_use_cusparse = atoi(argv[arg_index++]);
         HYPRE_CSRMatrixDeviceSpGemmSetUseCusparse(spgemm_use_cusparse);
      }
      else if ( strcmp(argv[arg_index], "-mempool_growth") == 0 )
      {
         arg_index++;
         mempool_bin_growth = atoi(argv[arg_index++]);
      }
      else if ( strcmp(argv[arg_index], "-mempool_minbin") == 0 )
      {
         arg_index++;
         mempool_min_bin = atoi(argv[arg_index++]);
      }
      else if ( strcmp(argv[arg_index], "-mempool_maxbin") == 0 )
      {
         arg_index++;
         mempool_max_bin = atoi(argv[arg_index++]);
      }
      else if ( strcmp(argv[arg_index], "-mempool_maxcached") == 0 )
      {
         // Give maximum cached in Mbytes.
         arg_index++;
         mempool_max_cached_bytes = atoi(argv[arg_index++])*1024LL*1024LL;
      }
      else
      {
         arg_index++;
      }
   }

   /* To be effective, hypre_SetCubMemPoolSize must immediately follow HYPRE_Init */
   hypre_SetCubMemPoolSize( mempool_bin_growth, mempool_min_bin,
                            mempool_max_bin, mempool_max_cached_bytes );

   /* begin CGC BM Aug 25, 2006 */
   if (coarsen_type == 21 || coarsen_type == 22) {
      arg_index = 0;
      while ( (arg_index < argc) && (!print_usage) )
      {
         if ( strcmp(argv[arg_index], "-cgcits") == 0 )
         {
            arg_index++;
            cgcits = atoi(argv[arg_index++]);
         }
         else
         {
            arg_index++;
         }
      }
   }

   /* begin lobpcg */

   if ( solver_id == 0 && lobpcgFlag )
      solver_id = 1;

   /* end lobpcg */

   if (solver_id == 8 || solver_id == 18)
   {
      max_levels = 1;
   }

   /* defaults for BoomerAMG */
   if (solver_id == 0 || solver_id == 1 || solver_id == 3 || solver_id == 5
       || solver_id == 9 || solver_id == 13 || solver_id == 14
       || solver_id == 15 || solver_id == 20 || solver_id == 51 || solver_id == 61
       || solver_id == 16
       || solver_id == 70 || solver_id == 71 || solver_id == 72)
   {
      strong_threshold = strong_thresholdR = 0.25;
      trunc_factor = 0.;
      jacobi_trunc_threshold = 0.01;
      cycle_type = 1;
      fcycle = 0;
      relax_wt = 1.;
      outer_wt = 1.;

      /* for CGNR preconditioned with Boomeramg, only relaxation scheme 0 is
         implemented, i.e. Jacobi relaxation, and needs to be used without CF
         ordering */
      if (solver_id == 5)
      {
         relax_type = 0;
         relax_order = 0;
      }
   }

   /* defaults for Schwarz */

   variant = 0;  /* multiplicative */
   overlap = 1;  /* 1 layer overlap */
   domain_type = 2; /* through agglomeration */
   schwarz_rlx_weight = 1.;

   /* defaults for GMRES */

   k_dim = 5;
   cgs = 1;
   unroll = 0;

   /* defaults for LGMRES - should use a larger k_dim, though*/
   aug_dim = 2;

   arg_index = 0;
   while (arg_index < argc)
   {
      if ( strcmp(argv[arg_index], "-k") == 0 )
      {
         arg_index++;
         k_dim = atoi(argv[arg_index++]);
      }
      else if ( strcmp(argv[arg_index], "-cgs") == 0 )
      {
         arg_index++;
         cgs = atoi(argv[arg_index++]);
      }
      else if ( strcmp(argv[arg_index], "-unroll") == 0 )
      {
         arg_index++;
         unroll = atoi(argv[arg_index++]);
      }
      else if ( strcmp(argv[arg_index], "-check_residual") == 0 )
      {
         arg_index++;
         check_residual = 1;
      }
      else if ( strcmp(argv[arg_index], "-aug") == 0 )
      {
         arg_index++;
         aug_dim = atoi(argv[arg_index++]);
      }
      else if ( strcmp(argv[arg_index], "-w") == 0 )
      {
         arg_index++;
         relax_wt = atof(argv[arg_index++]);
      }
      else if ( strcmp(argv[arg_index], "-wl") == 0 )
      {
         arg_index++;
         relax_wt_level = atof(argv[arg_index++]);
         level_w = atoi(argv[arg_index++]);
      }
      else if ( strcmp(argv[arg_index], "-ow") == 0 )
      {
         arg_index++;
         outer_wt = atof(argv[arg_index++]);
      }
      else if ( strcmp(argv[arg_index], "-owl") == 0 )
      {
         arg_index++;
         outer_wt_level = atof(argv[arg_index++]);
         level_ow = atoi(argv[arg_index++]);
      }
      else if ( strcmp(argv[arg_index], "-sw") == 0 )
      {
         arg_index++;
         schwarz_rlx_weight = atof(argv[arg_index++]);
      }
      else if ( strcmp(argv[arg_index], "-coarse_th") == 0 )
      {
         arg_index++;
         coarse_threshold  = atof(argv[arg_index++]);
      }
      else if ( strcmp(argv[arg_index], "-adroptol") == 0 )
      {
         arg_index++;
         A_drop_tol  = atof(argv[arg_index++]);
      }
      else if ( strcmp(argv[arg_index], "-adroptype") == 0 )
      {
         arg_index++;
         A_drop_type  = atoi(argv[arg_index++]);
      }
      else if ( strcmp(argv[arg_index], "-min_cs") == 0 )
      {
         arg_index++;
         min_coarse_size  = atof(argv[arg_index++]);
      }
      else if ( strcmp(argv[arg_index], "-seq_th") == 0 )
      {
         arg_index++;
         seq_threshold  = atof(argv[arg_index++]);
      }
      else if ( strcmp(argv[arg_index], "-red") == 0 )
      {
         arg_index++;
         redundant  = atof(argv[arg_index++]);
      }
      else if ( strcmp(argv[arg_index], "-th") == 0 )
      {
         arg_index++;
         strong_threshold  = atof(argv[arg_index++]);
      }
      else if ( strcmp(argv[arg_index], "-thR") == 0 )
      {
         arg_index++;
         strong_thresholdR  = atof(argv[arg_index++]);
      }
      else if ( strcmp(argv[arg_index], "-CF") == 0 )
      {
         arg_index++;
         relax_order = atoi(argv[arg_index++]);
      }
      else if ( strcmp(argv[arg_index], "-cf") == 0 )
      {
         arg_index++;
         cf_tol  = atof(argv[arg_index++]);
      }
      else if ( strcmp(argv[arg_index], "-tol") == 0 )
      {
         arg_index++;
         tol  = atof(argv[arg_index++]);
      }
      else if ( strcmp(argv[arg_index], "-conv_type") == 0 )
      {
         arg_index++;
         converge_type = atoi(argv[arg_index++]);
      }
      else if ( strcmp(argv[arg_index], "-atol") == 0 )
      {
         arg_index++;
         atol  = atof(argv[arg_index++]);
      }
      else if ( strcmp(argv[arg_index], "-mxrs") == 0 )
      {
         arg_index++;
         max_row_sum  = atof(argv[arg_index++]);
      }
      else if ( strcmp(argv[arg_index], "-sai_th") == 0 )
      {
         arg_index++;
         sai_threshold  = atof(argv[arg_index++]);
      }
      else if ( strcmp(argv[arg_index], "-sai_filt") == 0 )
      {
         arg_index++;
         sai_filter  = atof(argv[arg_index++]);
      }
      else if ( strcmp(argv[arg_index], "-drop_tol") == 0 )
      {
         arg_index++;
         drop_tol  = atof(argv[arg_index++]);
      }
      else if ( strcmp(argv[arg_index], "-nonzeros_to_keep") == 0 )
      {
         arg_index++;
         nonzeros_to_keep  = atoi(argv[arg_index++]);
      }
      else if ( strcmp(argv[arg_index], "-ilut") == 0 )
      {
         arg_index++;
         eu_ilut  = atof(argv[arg_index++]);
      }
      else if ( strcmp(argv[arg_index], "-sparseA") == 0 )
      {
         arg_index++;
         eu_sparse_A  = atof(argv[arg_index++]);
      }
      else if ( strcmp(argv[arg_index], "-rowScale") == 0 )
      {
         arg_index++;
         eu_row_scale  = 1;
      }
      else if ( strcmp(argv[arg_index], "-level") == 0 )
      {
         arg_index++;
         eu_level  = atoi(argv[arg_index++]);
      }
      else if ( strcmp(argv[arg_index], "-bj") == 0 )
      {
         arg_index++;
         eu_bj  = 1;
      }
      else if ( strcmp(argv[arg_index], "-eu_stats") == 0 )
      {
         arg_index++;
         eu_stats  = 1;
      }
      else if ( strcmp(argv[arg_index], "-eu_mem") == 0 )
      {
         arg_index++;
         eu_mem  = 1;
      }
      else if ( strcmp(argv[arg_index], "-tr") == 0 )
      {
         arg_index++;
         trunc_factor  = atof(argv[arg_index++]);
      }
      else if ( strcmp(argv[arg_index], "-Pmx") == 0 )
      {
         arg_index++;
         P_max_elmts  = atoi(argv[arg_index++]);
      }
      else if ( strcmp(argv[arg_index], "-interpvecvar") == 0 )
      {
         arg_index++;
         interp_vec_variant  = atoi(argv[arg_index++]);
      }
      else if ( strcmp(argv[arg_index], "-Qtr") == 0 )
      {
         arg_index++;
         Q_trunc  = atof(argv[arg_index++]);
      }
      else if ( strcmp(argv[arg_index], "-Qmx") == 0 )
      {
         arg_index++;
         Q_max = atoi(argv[arg_index++]);
      }
      else if ( strcmp(argv[arg_index], "-jtr") == 0 )
      {
         arg_index++;
         jacobi_trunc_threshold  = atof(argv[arg_index++]);
      }
      else if ( strcmp(argv[arg_index], "-Ssw") == 0 )
      {
         arg_index++;
         S_commpkg_switch = atof(argv[arg_index++]);
      }
      else if ( strcmp(argv[arg_index], "-solver_type") == 0 )
      {
         arg_index++;
         solver_type  = atoi(argv[arg_index++]);
      }
      else if ( strcmp(argv[arg_index], "-recompute") == 0 )
      {
         arg_index++;
         recompute_res = atoi(argv[arg_index++]);
      }
      else if ( strcmp(argv[arg_index], "-iout") == 0 )
      {
         arg_index++;
         ioutdat  = atoi(argv[arg_index++]);
      }
      else if ( strcmp(argv[arg_index], "-pout") == 0 )
      {
         arg_index++;
         poutdat  = atoi(argv[arg_index++]);
      }
      else if ( strcmp(argv[arg_index], "-var") == 0 )
      {
         arg_index++;
         variant  = atoi(argv[arg_index++]);
      }
      else if ( strcmp(argv[arg_index], "-use_ns") == 0 )
      {
         arg_index++;
         use_nonsymm_schwarz = 1;
      }
      else if ( strcmp(argv[arg_index], "-ov") == 0 )
      {
         arg_index++;
         overlap  = atoi(argv[arg_index++]);
      }
      else if ( strcmp(argv[arg_index], "-dom") == 0 )
      {
         arg_index++;
         domain_type  = atoi(argv[arg_index++]);
      }
      else if ( strcmp(argv[arg_index], "-blk_sm") == 0 )
      {
         arg_index++;
         smooth_num_levels = atoi(argv[arg_index++]);
         overlap = 0;
         smooth_type = 6;
         domain_type = 1;
      }
      else if ( strcmp(argv[arg_index], "-mu") == 0 )
      {
         arg_index++;
         cycle_type  = atoi(argv[arg_index++]);
      }
      else if ( strcmp(argv[arg_index], "-fmg") == 0 )
      {
         arg_index++;
         fcycle  = 1;
      }
      else if ( strcmp(argv[arg_index], "-numsamp") == 0 )
      {
         arg_index++;
         gsmg_samples  = atoi(argv[arg_index++]);
      }
      else if ( strcmp(argv[arg_index], "-interptype") == 0 )
      {
         arg_index++;
         interp_type  = atoi(argv[arg_index++]);
      }
      else if ( strcmp(argv[arg_index], "-agg_interp") == 0 )
      {
         arg_index++;
         agg_interp_type  = atoi(argv[arg_index++]);
      }
      else if ( strcmp(argv[arg_index], "-agg_Pmx") == 0 )
      {
         arg_index++;
         agg_P_max_elmts  = atoi(argv[arg_index++]);
      }
      else if ( strcmp(argv[arg_index], "-agg_P12_mx") == 0 )
      {
         arg_index++;
         agg_P12_max_elmts  = atoi(argv[arg_index++]);
      }
      else if ( strcmp(argv[arg_index], "-agg_tr") == 0 )
      {
         arg_index++;
         agg_trunc_factor  = atof(argv[arg_index++]);
      }
      else if ( strcmp(argv[arg_index], "-agg_P12_tr") == 0 )
      {
         arg_index++;
         agg_P12_trunc_factor  = atof(argv[arg_index++]);
      }
      else if ( strcmp(argv[arg_index], "-postinterptype") == 0 )
      {
         arg_index++;
         post_interp_type  = atoi(argv[arg_index++]);
      }
      else if ( strcmp(argv[arg_index], "-nodal") == 0 )
      {
         arg_index++;
         nodal  = atoi(argv[arg_index++]);
      }
      else if ( strcmp(argv[arg_index], "-rel_change") == 0 )
      {
         arg_index++;
         rel_change = 1;
      }
      else if ( strcmp(argv[arg_index], "-nodal_diag") == 0 )
      {
         arg_index++;
         nodal_diag  = atoi(argv[arg_index++]);
      }
      else if ( strcmp(argv[arg_index], "-cheby_order") == 0 )
      {
         arg_index++;
         cheby_order = atoi(argv[arg_index++]);
      }
      else if ( strcmp(argv[arg_index], "-cheby_eig_est") == 0 )
      {
         arg_index++;
         cheby_eig_est = atoi(argv[arg_index++]);
      }
      else if ( strcmp(argv[arg_index], "-cheby_variant") == 0 )
      {
         arg_index++;
         cheby_variant = atoi(argv[arg_index++]);
      }
      else if ( strcmp(argv[arg_index], "-cheby_scale") == 0 )
      {
         arg_index++;
         cheby_scale = atoi(argv[arg_index++]);
      }
      else if ( strcmp(argv[arg_index], "-cheby_fraction") == 0 )
      {
         arg_index++;
         cheby_fraction = atof(argv[arg_index++]);
      }
      else if ( strcmp(argv[arg_index], "-additive") == 0 )
      {
         arg_index++;
         additive  = atoi(argv[arg_index++]);
      }
      else if ( strcmp(argv[arg_index], "-mult_add") == 0 )
      {
         arg_index++;
         mult_add  = atoi(argv[arg_index++]);
      }
      else if ( strcmp(argv[arg_index], "-simple") == 0 )
      {
         arg_index++;
         simple  = atoi(argv[arg_index++]);
      }
      else if ( strcmp(argv[arg_index], "-add_end") == 0 )
      {
         arg_index++;
         add_last_lvl  = atoi(argv[arg_index++]);
      }
      else if ( strcmp(argv[arg_index], "-add_Pmx") == 0 )
      {
         arg_index++;
         add_P_max_elmts  = atoi(argv[arg_index++]);
      }
      else if ( strcmp(argv[arg_index], "-add_tr") == 0 )
      {
         arg_index++;
         add_trunc_factor  = atof(argv[arg_index++]);
      }
      else if ( strcmp(argv[arg_index], "-add_rlx") == 0 )
      {
         arg_index++;
         add_relax_type = atoi(argv[arg_index++]);
      }
      else if ( strcmp(argv[arg_index], "-add_w") == 0 )
      {
         arg_index++;
         add_relax_wt = atof(argv[arg_index++]);
      }
      else if ( strcmp(argv[arg_index], "-rap") == 0 )
      {
         arg_index++;
         rap2  = atoi(argv[arg_index++]);
      }
      else if ( strcmp(argv[arg_index], "-mod_rap2") == 0 )
      {
         arg_index++;
         mod_rap2  = atoi(argv[arg_index++]);
      }
      else if ( strcmp(argv[arg_index], "-keepT") == 0 )
      {
         arg_index++;
         keepTranspose  = atoi(argv[arg_index++]);
      }
#ifdef HYPRE_USING_DSUPERLU
      else if ( strcmp(argv[arg_index], "-dslu_th") == 0 )
      {
         arg_index++;
         dslu_threshold  = atoi(argv[arg_index++]);
      }
#endif
      else if ( strcmp(argv[arg_index], "-nongalerk_tol") == 0 )
      {
         arg_index++;
         nongalerk_num_tol = atoi(argv[arg_index++]);
         nongalerk_tol = hypre_CTAlloc(HYPRE_Real,  nongalerk_num_tol, HYPRE_MEMORY_HOST);
         for (i = 0; i < nongalerk_num_tol; i++)
            nongalerk_tol[i] = atof(argv[arg_index++]);
      }
      else if ( strcmp(argv[arg_index], "-print") == 0 )
      {
         arg_index++;
         print_system = 1;
      }
      /* BM Oct 23, 2006 */
      else if ( strcmp(argv[arg_index], "-plot_grids") == 0 )
      {
         arg_index++;
         plot_grids = 1;
      }
      else if ( strcmp(argv[arg_index], "-plot_file_name") == 0 )
      {
         arg_index++;
         hypre_sprintf (plot_file_name,"%s",argv[arg_index++]);
      }
      else if ( strcmp(argv[arg_index], "-AIR") == 0 )
      {
         arg_index++;
         air = atoi(argv[arg_index++]);
      }
      else
      {
         arg_index++;
      }
   }

   /* default settings for AIR alg. */
   if (air)
   {
      restri_type = air;    /* Set Restriction to be AIR */
      interp_type = 100;    /* 1-pt Interp */
      relax_type = 0;
      ns_down = 0;
      ns_up = 3;
      /* this is a 2-D 4-by-k array using Double pointers */
      grid_relax_points = hypre_CTAlloc(HYPRE_Int*, 4, HYPRE_MEMORY_HOST);
      grid_relax_points[0] = NULL;
      grid_relax_points[1] = hypre_CTAlloc(HYPRE_Int, ns_down, HYPRE_MEMORY_HOST);
      grid_relax_points[2] = hypre_CTAlloc(HYPRE_Int, ns_up, HYPRE_MEMORY_HOST);
      grid_relax_points[3] = hypre_CTAlloc(HYPRE_Int, ns_coarse, HYPRE_MEMORY_HOST);
      /* down cycle: C */
      for (i=0; i<ns_down; i++)
      {
         grid_relax_points[1][i] = 0;//1;
      }
      /* up cycle: F */
      //for (i=0; i<ns_up; i++)
      //{
      if (ns_up == 3)
      {
         grid_relax_points[2][0] = -1; // F
         grid_relax_points[2][1] = -1; // F
         grid_relax_points[2][2] =  1; // C
      }
      else if (ns_up == 2)
      {
         grid_relax_points[2][0] = -1; // F
         grid_relax_points[2][1] = -1; // F
      }
      //}
      /* coarse: all */
      for (i=0; i<ns_coarse; i++)
      {
         grid_relax_points[3][i] = 0;
      }
      coarse_threshold = 20;
      /* does not support aggressive coarsening */
      agg_num_levels = 0;
   }
   /*-----------------------------------------------------------
    * Print usage info
    *-----------------------------------------------------------*/

   if ( print_usage )
   {
      if ( myid == 0 )
      {
         hypre_printf("\n");
         hypre_printf("Usage: %s [<options>]\n", argv[0]);
         hypre_printf("\n");
         hypre_printf("  -fromfile <filename>       : ");
         hypre_printf("matrix read from multiple files (IJ format)\n");
         hypre_printf("  -fromparcsrfile <filename> : ");
         hypre_printf("matrix read from multiple files (ParCSR format)\n");
         hypre_printf("  -fromonecsrfile <filename> : ");
         hypre_printf("matrix read from a single file (CSR format)\n");
         hypre_printf("\n");
         hypre_printf("  -laplacian [<options>] : build 5pt 2D laplacian problem (default) \n");
         hypre_printf("  -sysL <num functions>  : build SYSTEMS laplacian 7pt operator\n");
         hypre_printf("  -9pt [<opts>]          : build 9pt 2D laplacian problem\n");
         hypre_printf("  -27pt [<opts>]         : build 27pt 3D laplacian problem\n");
         hypre_printf("  -difconv [<opts>]      : build convection-diffusion problem\n");
         hypre_printf("    -n <nx> <ny> <nz>    : total problem size \n");
         hypre_printf("    -P <Px> <Py> <Pz>    : processor topology\n");
         hypre_printf("    -c <cx> <cy> <cz>    : diffusion coefficients\n");
         hypre_printf("    -a <ax> <ay> <az>    : convection coefficients\n");
         hypre_printf("    -atype <type>        : FD scheme for convection \n");
         hypre_printf("           0=Forward (default)       1=Backward\n");
         hypre_printf("           2=Centered                3=Upwind\n");
         hypre_printf("\n");
         hypre_printf("  -exact_size            : inserts immediately into ParCSR structure\n");
         hypre_printf("  -storage_low           : allocates not enough storage for aux struct\n");
         hypre_printf("  -concrete_parcsr       : use parcsr matrix type as concrete type\n");
         hypre_printf("\n");
         hypre_printf("  -rhsfromfile           : ");
         hypre_printf("rhs read from multiple files (IJ format)\n");
         hypre_printf("  -rhsfromonefile        : ");
         hypre_printf("rhs read from a single file (CSR format)\n");
         hypre_printf("  -rhsparcsrfile        :  ");
         hypre_printf("rhs read from multiple files (ParCSR format)\n");
         hypre_printf("  -rhsrand               : rhs is random vector\n");
         hypre_printf("  -rhsisone              : rhs is vector with unit components (default)\n");
         hypre_printf("  -xisone                : solution of all ones\n");
         hypre_printf("  -rhszero               : rhs is zero vector\n");
         hypre_printf("\n");
         hypre_printf("  -dt <val>              : specify finite backward Euler time step\n");
         hypre_printf("                         :    -rhsfromfile, -rhsfromonefile, -rhsrand,\n");
         hypre_printf("                         :    -rhsrand, or -xisone will be ignored\n");
         hypre_printf("  -srcfromfile           : ");
         hypre_printf("backward Euler source read from multiple files (IJ format)\n");
         hypre_printf("  -srcfromonefile        : ");
         hypre_printf("backward Euler source read from a single file (IJ format)\n");
         hypre_printf("  -srcrand               : ");
         hypre_printf("backward Euler source is random vector with components in range 0 - 1\n");
         hypre_printf("  -srcisone              : ");
         hypre_printf("backward Euler source is vector with unit components (default)\n");
         hypre_printf("  -srczero               : ");
         hypre_printf("backward Euler source is zero-vector\n");
         hypre_printf("  -x0fromfile           : ");
         hypre_printf("initial guess x0 read from multiple files (IJ format)\n");
         hypre_printf("\n");
         hypre_printf("  -solver <ID>           : solver ID\n");
         hypre_printf("       0=AMG               1=AMG-PCG        \n");
         hypre_printf("       2=DS-PCG            3=AMG-GMRES      \n");
         hypre_printf("       4=DS-GMRES          5=AMG-CGNR       \n");
         hypre_printf("       6=DS-CGNR           7=PILUT-GMRES    \n");
         hypre_printf("       8=ParaSails-PCG     9=AMG-BiCGSTAB   \n");
         hypre_printf("       10=DS-BiCGSTAB     11=PILUT-BiCGSTAB \n");
         hypre_printf("       12=Schwarz-PCG     13=GSMG           \n");
         hypre_printf("       14=GSMG-PCG        15=GSMG-GMRES\n");
         hypre_printf("       16=AMG-COGMRES     17=DIAG-COGMRES\n");
         hypre_printf("       18=ParaSails-GMRES\n");
         hypre_printf("       20=Hybrid solver/ DiagScale, AMG \n");
         hypre_printf("       43=Euclid-PCG      44=Euclid-GMRES   \n");
         hypre_printf("       45=Euclid-BICGSTAB\n");
         hypre_printf("       46=Euclid-COGMRES\n");
         hypre_printf("       50=DS-LGMRES       51=AMG-LGMRES     \n");
         hypre_printf("       60=DS-FlexGMRES    61=AMG-FlexGMRES  \n");
         hypre_printf("       70=MGR             71=MGR-PCG  \n");
         hypre_printf("       72=MGR-FlexGMRES   73=MGR-BICGSTAB  \n");
         hypre_printf("       74=MGR-COGMRES  \n");
         hypre_printf("\n");
         hypre_printf("  -cljp                 : CLJP coarsening \n");
         hypre_printf("  -cljp1                : CLJP coarsening, fixed random \n");
         hypre_printf("  -cgc                  : CGC coarsening \n");
         hypre_printf("  -cgce                 : CGC-E coarsening \n");
         hypre_printf("  -pmis                 : PMIS coarsening \n");
         hypre_printf("  -pmis1                : PMIS coarsening, fixed random \n");
         hypre_printf("  -hmis                 : HMIS coarsening (default)\n");
         hypre_printf("  -ruge                 : Ruge-Stueben coarsening (local)\n");
         hypre_printf("  -ruge1p               : Ruge-Stueben coarsening 1st pass only(local)\n");
         hypre_printf("  -ruge3                : third pass on boundary\n");
         hypre_printf("  -ruge3c               : third pass on boundary, keep c-points\n");
         hypre_printf("  -falgout              : local Ruge_Stueben followed by CLJP\n");
         hypre_printf("  -gm                   : use global measures\n");
         hypre_printf("\n");
         hypre_printf("  -interptype  <val>    : set interpolation type\n");
         hypre_printf("       0=Classical modified interpolation  \n");
         hypre_printf("       1=least squares interpolation (for GSMG only)  \n");
         hypre_printf("       0=Classical modified interpolation for hyperbolic PDEs \n");
         hypre_printf("       3=direct interpolation with separation of weights  \n");
         hypre_printf("       15=direct interpolation\n");
         hypre_printf("       4=multipass interpolation  \n");
         hypre_printf("       5=multipass interpolation with separation of weights  \n");
         hypre_printf("       6=extended classical modified interpolation (default) \n");
         hypre_printf("       7=extended (only if no common C neighbor) interpolation  \n");
         hypre_printf("       8=standard interpolation  \n");
         hypre_printf("       9=standard interpolation with separation of weights  \n");
         hypre_printf("      12=FF interpolation  \n");
         hypre_printf("      13=FF1 interpolation  \n");

         hypre_printf("      16=use modified unknown interpolation for a system (w/unknown or hybrid approach) \n");
         hypre_printf("      17=use non-systems interp = 6 for a system (w/unknown or hybrid approach) \n");
         hypre_printf("      18=use non-systems interp = 8 for a system (w/unknown or hybrid approach) \n");
         hypre_printf("      19=use non-systems interp = 0 for a system (w/unknown or hybrid approach) \n");

         hypre_printf("      10=classical block interpolation for nodal systems AMG\n");
         hypre_printf("      11=classical block interpolation with diagonal blocks for nodal systems AMG\n");
         hypre_printf("      20=same as 10, but don't add weak connect. to diag \n");
         hypre_printf("      21=same as 11, but don't add weak connect. to diag \n");
         hypre_printf("      22=classical block interpolation w/Ruge's variant for nodal systems AMG \n");
         hypre_printf("      23=same as 22, but use row sums for diag scaling matrices,for nodal systems AMG \n");
         hypre_printf("      24=direct block interpolation for nodal systems AMG\n");
         hypre_printf("     100=One point interpolation [a Boolean matrix]\n");
         hypre_printf("\n");

         /* RL */
         hypre_printf("  -restritype  <val>    : set restriction type\n");
         hypre_printf("       0=transpose of the interpolation  \n");
         hypre_printf("       k=local approximate ideal restriction (AIR-k)  \n");
         hypre_printf("\n");

         hypre_printf("  -rlx  <val>            : relaxation type\n");
         hypre_printf("       0=Weighted Jacobi  \n");
         hypre_printf("       1=Gauss-Seidel (very slow!)  \n");
         hypre_printf("       3=Hybrid Gauss-Seidel  \n");
         hypre_printf("       4=Hybrid backward Gauss-Seidel  \n");
         hypre_printf("       6=Hybrid symmetric Gauss-Seidel  \n");
         hypre_printf("       8= symmetric L1-Gauss-Seidel  \n");
         hypre_printf("       13= forward L1-Gauss-Seidel  \n");
         hypre_printf("       14= backward L1-Gauss-Seidel  \n");
         hypre_printf("       15=CG  \n");
         hypre_printf("       16=Chebyshev  \n");
         hypre_printf("       17=FCF-Jacobi  \n");
         hypre_printf("       18=L1-Jacobi (may be used with -CF) \n");
         hypre_printf("       9=Gauss elimination (use for coarsest grid only)  \n");
         hypre_printf("       99=Gauss elimination with pivoting (use for coarsest grid only)  \n");
         hypre_printf("       20= Nodal Weighted Jacobi (for systems only) \n");
         hypre_printf("       23= Nodal Hybrid Jacobi/Gauss-Seidel (for systems only) \n");
         hypre_printf("       26= Nodal Hybrid Symmetric Gauss-Seidel  (for systems only)\n");
         hypre_printf("       29= Nodal Gauss elimination (use for coarsest grid only)  \n");
         hypre_printf("  -rlx_coarse  <val>       : set relaxation type for coarsest grid\n");
         hypre_printf("  -rlx_down    <val>       : set relaxation type for down cycle\n");
         hypre_printf("  -rlx_up      <val>       : set relaxation type for up cycle\n");
         hypre_printf("  -cheby_order  <val> : set order (1-4) for Chebyshev poly. smoother (default is 2)\n");
         hypre_printf("  -cheby_fraction <val> : fraction of the spectrum for Chebyshev poly. smoother (default is .3)\n");
         hypre_printf("  -nodal  <val>            : nodal system type\n");
         hypre_printf("       0 = Unknown approach \n");
         hypre_printf("       1 = Frobenius norm  \n");
         hypre_printf("       2 = Sum of Abs.value of elements  \n");
         hypre_printf("       3 = Largest magnitude element (includes its sign)  \n");
         hypre_printf("       4 = Inf. norm  \n");
         hypre_printf("       5 = One norm  (note: use with block version only) \n");
         hypre_printf("       6 = Sum of all elements in block  \n");
         hypre_printf("  -nodal_diag <val>        :how to treat diag elements\n");
         hypre_printf("       0 = no special treatment \n");
         hypre_printf("       1 = make diag = neg.sum of the off_diag  \n");
         hypre_printf("       2 = make diag = neg. of diag \n");
         hypre_printf("  -ns <val>              : Use <val> sweeps on each level\n");
         hypre_printf("                           (default C/F down, F/C up, F/C fine\n");
         hypre_printf("  -ns_coarse  <val>       : set no. of sweeps for coarsest grid\n");
         /* RL restore these */
         hypre_printf("  -ns_down    <val>       : set no. of sweeps for down cycle\n");
         hypre_printf("  -ns_up      <val>       : set no. of sweeps for up cycle\n");
         hypre_printf("\n");
         hypre_printf("  -mu   <val>            : set AMG cycles (1=V, 2=W, etc.)\n");
         hypre_printf("  -th   <val>            : set AMG threshold Theta = val \n");
         hypre_printf("  -tr   <val>            : set AMG interpolation truncation factor = val \n");
         hypre_printf("  -Pmx  <val>            : set maximal no. of elmts per row for AMG interpolation (default: 4)\n");
         hypre_printf("  -jtr  <val>            : set truncation threshold for Jacobi interpolation = val \n");
         hypre_printf("  -Ssw  <val>            : set S-commpkg-switch = val \n");
         hypre_printf("  -mxrs <val>            : set AMG maximum row sum threshold for dependency weakening \n");
         hypre_printf("  -nf <val>              : set number of functions for systems AMG\n");
         hypre_printf("  -numsamp <val>         : set number of sample vectors for GSMG\n");

         hypre_printf("  -postinterptype <val>  : invokes <val> no. of Jacobi interpolation steps after main interpolation\n");
         hypre_printf("\n");
         hypre_printf("  -cgcitr <val>          : set maximal number of coarsening iterations for CGC\n");
         hypre_printf("  -solver_type <val>     : sets solver within Hybrid solver\n");
         hypre_printf("                         : 1  PCG  (default)\n");
         hypre_printf("                         : 2  GMRES\n");
         hypre_printf("                         : 3  BiCGSTAB\n");

         hypre_printf("  -w   <val>             : set Jacobi relax weight = val\n");
         hypre_printf("  -k   <val>             : dimension Krylov space for GMRES\n");
         hypre_printf("  -aug   <val>           : number of augmentation vectors for LGMRES (-k indicates total approx space size)\n");

         hypre_printf("  -mxl  <val>            : maximum number of levels (AMG, ParaSAILS)\n");
         hypre_printf("  -tol  <val>            : set solver convergence tolerance = val\n");
         hypre_printf("  -atol  <val>           : set solver absolute convergence tolerance = val\n");
         hypre_printf("  -max_iter  <val>       : set max iterations\n");
         hypre_printf("  -mg_max_iter  <val>    : set max iterations for mg solvers\n");
         hypre_printf("  -agg_nl  <val>         : set number of aggressive coarsening levels (default:0)\n");
         hypre_printf("  -np  <val>             : set number of paths of length 2 for aggr. coarsening\n");
         hypre_printf("\n");
         hypre_printf("  -sai_th   <val>        : set ParaSAILS threshold = val \n");
         hypre_printf("  -sai_filt <val>        : set ParaSAILS filter = val \n");
         hypre_printf("\n");
         hypre_printf("  -level   <val>         : set k in ILU(k) for Euclid \n");
         hypre_printf("  -bj <val>              : enable block Jacobi ILU for Euclid \n");
         hypre_printf("  -ilut <val>            : set drop tolerance for ILUT in Euclid\n");
         hypre_printf("                           Note ILUT is sequential only!\n");
         hypre_printf("  -sparseA <val>         : set drop tolerance in ILU(k) for Euclid \n");
         hypre_printf("  -rowScale <val>        : enable row scaling in Euclid \n");
         hypre_printf("\n");
         hypre_printf("  -drop_tol  <val>       : set threshold for dropping in PILUT\n");
         hypre_printf("  -nonzeros_to_keep <val>: number of nonzeros in each row to keep\n");
         hypre_printf("\n");
         hypre_printf("  -iout <val>            : set output flag\n");
         hypre_printf("       0=no output    1=matrix stats\n");
         hypre_printf("       2=cycle stats  3=matrix & cycle stats\n");
         hypre_printf("\n");
         hypre_printf("  -dbg <val>             : set debug flag\n");
         hypre_printf("       0=no debugging\n       1=internal timing\n       2=interpolation truncation\n       3=more detailed timing in coarsening routine\n");
         hypre_printf("\n");
         hypre_printf("  -print                 : print out the system\n");
         hypre_printf("\n");
         /* begin lobpcg */

         hypre_printf("LOBPCG options:\n");
         hypre_printf("\n");
         hypre_printf("  -lobpcg                 : run LOBPCG instead of PCG\n");
         hypre_printf("\n");
         hypre_printf("  -gen                    : solve generalized EVP with B = Laplacian\n");
         hypre_printf("\n");
         hypre_printf("  -con                    : solve constrained EVP using 'vectors.*.*'\n");
         hypre_printf("                            as constraints (see -vout 1 below)\n");
         hypre_printf("\n");
         hypre_printf("  -solver none            : no HYPRE preconditioner is used\n");
         hypre_printf("\n");
         hypre_printf("  -itr <val>              : maximal number of LOBPCG iterations\n");
         hypre_printf("                            (default 100);\n");
         hypre_printf("\n");
         hypre_printf("  -vrand <val>            : compute <val> eigenpairs using random\n");
         hypre_printf("                            initial vectors (default 1)\n");
         hypre_printf("\n");
         hypre_printf("  -seed <val>             : use <val> as the seed for the random\n");
         hypre_printf("                            number generator(default seed is based\n");
         hypre_printf("                            on the time of the run)\n");
         hypre_printf("\n");
         hypre_printf("  -vfromfile              : read initial vectors from files\n");
         hypre_printf("                            vectors.i.j where i is vector number\n");
         hypre_printf("                            and j is processor number\n");
         hypre_printf("\n");
         hypre_printf("  -orthchk                : check eigenvectors for orthonormality\n");
         hypre_printf("\n");
         hypre_printf("  -verb <val>             : verbosity level\n");
         hypre_printf("  -verb 0                 : no print\n");
         hypre_printf("  -verb 1                 : print initial eigenvalues and residuals,\n");
         hypre_printf("                            the iteration number, the number of\n");
         hypre_printf("                            non-convergent eigenpairs and final\n");
         hypre_printf("                            eigenvalues and residuals (default)\n");
         hypre_printf("  -verb 2                 : print eigenvalues and residuals on each\n");
         hypre_printf("                            iteration\n");
         hypre_printf("\n");
         hypre_printf("  -pcgitr <val>           : maximal number of inner PCG iterations\n");
         hypre_printf("                            for preconditioning (default 1);\n");
         hypre_printf("                            if <val> = 0 then the preconditioner\n");
         hypre_printf("                            is applied directly\n");
         hypre_printf("\n");
         hypre_printf("  -pcgtol <val>           : residual tolerance for inner iterations\n");
         hypre_printf("                            (default 0.01)\n");
         hypre_printf("\n");
         hypre_printf("  -vout <val>             : file output level\n");
         hypre_printf("  -vout 0                 : no files created (default)\n");
         hypre_printf("  -vout 1                 : write eigenvalues to values.txt, residuals\n");
         hypre_printf("                            to residuals.txt and eigenvectors to \n");
         hypre_printf("                            vectors.i.j where i is vector number\n");
         hypre_printf("                            and j is processor number\n");
         hypre_printf("  -vout 2                 : in addition to the above, write the\n");
         hypre_printf("                            eigenvalues history (the matrix whose\n");
         hypre_printf("                            i-th column contains eigenvalues at\n");
         hypre_printf("                            (i+1)-th iteration) to val_hist.txt and\n");
         hypre_printf("                            residuals history to res_hist.txt\n");
         hypre_printf("\nNOTE: in this test driver LOBPCG only works with solvers 1, 2, 8, 12, 14 and 43\n");
         hypre_printf("\ndefault solver is 1\n");
         hypre_printf("\n");

         /* end lobpcg */

         hypre_printf("  -plot_grids            : print out information for plotting the grids\n");
         hypre_printf("  -plot_file_name <val>  : file name for plotting output\n");
         hypre_printf("\n");
         hypre_printf("  -smtype <val>      :smooth type\n");
         hypre_printf("  -smlv <val>        :smooth num levels\n");
         hypre_printf("  -ov <val>          :over lap:\n");
         hypre_printf("  -dom <val>         :domain type\n");
         hypre_printf("  -use_ns            : use non-symm schwarz smoother\n");
         hypre_printf("  -var <val>         : schwarz smoother variant (0-3) \n");
         hypre_printf("  -blk_sm <val>      : same as '-smtype 6 -ov 0 -dom 1 -smlv <val>'\n");
         hypre_printf("  -nongalerk_tol <val> <list>    : specify the NonGalerkin drop tolerance\n");
         hypre_printf("                                   and list contains the values, where last value\n");
         hypre_printf("                                   in list is repeated if val < num_levels in AMG\n");

         /* MGR options */
         hypre_printf("  -mgr_bsize   <val>               : set block size = val\n");
         hypre_printf("  -mgr_nlevels   <val>             : set number of coarsening levels = val\n");
         hypre_printf("  -mgr_num_reserved_nodes   <val>  : set number of reserved nodes \n");
         hypre_printf("                                     to be kept till the coarsest grid = val\n");
         hypre_printf("  -mgr_non_c_to_f   <val>          : set strategy for intermediate coarse grid \n");
         hypre_printf("  -mgr_non_c_to_f   0              : Allow some non Cpoints to be labeled \n");
         hypre_printf("                                     Cpoints on intermediate grid \n");
         hypre_printf("  -mgr_non_c_to_f   1              : set non Cpoints strictly to Fpoints \n");
         hypre_printf("  -mgr_frelax_method   <val>       : set F-relaxation strategy \n");
         hypre_printf("  -mgr_frelax_method   0           : Use 'single-level smoother' strategy \n");
         hypre_printf("                                     for F-relaxation \n");
         hypre_printf("  -mgr_frelax_method   1           : Use a 'multi-level smoother' strategy \n");
         hypre_printf("                                     for F-relaxation \n");
         /* end MGR options */

         hypre_printf("  -no_cuda_um  <val>               : if use CUDA unified memory\n");
      }

      goto final;
   }

   /*-----------------------------------------------------------
    * Print driver parameters
    *-----------------------------------------------------------*/

   if (myid == 0)
   {
      hypre_printf("Running with these driver parameters:\n");
      hypre_printf("  solver ID    = %d\n\n", solver_id);
   }

   /*-----------------------------------------------------------
    * Set up matrix
    *-----------------------------------------------------------*/

   if ( myid == 0 && dt != dt_inf)
   {
      hypre_printf("  Backward Euler time step with dt = %e\n", dt);
      hypre_printf("  Dirichlet 0 BCs are implicit in the spatial operator\n");
   }

   time_index = hypre_InitializeTiming("Spatial Operator");
   hypre_BeginTiming(time_index);
   if ( build_matrix_type == -1 )
   {
      ierr = HYPRE_IJMatrixRead( argv[build_matrix_arg_index], comm,
                                 HYPRE_PARCSR, &ij_A );
      if (ierr)
      {
         hypre_printf("ERROR: Problem reading in the system matrix!\n");
         exit(1);
      }
   }
   else if ( build_matrix_type == 0 )
   {
      BuildParFromFile(argc, argv, build_matrix_arg_index, &parcsr_A);
   }
   else if ( build_matrix_type == 1 )
   {
      BuildParFromOneFile(argc, argv, build_matrix_arg_index, num_functions,
                          &parcsr_A);
   }
   else if ( build_matrix_type == 2 )
   {
      BuildParLaplacian(argc, argv, build_matrix_arg_index, &parcsr_A);
   }
   else if ( build_matrix_type == 3 )
   {
      BuildParLaplacian9pt(argc, argv, build_matrix_arg_index, &parcsr_A);
   }
   else if ( build_matrix_type == 4 )
   {
      BuildParLaplacian27pt(argc, argv, build_matrix_arg_index, &parcsr_A);
   }
   else if ( build_matrix_type == 5 )
   {
      BuildParDifConv(argc, argv, build_matrix_arg_index, &parcsr_A);
   }
   else if ( build_matrix_type == 6 )
   {
      BuildParVarDifConv(argc, argv, build_matrix_arg_index, &parcsr_A, &b);
      build_rhs_type      = 6;
      build_src_type      = 5;
   }
   else if ( build_matrix_type == 7 )
   {
      BuildParRotate7pt(argc, argv, build_matrix_arg_index, &parcsr_A);
   }

   else
   {
      hypre_printf("You have asked for an unsupported problem with\n");
      hypre_printf("build_matrix_type = %d.\n", build_matrix_type);
      return(-1);
   }
   /* BM Oct 23, 2006 */
   if (plot_grids)
   {
      if (build_matrix_type > 1 &&  build_matrix_type < 8)
         BuildParCoordinates (argc, argv, build_matrix_arg_index,
                              &coord_dim, &coordinates);
      else
      {
         hypre_printf("Warning: coordinates are not yet printed for build_matrix_type = %d.\n", build_matrix_type);
      }
   }

   if (build_matrix_type < 0)
   {
      ierr = HYPRE_IJMatrixGetLocalRange( ij_A,
                                          &first_local_row, &last_local_row ,
                                          &first_local_col, &last_local_col );

      local_num_rows = (HYPRE_Int)(last_local_row - first_local_row + 1);
      local_num_cols = (HYPRE_Int)(last_local_col - first_local_col + 1);
      ierr += HYPRE_IJMatrixGetObject( ij_A, &object);
      parcsr_A = (HYPRE_ParCSRMatrix) object;
   }
   else
   {
      /*-----------------------------------------------------------
       * Copy the parcsr matrix into the IJMatrix through interface calls
       *-----------------------------------------------------------*/
      ierr = HYPRE_ParCSRMatrixGetLocalRange( parcsr_A,
                                              &first_local_row, &last_local_row ,
                                              &first_local_col, &last_local_col );

      local_num_rows = (HYPRE_Int)(last_local_row - first_local_row + 1);
      local_num_cols = (HYPRE_Int)(last_local_col - first_local_col + 1);
   }
   hypre_EndTiming(time_index);
   hypre_PrintTiming("Generate Matrix", hypre_MPI_COMM_WORLD);
   hypre_FinalizeTiming(time_index);
   hypre_ClearTiming();

   /* Check the ij interface - not necessary if one just wants to test solvers */
   if (test_ij && build_matrix_type > -1)
   {
      HYPRE_Int memory_location = HYPRE_MEMORY_SHARED;
#if defined(HYPRE_USING_CUDA) || defined(HYPRE_USING_DEVICE_OPENMP)
      memory_location = hypre_handle->no_cuda_um ? HYPRE_MEMORY_DEVICE : HYPRE_MEMORY_SHARED;
#endif
      HYPRE_Int mx_size = 5;
      time_index = hypre_InitializeTiming("Generate IJ matrix");
      hypre_BeginTiming(time_index);

      ierr += HYPRE_ParCSRMatrixGetDims( parcsr_A, &M, &N );

      ierr += HYPRE_IJMatrixCreate( comm, first_local_row, last_local_row,
                                    first_local_col, last_local_col,
                                    &ij_A );

      ierr += HYPRE_IJMatrixSetObjectType( ij_A, HYPRE_PARCSR );
      num_rows = local_num_rows;
      if (off_proc)
      {
         if (myid != num_procs-1) num_rows++;
         if (myid) num_rows++;
      }
      /* The following shows how to build an IJMatrix if one has only an
         estimate for the row sizes */
      row_nums = hypre_CTAlloc(HYPRE_BigInt, num_rows, memory_location);
      num_cols = hypre_CTAlloc(HYPRE_Int, num_rows, memory_location);
      if (sparsity_known == 1)
      {
         diag_sizes = hypre_CTAlloc(HYPRE_Int, local_num_rows, HYPRE_MEMORY_HOST);
         offdiag_sizes = hypre_CTAlloc(HYPRE_Int, local_num_rows, HYPRE_MEMORY_HOST);
      }
      else
      {
         size = 5;
         if (sparsity_known == 0)
         {
            if (build_matrix_type == 2) size = 7;
            if (build_matrix_type == 3) size = 9;
            if (build_matrix_type == 4) size = 27;
         }
         row_sizes = hypre_CTAlloc(HYPRE_Int, num_rows, HYPRE_MEMORY_HOST);
         for (i = 0; i < num_rows; i++)
         {
            row_sizes[i] = size;
         }
      }
      local_row = 0;
      if (build_matrix_type == 2) mx_size = 7;
      if (build_matrix_type == 3) mx_size = 9;
      if (build_matrix_type == 4) mx_size = 27;
      col_nums = hypre_CTAlloc(HYPRE_BigInt, mx_size*num_rows, memory_location);
      data = hypre_CTAlloc(HYPRE_Real, mx_size*num_rows, memory_location);
      i_indx = 0;
      j_indx = 0;

      HYPRE_Int tmpi;
      HYPRE_BigInt tmpbi;
      HYPRE_Real tmpr;

      if (off_proc && myid)
      {
         tmpi = 2;
         hypre_TMemcpy(&num_cols[i_indx], &tmpi, HYPRE_Int, 1, memory_location, HYPRE_MEMORY_HOST);
         tmpbi = first_local_row-1;
         hypre_TMemcpy(&row_nums[i_indx++], &tmpbi, HYPRE_BigInt, 1, memory_location, HYPRE_MEMORY_HOST);
         tmpbi = first_local_row-1;
         hypre_TMemcpy(&col_nums[j_indx], &tmpbi, HYPRE_BigInt, 1, memory_location, HYPRE_MEMORY_HOST);
         tmpr = 6.0;
         hypre_TMemcpy(&data[j_indx++], &tmpr, HYPRE_Real, 1, memory_location, HYPRE_MEMORY_HOST);
         tmpbi = first_local_row-2;
         hypre_TMemcpy(&col_nums[j_indx], &tmpbi, HYPRE_BigInt, 1, memory_location, HYPRE_MEMORY_HOST);
         tmpr = -1.0;
         hypre_TMemcpy(&data[j_indx++], &tmpr, HYPRE_Real, 1, memory_location, HYPRE_MEMORY_HOST);
      }
      for (i=0; i < local_num_rows; i++)
      {
         tmpbi = first_local_row + i;
         hypre_TMemcpy(&row_nums[i_indx], &tmpbi, HYPRE_BigInt, 1, memory_location, HYPRE_MEMORY_HOST);
         ierr += HYPRE_ParCSRMatrixGetRow( parcsr_A, first_local_row+i, &size, &col_inds, &values);
         hypre_TMemcpy(&num_cols[i_indx++], &size, HYPRE_Int, 1, memory_location, HYPRE_MEMORY_HOST);
         hypre_TMemcpy(&col_nums[j_indx], &col_inds[0], HYPRE_BigInt, size, memory_location, hypre_ParCSRMatrixMemoryLocation(parcsr_A));
         hypre_TMemcpy(&data[j_indx], &values[0], HYPRE_Real, size, memory_location, hypre_ParCSRMatrixMemoryLocation(parcsr_A));
         if (sparsity_known == 1)
         {
            HYPRE_Int *tmp = hypre_CTAlloc(HYPRE_BigInt, size, HYPRE_MEMORY_HOST);
            hypre_TMemcpy(tmp, &col_nums[j_indx], HYPRE_BigInt, size, HYPRE_MEMORY_HOST, memory_location);
            for (j = 0; j < size; j++)
            {
               if (tmp[j] < first_local_row || tmp[j] > last_local_row)
               {
                  offdiag_sizes[local_row]++;
               }
               else
               {
                  diag_sizes[local_row]++;
               }
            }
            hypre_TFree(tmp, HYPRE_MEMORY_HOST);
         }
         j_indx += size;
         local_row++;
         ierr += HYPRE_ParCSRMatrixRestoreRow( parcsr_A, first_local_row+i, &size, &col_inds, &values );
      }
      if (off_proc && myid != num_procs-1)
      {
         tmpi = 2;
         hypre_TMemcpy(&num_cols[i_indx], &tmpi, HYPRE_Int, 1, memory_location, HYPRE_MEMORY_HOST);
         tmpbi = last_local_row+1;
         hypre_TMemcpy(&row_nums[i_indx++], &tmpbi, HYPRE_BigInt, 1, memory_location, HYPRE_MEMORY_HOST);
         tmpbi = last_local_row+2;
         hypre_TMemcpy(&col_nums[j_indx], &tmpbi, HYPRE_BigInt, 1, memory_location, HYPRE_MEMORY_HOST);
         tmpr = -1.0;
         hypre_TMemcpy(&data[j_indx++], &tmpr, HYPRE_Real, 1, memory_location, HYPRE_MEMORY_HOST);
         tmpbi =  last_local_row+1;
         hypre_TMemcpy(&col_nums[j_indx], &tmpbi, HYPRE_BigInt, 1, memory_location, HYPRE_MEMORY_HOST);
         tmpr = 6.0;
         hypre_TMemcpy(&data[j_indx++], &tmpr, HYPRE_Real, 1, memory_location, HYPRE_MEMORY_HOST);
      }

      /*ierr += HYPRE_IJMatrixSetRowSizes ( ij_A, (const HYPRE_Int *) num_cols );*/
      if (sparsity_known == 1)
      {
         ierr += HYPRE_IJMatrixSetDiagOffdSizes( ij_A, (const HYPRE_Int *) diag_sizes,
                                                 (const HYPRE_Int *) offdiag_sizes );
      }
      else
      {
         ierr = HYPRE_IJMatrixSetRowSizes ( ij_A, (const HYPRE_Int *) row_sizes );
      }

      ierr += HYPRE_IJMatrixInitialize_v2( ij_A, memory_location );

      if (omp_flag) HYPRE_IJMatrixSetOMPFlag(ij_A, 1);

      if (chunk)
      {
         if (add)
         {
            ierr += HYPRE_IJMatrixAddToValues(ij_A, num_rows, num_cols, row_nums,
                                              (const HYPRE_BigInt *) col_nums,
                                              (const HYPRE_Real *) data);
         }
         else
         {
            ierr += HYPRE_IJMatrixSetValues(ij_A, num_rows, num_cols, row_nums,
                                            (const HYPRE_BigInt *) col_nums,
                                            (const HYPRE_Real *) data);
         }
      }
      else
      {
         j_indx = 0;
         for (i=0; i < num_rows; i++)
         {
            if (add)
            {
               ierr += HYPRE_IJMatrixAddToValues( ij_A, 1, &num_cols[i], &row_nums[i],
                                                  (const HYPRE_BigInt *) &col_nums[j_indx],
                                                  (const HYPRE_Real *) &data[j_indx] );
            }
            else
            {
               ierr += HYPRE_IJMatrixSetValues( ij_A, 1, &num_cols[i], &row_nums[i],
                                                (const HYPRE_BigInt *) &col_nums[j_indx],
                                                (const HYPRE_Real *) &data[j_indx] );
            }
            hypre_TMemcpy(&tmpi, &num_cols[i], HYPRE_Int, 1, HYPRE_MEMORY_HOST, memory_location);
            j_indx += tmpi;
         }
      }
      hypre_TFree(col_nums, memory_location);
      hypre_TFree(data,     memory_location);
      hypre_TFree(row_nums, memory_location);
      hypre_TFree(num_cols, memory_location);

      if (sparsity_known == 1)
      {
         hypre_TFree(diag_sizes, HYPRE_MEMORY_HOST);
         hypre_TFree(offdiag_sizes, HYPRE_MEMORY_HOST);
      }
      else
      {
         hypre_TFree(row_sizes, HYPRE_MEMORY_HOST);
      }

      ierr += HYPRE_IJMatrixAssemble( ij_A );

      hypre_EndTiming(time_index);
      hypre_PrintTiming("IJ Matrix Setup", hypre_MPI_COMM_WORLD);
      hypre_FinalizeTiming(time_index);
      hypre_ClearTiming();

      if (ierr)
      {
         hypre_printf("Error in driver building IJMatrix from parcsr matrix. \n");
         return(-1);
      }

      /* This is to emphasize that one can IJMatrixAddToValues after an
         IJMatrixRead or an IJMatrixAssemble.  After an IJMatrixRead,
         assembly is unnecessary if the sparsity pattern of the matrix is
         not changed somehow.  If one has not used IJMatrixRead, one has
         the opportunity to IJMatrixAddTo before a IJMatrixAssemble.
         This first sets all matrix coefficients to -1 and then adds 7.0
         to the diagonal to restore the original matrix*/

      if (check_constant)
      {
         ierr += HYPRE_IJMatrixSetConstantValues( ij_A, -1.0 );
      }

      ncols    = hypre_CTAlloc(HYPRE_Int,     last_local_row - first_local_row + 1, memory_location);
      rows     = hypre_CTAlloc(HYPRE_BigInt,  last_local_row - first_local_row + 1, memory_location);
      col_inds = hypre_CTAlloc(HYPRE_BigInt,  last_local_row - first_local_row + 1, memory_location);
      values   = hypre_CTAlloc(HYPRE_Real,    last_local_row - first_local_row + 1, memory_location);

      val = 0.0;

      if (check_constant)
      {
         val = 7.0;
      }
      if (dt < dt_inf)
      {
         val += 1./dt;
      }
      else
      {
         val += 0.0;   /* Use zero to avoid unintentional loss of significance */
      }

      for (big_i = first_local_row; big_i <= last_local_row; big_i++)
      {
         HYPRE_Int tmpi = 1;
         j = (HYPRE_Int) (big_i - first_local_row);

         hypre_TMemcpy(&ncols[j],    &tmpi,  HYPRE_Int,    1, memory_location, HYPRE_MEMORY_HOST);
         hypre_TMemcpy(&rows[j],     &big_i, HYPRE_BigInt, 1, memory_location, HYPRE_MEMORY_HOST);
         hypre_TMemcpy(&col_inds[j], &big_i, HYPRE_BigInt, 1, memory_location, HYPRE_MEMORY_HOST);
         hypre_TMemcpy(&values[j],   &val,   HYPRE_Real,   1, memory_location, HYPRE_MEMORY_HOST);
      }

      ierr += HYPRE_IJMatrixAddToValues( ij_A,
                                         local_num_rows,
                                         /* this is to show one can use NULL if ncols contains all ones */
                                         NULL, /* ncols, */
                                         rows,
                                         (const HYPRE_BigInt *) col_inds,
                                         (const HYPRE_Real *) values );

      hypre_TFree(values,   memory_location);
      hypre_TFree(col_inds, memory_location);
      hypre_TFree(rows,     memory_location);
      hypre_TFree(ncols,    memory_location);

      /* If sparsity pattern is not changed since last IJMatrixAssemble call,
         this should be a no-op */

      ierr += HYPRE_IJMatrixAssemble( ij_A );

      /*-----------------------------------------------------------
       * Fetch the resulting underlying matrix out
       *-----------------------------------------------------------*/
      ierr += HYPRE_ParCSRMatrixDestroy(parcsr_A);

      ierr += HYPRE_IJMatrixGetObject( ij_A, &object);
      parcsr_A = (HYPRE_ParCSRMatrix) object;
   }

   /*-----------------------------------------------------------
    * Set up the interp vector
    *-----------------------------------------------------------*/
   if ( build_rbm)
   {
      char new_file_name[80];
      /* RHS */
      interp_vecs = hypre_CTAlloc(HYPRE_ParVector, num_interp_vecs, HYPRE_MEMORY_HOST);
      ij_rbm = hypre_CTAlloc(HYPRE_IJVector, num_interp_vecs, HYPRE_MEMORY_HOST);
      for (i=0; i < num_interp_vecs; i++)
      {
         hypre_sprintf(new_file_name, "%s.%d", argv[build_rbm_index],i);
         ierr = HYPRE_IJVectorRead( new_file_name, hypre_MPI_COMM_WORLD,
                                    HYPRE_PARCSR, &ij_rbm[i] );
         ierr = HYPRE_IJVectorGetObject( ij_rbm[i], &object );
         interp_vecs[i] = (HYPRE_ParVector) object;
      }
      if (ierr)
      {
         hypre_printf("ERROR: Problem reading in rbm!\n");
         exit(1);
      }
   }
   /*-----------------------------------------------------------
    * Set up the RHS and initial guess
    *-----------------------------------------------------------*/

   time_index = hypre_InitializeTiming("RHS and Initial Guess");
   hypre_BeginTiming(time_index);

   if ( build_rhs_type == 0 )
   {
      if (myid == 0)
      {
         hypre_printf("  RHS vector read from file %s\n", argv[build_rhs_arg_index]);
         hypre_printf("  Initial guess is 0\n");
      }

      /* RHS */
      ierr = HYPRE_IJVectorRead( argv[build_rhs_arg_index], hypre_MPI_COMM_WORLD,
                                 HYPRE_PARCSR, &ij_b );
      if (ierr)
      {
         hypre_printf("ERROR: Problem reading in the right-hand-side!\n");
         exit(1);
      }
      ierr = HYPRE_IJVectorGetObject( ij_b, &object );
      b = (HYPRE_ParVector) object;

      /* Initial guess */
      HYPRE_IJVectorCreate(hypre_MPI_COMM_WORLD, first_local_col, last_local_col, &ij_x);
      HYPRE_IJVectorSetObjectType(ij_x, HYPRE_PARCSR);
      HYPRE_IJVectorInitialize(ij_x);

      values = hypre_CTAlloc(HYPRE_Real, local_num_cols, HYPRE_MEMORY_SHARED);
      HYPRE_IJVectorSetValues(ij_x, local_num_cols, NULL, values);
      HYPRE_IJVectorAssemble(ij_x);
      hypre_TFree(values, HYPRE_MEMORY_SHARED);

      ierr = HYPRE_IJVectorGetObject( ij_x, &object );
      x = (HYPRE_ParVector) object;
   }
   else if ( build_rhs_type == 1 )
   {

#if 0
      hypre_printf("build_rhs_type == 1 not currently implemented\n");
      return(-1);
#else
      /* RHS - this has not been tested for multiple processors*/
      BuildRhsParFromOneFile(argc, argv, build_rhs_arg_index, NULL, &b);

      hypre_printf("  Initial guess is 0\n");

      ij_b = NULL;

      /* initial guess */
      HYPRE_IJVectorCreate(hypre_MPI_COMM_WORLD, first_local_col, last_local_col, &ij_x);
      HYPRE_IJVectorSetObjectType(ij_x, HYPRE_PARCSR);
      HYPRE_IJVectorInitialize(ij_x);

      values = hypre_CTAlloc(HYPRE_Real,  local_num_cols, HYPRE_MEMORY_SHARED);
      HYPRE_IJVectorSetValues(ij_x, local_num_cols, NULL, values);
      HYPRE_IJVectorAssemble(ij_x);
      hypre_TFree(values, HYPRE_MEMORY_SHARED);

      ierr = HYPRE_IJVectorGetObject( ij_x, &object );
      x = (HYPRE_ParVector) object;

#endif
   }
   else if ( build_rhs_type == 7 )
   {
      ij_b = NULL;
      ReadParVectorFromFile(argc, argv, build_rhs_arg_index, &b);
#if 0
      /* initial guess */
      //hypre_printf("  Initial guess is 0\n");
      HYPRE_IJVectorCreate(hypre_MPI_COMM_WORLD, first_local_col, last_local_col, &ij_x);
      HYPRE_IJVectorSetObjectType(ij_x, HYPRE_PARCSR);
      HYPRE_IJVectorInitialize(ij_x);

      values = hypre_CTAlloc(HYPRE_Real,  local_num_cols, HYPRE_MEMORY_SHARED);
      HYPRE_IJVectorSetValues(ij_x, local_num_cols, NULL, values);
      HYPRE_IJVectorAssemble(ij_x);
      hypre_TFree(values, HYPRE_MEMORY_SHARED);

      ierr = HYPRE_IJVectorGetObject( ij_x, &object );
      x = (HYPRE_ParVector) object;
#endif
   }
   else if ( build_rhs_type == 2 )
   {
      if (myid == 0)
      {
         hypre_printf("  RHS vector has unit components\n");
         hypre_printf("  Initial guess is 0\n");
      }

      HYPRE_Int memory_location = HYPRE_MEMORY_SHARED;
#if defined(HYPRE_USING_CUDA) || defined(HYPRE_USING_DEVICE_OPENMP)
      memory_location = hypre_handle->no_cuda_um ? HYPRE_MEMORY_DEVICE : HYPRE_MEMORY_SHARED;
#endif
      HYPRE_Real *values_h = hypre_CTAlloc(HYPRE_Real, local_num_rows, HYPRE_MEMORY_HOST);
      HYPRE_Real *values_d = hypre_CTAlloc(HYPRE_Real, local_num_rows, memory_location);
      for (i = 0; i < local_num_rows; i++)
      {
         values_h[i] = 1.0;
      }
      hypre_TMemcpy(values_d, values_h, HYPRE_Real, local_num_rows, memory_location, HYPRE_MEMORY_HOST);

      /* RHS */
      HYPRE_IJVectorCreate(hypre_MPI_COMM_WORLD, first_local_row, last_local_row, &ij_b);
      HYPRE_IJVectorSetObjectType(ij_b, HYPRE_PARCSR);
      HYPRE_IJVectorInitialize_v2(ij_b, memory_location);
      HYPRE_IJVectorSetValues(ij_b, local_num_rows, NULL, values_d);
      HYPRE_IJVectorAssemble(ij_b);
      ierr = HYPRE_IJVectorGetObject( ij_b, &object );
      b = (HYPRE_ParVector) object;

      hypre_Memset(values_d, 0, local_num_rows*sizeof(HYPRE_Real), HYPRE_MEMORY_DEVICE);
      /* Initial guess */
      HYPRE_IJVectorCreate(hypre_MPI_COMM_WORLD, first_local_col, last_local_col, &ij_x);
      HYPRE_IJVectorSetObjectType(ij_x, HYPRE_PARCSR);
      HYPRE_IJVectorInitialize_v2(ij_x, memory_location);
      HYPRE_IJVectorSetValues(ij_x, local_num_cols, NULL, values_d);
      HYPRE_IJVectorAssemble(ij_x);
      ierr = HYPRE_IJVectorGetObject( ij_x, &object );
      x = (HYPRE_ParVector) object;

<<<<<<< HEAD
      hypre_TFree(values_h, HYPRE_MEMORY_HOST);
      hypre_TFree(values_d, memory_location);
=======
      memory_location = HYPRE_MEMORY_SHARED;
#if defined(HYPRE_USING_CUDA) || defined(HYPRE_USING_DEVICE_OPENMP)
      if (no_cuda_um)
      {
         memory_location = HYPRE_MEMORY_DEVICE;
      }
#endif

      b = hypre_ParVectorCreate(hypre_MPI_COMM_WORLD,
                                hypre_ParCSRMatrixGlobalNumRows(parcsr_A),
                                hypre_ParCSRMatrixRowStarts(parcsr_A));
      hypre_ParVectorOwnsPartitioning(b) = 0;
      hypre_ParVectorInitialize_v2(b, memory_location);
      hypre_ParVectorSetConstantValues(b, 1.0);

      x = hypre_ParVectorCreate(hypre_MPI_COMM_WORLD,
                                hypre_ParCSRMatrixGlobalNumCols(parcsr_A),
                                hypre_ParCSRMatrixColStarts(parcsr_A));
      hypre_ParVectorOwnsPartitioning(x) = 0;
      hypre_ParVectorInitialize_v2(x, memory_location);
      hypre_ParVectorSetConstantValues(x, 0.0);
>>>>>>> 039dc283
   }
   else if ( build_rhs_type == 3 )
   {
      if (myid == 0)
      {
         hypre_printf("  RHS vector has random components and unit 2-norm\n");
         hypre_printf("  Initial guess is 0\n");
      }

      /* RHS */
      HYPRE_IJVectorCreate(hypre_MPI_COMM_WORLD, first_local_row, last_local_row, &ij_b);
      HYPRE_IJVectorSetObjectType(ij_b, HYPRE_PARCSR);
      HYPRE_IJVectorInitialize(ij_b);
      ierr = HYPRE_IJVectorGetObject( ij_b, &object );
      b = (HYPRE_ParVector) object;

      /* For purposes of this test, HYPRE_ParVector functions are used, but
         these are not necessary.  For a clean use of the interface, the user
         "should" modify components of ij_x by using functions
         HYPRE_IJVectorSetValues or HYPRE_IJVectorAddToValues */

      HYPRE_ParVectorSetRandomValues(b, 22775);
      HYPRE_ParVectorInnerProd(b,b,&norm);
      norm = 1./sqrt(norm);
      ierr = HYPRE_ParVectorScale(norm, b);

      /* Initial guess */
      HYPRE_IJVectorCreate(hypre_MPI_COMM_WORLD, first_local_col, last_local_col, &ij_x);
      HYPRE_IJVectorSetObjectType(ij_x, HYPRE_PARCSR);
      HYPRE_IJVectorInitialize(ij_x);

      values = hypre_CTAlloc(HYPRE_Real, local_num_cols, HYPRE_MEMORY_SHARED);
      HYPRE_IJVectorSetValues(ij_x, local_num_cols, NULL, values);
      HYPRE_IJVectorAssemble(ij_x);
      hypre_TFree(values, HYPRE_MEMORY_SHARED);

      ierr = HYPRE_IJVectorGetObject( ij_x, &object );
      x = (HYPRE_ParVector) object;
   }
   else if ( build_rhs_type == 4 )
   {
      if (myid == 0)
      {
         hypre_printf("  RHS vector set for solution with unit components\n");
         hypre_printf("  Initial guess is 0\n");
      }

      /* Temporary use of solution vector */
      HYPRE_IJVectorCreate(hypre_MPI_COMM_WORLD, first_local_col, last_local_col, &ij_x);
      HYPRE_IJVectorSetObjectType(ij_x, HYPRE_PARCSR);
      HYPRE_IJVectorInitialize(ij_x);

      values = hypre_CTAlloc(HYPRE_Real, local_num_cols, HYPRE_MEMORY_SHARED);
      for (i = 0; i < local_num_cols; i++)
      {
         values[i] = 1.;
      }
      HYPRE_IJVectorSetValues(ij_x, local_num_cols, NULL, values);
      HYPRE_IJVectorAssemble(ij_x);
      hypre_TFree(values, HYPRE_MEMORY_SHARED);

      ierr = HYPRE_IJVectorGetObject( ij_x, &object );
      x = (HYPRE_ParVector) object;

      /* RHS */
      HYPRE_IJVectorCreate(hypre_MPI_COMM_WORLD, first_local_row, last_local_row, &ij_b);
      HYPRE_IJVectorSetObjectType(ij_b, HYPRE_PARCSR);
      HYPRE_IJVectorInitialize(ij_b);
      ierr = HYPRE_IJVectorGetObject( ij_b, &object );
      b = (HYPRE_ParVector) object;

      HYPRE_ParCSRMatrixMatvec(1.,parcsr_A,x,0.,b);

      /* Initial guess */
      values = hypre_CTAlloc(HYPRE_Real,  local_num_cols, HYPRE_MEMORY_SHARED);
      HYPRE_IJVectorSetValues(ij_x, local_num_cols, NULL, values);
      HYPRE_IJVectorAssemble(ij_x);
      hypre_TFree(values, HYPRE_MEMORY_SHARED);
   }
   else if ( build_rhs_type == 5 )
   {
      if (myid == 0)
      {
         hypre_printf("  RHS vector is 0\n");
         hypre_printf("  Initial guess has unit components\n");
      }

      /* RHS */
      HYPRE_IJVectorCreate(hypre_MPI_COMM_WORLD, first_local_row, last_local_row, &ij_b);
      HYPRE_IJVectorSetObjectType(ij_b, HYPRE_PARCSR);
      HYPRE_IJVectorInitialize(ij_b);

      values = hypre_CTAlloc(HYPRE_Real, local_num_rows, HYPRE_MEMORY_SHARED);
      HYPRE_IJVectorSetValues(ij_b, local_num_rows, NULL, values);
      HYPRE_IJVectorAssemble(ij_b);
      hypre_TFree(values, HYPRE_MEMORY_SHARED);

      ierr = HYPRE_IJVectorGetObject( ij_b, &object );
      b = (HYPRE_ParVector) object;

      /* Initial guess */
      HYPRE_IJVectorCreate(hypre_MPI_COMM_WORLD, first_local_col, last_local_col, &ij_x);
      HYPRE_IJVectorSetObjectType(ij_x, HYPRE_PARCSR);
      HYPRE_IJVectorInitialize(ij_x);

      values = hypre_CTAlloc(HYPRE_Real, local_num_cols, HYPRE_MEMORY_SHARED);
      for (i = 0; i < local_num_cols; i++)
      {
         values[i] = 1.;
      }
      HYPRE_IJVectorSetValues(ij_x, local_num_cols, NULL, values);
      HYPRE_IJVectorAssemble(ij_x);
      hypre_TFree(values, HYPRE_MEMORY_SHARED);

      ierr = HYPRE_IJVectorGetObject( ij_x, &object );
      x = (HYPRE_ParVector) object;
   }
   else if ( build_rhs_type == 6)
   {
      ij_b = NULL;
   }

   if ( build_src_type == 0 )
   {
#if 0
      /* RHS */
      BuildRhsParFromFile(argc, argv, build_src_arg_index, &b);
#endif

      if (myid == 0)
      {
         hypre_printf("  Source vector read from file %s\n", argv[build_src_arg_index]);
         hypre_printf("  Initial unknown vector in evolution is 0\n");
      }

      ierr = HYPRE_IJVectorRead( argv[build_src_arg_index], hypre_MPI_COMM_WORLD,
                                 HYPRE_PARCSR, &ij_b );
      if (ierr)
      {
         hypre_printf("ERROR: Problem reading in the right-hand-side!\n");
         exit(1);
      }
      ierr = HYPRE_IJVectorGetObject( ij_b, &object );
      b = (HYPRE_ParVector) object;

      /* Initial unknown vector */
      HYPRE_IJVectorCreate(hypre_MPI_COMM_WORLD, first_local_col, last_local_col, &ij_x);
      HYPRE_IJVectorSetObjectType(ij_x, HYPRE_PARCSR);
      HYPRE_IJVectorInitialize(ij_x);

      values = hypre_CTAlloc(HYPRE_Real, local_num_cols, HYPRE_MEMORY_SHARED);
      HYPRE_IJVectorSetValues(ij_x, local_num_cols, NULL, values);
      HYPRE_IJVectorAssemble(ij_x);
      hypre_TFree(values, HYPRE_MEMORY_SHARED);

      ierr = HYPRE_IJVectorGetObject( ij_x, &object );
      x = (HYPRE_ParVector) object;
   }
   else if ( build_src_type == 1 )
   {
      hypre_printf("build_src_type == 1 not currently implemented\n");
      return(-1);

#if 0
      BuildRhsParFromOneFile(argc, argv, build_src_arg_index, part_b, &b);
#endif
   }
   else if ( build_src_type == 2 )
   {
      if (myid == 0)
      {
         hypre_printf("  Source vector has unit components\n");
         hypre_printf("  Initial unknown vector is 0\n");
      }

      /* RHS */
      HYPRE_IJVectorCreate(hypre_MPI_COMM_WORLD, first_local_row, last_local_row, &ij_b);
      HYPRE_IJVectorSetObjectType(ij_b, HYPRE_PARCSR);
      HYPRE_IJVectorInitialize(ij_b);

      values = hypre_CTAlloc(HYPRE_Real, local_num_rows, HYPRE_MEMORY_SHARED);
      for (i = 0; i < local_num_rows; i++)
      {
         values[i] = 1.;
      }
      HYPRE_IJVectorSetValues(ij_b, local_num_rows, NULL, values);
      HYPRE_IJVectorAssemble(ij_b);
      hypre_TFree(values, HYPRE_MEMORY_SHARED);

      ierr = HYPRE_IJVectorGetObject( ij_b, &object );
      b = (HYPRE_ParVector) object;

      /* Initial guess */
      HYPRE_IJVectorCreate(hypre_MPI_COMM_WORLD, first_local_col, last_local_col, &ij_x);
      HYPRE_IJVectorSetObjectType(ij_x, HYPRE_PARCSR);
      HYPRE_IJVectorInitialize(ij_x);

      /* For backward Euler the previous backward Euler iterate (assumed
         0 here) is usually used as the initial guess */
      values = hypre_CTAlloc(HYPRE_Real, local_num_cols, HYPRE_MEMORY_SHARED);
      HYPRE_IJVectorSetValues(ij_x, local_num_cols, NULL, values);
      HYPRE_IJVectorAssemble(ij_x);
      hypre_TFree(values, HYPRE_MEMORY_SHARED);

      ierr = HYPRE_IJVectorGetObject( ij_x, &object );
      x = (HYPRE_ParVector) object;
   }
   else if ( build_src_type == 3 )
   {
      if (myid == 0)
      {
         hypre_printf("  Source vector has random components in range 0 - 1\n");
         hypre_printf("  Initial unknown vector is 0\n");
      }

      /* RHS */
      HYPRE_IJVectorCreate(hypre_MPI_COMM_WORLD, first_local_row, last_local_row, &ij_b);
      HYPRE_IJVectorSetObjectType(ij_b, HYPRE_PARCSR);
      HYPRE_IJVectorInitialize(ij_b);
      values = hypre_CTAlloc(HYPRE_Real, local_num_rows, HYPRE_MEMORY_SHARED);

      hypre_SeedRand(myid);
      for (i = 0; i < local_num_rows; i++)
      {
         values[i] = hypre_Rand();
      }
      HYPRE_IJVectorSetValues(ij_b, local_num_rows, NULL, values);
      HYPRE_IJVectorAssemble(ij_b);
      hypre_TFree(values, HYPRE_MEMORY_SHARED);

      ierr = HYPRE_IJVectorGetObject( ij_b, &object );
      b = (HYPRE_ParVector) object;

      /* Initial guess */
      HYPRE_IJVectorCreate(hypre_MPI_COMM_WORLD, first_local_col, last_local_col, &ij_x);
      HYPRE_IJVectorSetObjectType(ij_x, HYPRE_PARCSR);
      HYPRE_IJVectorInitialize(ij_x);

      /* For backward Euler the previous backward Euler iterate (assumed
         0 here) is usually used as the initial guess */
      values = hypre_CTAlloc(HYPRE_Real, local_num_cols, HYPRE_MEMORY_SHARED);
      HYPRE_IJVectorSetValues(ij_x, local_num_cols, NULL, values);
      HYPRE_IJVectorAssemble(ij_x);
      hypre_TFree(values, HYPRE_MEMORY_SHARED);

      ierr = HYPRE_IJVectorGetObject( ij_x, &object );
      x = (HYPRE_ParVector) object;
   }
   else if ( build_src_type == 4 )
   {
      if (myid == 0)
      {
         hypre_printf("  Source vector is 0 \n");
         hypre_printf("  Initial unknown vector has random components in range 0 - 1\n");
      }

      /* RHS */
      HYPRE_IJVectorCreate(hypre_MPI_COMM_WORLD, first_local_row, last_local_row, &ij_b);
      HYPRE_IJVectorSetObjectType(ij_b, HYPRE_PARCSR);
      HYPRE_IJVectorInitialize(ij_b);

      values = hypre_CTAlloc(HYPRE_Real, local_num_rows, HYPRE_MEMORY_SHARED);
      hypre_SeedRand(myid);
      for (i = 0; i < local_num_rows; i++)
      {
         values[i] = hypre_Rand()/dt;
      }
      HYPRE_IJVectorSetValues(ij_b, local_num_rows, NULL, values);
      HYPRE_IJVectorAssemble(ij_b);
      hypre_TFree(values, HYPRE_MEMORY_SHARED);

      ierr = HYPRE_IJVectorGetObject( ij_b, &object );
      b = (HYPRE_ParVector) object;

      /* Initial guess */
      HYPRE_IJVectorCreate(hypre_MPI_COMM_WORLD, first_local_col, last_local_col, &ij_x);
      HYPRE_IJVectorSetObjectType(ij_x, HYPRE_PARCSR);
      HYPRE_IJVectorInitialize(ij_x);

      /* For backward Euler the previous backward Euler iterate (assumed
         random in 0 - 1 here) is usually used as the initial guess */
      values = hypre_CTAlloc(HYPRE_Real, local_num_cols, HYPRE_MEMORY_SHARED);
      hypre_SeedRand(myid);
      for (i = 0; i < local_num_cols; i++)
      {
         values[i] = hypre_Rand();
      }
      HYPRE_IJVectorSetValues(ij_x, local_num_cols, NULL, values);
      HYPRE_IJVectorAssemble(ij_x);
      hypre_TFree(values, HYPRE_MEMORY_SHARED);

      ierr = HYPRE_IJVectorGetObject( ij_x, &object );
      x = (HYPRE_ParVector) object;
   }
   else if ( build_src_type == 5 )
   {
      if (myid == 0)
      {
         hypre_printf("  Initial guess is random \n");
      }

      /* Initial guess */
      HYPRE_IJVectorCreate(hypre_MPI_COMM_WORLD, first_local_col, last_local_col, &ij_x);
      HYPRE_IJVectorSetObjectType(ij_x, HYPRE_PARCSR);
      HYPRE_IJVectorInitialize(ij_x);

      /* For backward Euler the previous backward Euler iterate (assumed
         random in 0 - 1 here) is usually used as the initial guess */
      values = hypre_CTAlloc(HYPRE_Real, local_num_cols, HYPRE_MEMORY_SHARED);
      hypre_SeedRand(myid+2747);
      hypre_SeedRand(myid);
      for (i = 0; i < local_num_cols; i++)
      {
         values[i] = hypre_Rand();
      }
      HYPRE_IJVectorSetValues(ij_x, local_num_cols, NULL, values);
      HYPRE_IJVectorAssemble(ij_x);
      hypre_TFree(values, HYPRE_MEMORY_SHARED);

      ierr = HYPRE_IJVectorGetObject( ij_x, &object );
      x = (HYPRE_ParVector) object;
   }

   /* initial guess */
   if ( build_x0_type == 0 )
   {
      /* from file */
      if (myid == 0)
      {
         hypre_printf("  Initial guess vector read from file %s\n", argv[build_x0_arg_index]);
      }
      /* x0 */
      if (ij_x)
      {
         HYPRE_IJVectorDestroy(ij_x);
      }
      ierr = HYPRE_IJVectorRead( argv[build_x0_arg_index], hypre_MPI_COMM_WORLD,
                                 HYPRE_PARCSR, &ij_x );
      if (ierr)
      {
         hypre_printf("ERROR: Problem reading in x0!\n");
         exit(1);
      }
      ierr = HYPRE_IJVectorGetObject( ij_x, &object );
      x = (HYPRE_ParVector) object;
   }
   else if (build_x0_type == 7)
   {
      /* from file */
      if (myid == 0)
      {
         hypre_printf("  Initial guess vector read from file %s\n", argv[build_x0_arg_index]);
      }

      ReadParVectorFromFile(argc, argv, build_x0_arg_index, &x);
   }
   else if (build_x0_type == 1)
   {
      /* random */
      if (myid == 0)
      {
         hypre_printf("  Initial guess is random \n");
      }

      if (ij_x)
      {
         HYPRE_IJVectorDestroy(ij_x);
      }

      /* Initial guess */
      HYPRE_IJVectorCreate(hypre_MPI_COMM_WORLD, first_local_col, last_local_col, &ij_x);
      HYPRE_IJVectorSetObjectType(ij_x, HYPRE_PARCSR);
      HYPRE_IJVectorInitialize(ij_x);

      /* For backward Euler the previous backward Euler iterate (assumed
         random in 0 - 1 here) is usually used as the initial guess */
      values = hypre_CTAlloc(HYPRE_Real, local_num_cols, HYPRE_MEMORY_SHARED);
      hypre_SeedRand(myid);
      for (i = 0; i < local_num_cols; i++)
      {
         values[i] = hypre_Rand();
      }
      HYPRE_IJVectorSetValues(ij_x, local_num_cols, NULL, values);
      HYPRE_IJVectorAssemble(ij_x);
      hypre_TFree(values, HYPRE_MEMORY_SHARED);

      ierr = HYPRE_IJVectorGetObject( ij_x, &object );
      x = (HYPRE_ParVector) object;
   }

   hypre_EndTiming(time_index);
   hypre_PrintTiming("IJ Vector Setup", hypre_MPI_COMM_WORLD);
   hypre_FinalizeTiming(time_index);
   hypre_ClearTiming();

   if (num_functions > 1)
   {
      dof_func = NULL;
      if (build_funcs_type == 1)
      {
         BuildFuncsFromOneFile(argc, argv, build_funcs_arg_index, parcsr_A, &dof_func);
      }
      else if (build_funcs_type == 2)
      {
         BuildFuncsFromFiles(argc, argv, build_funcs_arg_index, parcsr_A, &dof_func);
      }
      else
      {
         if (myid == 0)
            hypre_printf (" Number of functions = %d \n", num_functions);
      }
   }

   /*-----------------------------------------------------------
    * Print out the system and initial guess
    *-----------------------------------------------------------*/

   if (print_system)
   {
      if (ij_A)
      {
         HYPRE_IJMatrixPrint(ij_A, "IJ.out.A");
      }
      else if (parcsr_A)
      {
         hypre_ParCSRMatrixPrintIJ(parcsr_A, 0, 0, "IJ.out.A");
      }
      if (ij_b)
      {
         HYPRE_IJVectorPrint(ij_b, "IJ.out.b");
      }
      else if (b)
      {
         HYPRE_ParVectorPrint(b, "ParVec.out.b");
      }
      HYPRE_IJVectorPrint(ij_x, "IJ.out.x0");
   }

#if defined(HYPRE_USING_CUDA) || defined(HYPRE_USING_DEVICE_OPENMP)
<<<<<<< HEAD
=======
   memory_location = no_cuda_um ? HYPRE_MEMORY_DEVICE : HYPRE_MEMORY_SHARED;

   if (hypre_ParCSRMatrixMemoryLocation(parcsr_A) == HYPRE_MEMORY_HOST)
>>>>>>> 039dc283
   {
      HYPRE_Int memory_location = hypre_handle->no_cuda_um ? HYPRE_MEMORY_DEVICE : HYPRE_MEMORY_SHARED;
      if (hypre_ParCSRMatrixMemoryLocation(parcsr_A) == HYPRE_MEMORY_HOST)
      {
         parcsr_A_host = parcsr_A;
         parcsr_A = hypre_ParCSRMatrixClone_v2(parcsr_A, 1, memory_location);
      }

      if (hypre_ParVectorMemoryLocation(b) == HYPRE_MEMORY_HOST)
      {
         b_host = b;
         b = hypre_ParVectorCloneDeep_v2(b, memory_location);
      }

      if (hypre_ParVectorMemoryLocation(x) == HYPRE_MEMORY_HOST)
      {
         x_host = x;
         x = hypre_ParVectorCloneDeep_v2(x, memory_location);
      }
   }
#endif

#if SECOND_TIME
   /* save the initial guess for the 2nd time */
   x0_save = hypre_ParVectorCloneDeep_v2(x, hypre_ParVectorMemoryLocation(x));
#endif

   /*-----------------------------------------------------------
    * Solve the system using the hybrid solver
    *-----------------------------------------------------------*/

   if (solver_id == -1)
   {
      HYPRE_Int nmv = 100;
      HYPRE_Int num_threads = hypre_NumThreads();

      if (myid == 0)
      {
         hypre_printf("Running %d matvecs with A\n", nmv);
         hypre_printf("\n\n Num MPI tasks = %d\n\n",num_procs);
         hypre_printf(" Num OpenMP threads = %d\n\n",num_threads);
      }

      HYPRE_Real tt = hypre_MPI_Wtime();

      time_index = hypre_InitializeTiming("MatVec Test");
      hypre_BeginTiming(time_index);

      for (i = 0; i < nmv; i++)
      {
         HYPRE_ParCSRMatrixMatvec(1., parcsr_A, x, 0., b);
      }

#if defined(HYPRE_USING_CUDA) || defined(HYPRE_USING_DEVICE_OPENMP)
      cudaDeviceSynchronize();
#endif

      hypre_EndTiming(time_index);
      hypre_PrintTiming("MatVec Test", hypre_MPI_COMM_WORLD);
      hypre_FinalizeTiming(time_index);
      hypre_ClearTiming();

      tt = hypre_MPI_Wtime() - tt;

      if (myid == 0)
      {
      hypre_printf("Matvec time %.2f (ms)\n", tt*1000.0);
      }

      goto final;
   }

   if (solver_id == 20)
   {
      if (myid == 0) hypre_printf("Solver:  AMG\n");
      time_index = hypre_InitializeTiming("AMG_hybrid Setup");
      hypre_BeginTiming(time_index);

      HYPRE_ParCSRHybridCreate(&amg_solver);
      HYPRE_ParCSRHybridSetTol(amg_solver, tol);
      HYPRE_ParCSRHybridSetAbsoluteTol(amg_solver, atol);
      HYPRE_ParCSRHybridSetConvergenceTol(amg_solver, cf_tol);
      HYPRE_ParCSRHybridSetSolverType(amg_solver, solver_type);
      HYPRE_ParCSRHybridSetRecomputeResidual(amg_solver, recompute_res);
      HYPRE_ParCSRHybridSetLogging(amg_solver, ioutdat);
      HYPRE_ParCSRHybridSetPrintLevel(amg_solver, poutdat);
      HYPRE_ParCSRHybridSetDSCGMaxIter(amg_solver, max_iter);
      HYPRE_ParCSRHybridSetPCGMaxIter(amg_solver, mg_max_iter);
      HYPRE_ParCSRHybridSetCoarsenType(amg_solver, coarsen_type);
      HYPRE_ParCSRHybridSetStrongThreshold(amg_solver, strong_threshold);
      HYPRE_ParCSRHybridSetTruncFactor(amg_solver, trunc_factor);
      HYPRE_ParCSRHybridSetPMaxElmts(amg_solver, P_max_elmts);
      HYPRE_ParCSRHybridSetMaxLevels(amg_solver, max_levels);
      HYPRE_ParCSRHybridSetMaxRowSum(amg_solver, max_row_sum);
      HYPRE_ParCSRHybridSetNumSweeps(amg_solver, num_sweeps);
      HYPRE_ParCSRHybridSetInterpType(amg_solver, interp_type);

      if (relax_type > -1) HYPRE_ParCSRHybridSetRelaxType(amg_solver, relax_type);
      HYPRE_ParCSRHybridSetAggNumLevels(amg_solver, agg_num_levels);
      HYPRE_ParCSRHybridSetNumPaths(amg_solver, num_paths);
      HYPRE_ParCSRHybridSetNumFunctions(amg_solver, num_functions);
      HYPRE_ParCSRHybridSetNodal(amg_solver, nodal);
      if (relax_down > -1)
         HYPRE_ParCSRHybridSetCycleRelaxType(amg_solver, relax_down, 1);
      if (relax_up > -1)
         HYPRE_ParCSRHybridSetCycleRelaxType(amg_solver, relax_up, 2);
      if (relax_coarse > -1)
         HYPRE_ParCSRHybridSetCycleRelaxType(amg_solver, relax_coarse, 3);
      HYPRE_ParCSRHybridSetRelaxOrder(amg_solver, relax_order);
      HYPRE_ParCSRHybridSetKeepTranspose(amg_solver, keepTranspose);
      HYPRE_ParCSRHybridSetMaxCoarseSize(amg_solver, coarse_threshold);
      HYPRE_ParCSRHybridSetMinCoarseSize(amg_solver, min_coarse_size);
      HYPRE_ParCSRHybridSetSeqThreshold(amg_solver, seq_threshold);
      HYPRE_ParCSRHybridSetRelaxWt(amg_solver, relax_wt);
      HYPRE_ParCSRHybridSetOuterWt(amg_solver, outer_wt);
      if (level_w > -1)
         HYPRE_ParCSRHybridSetLevelRelaxWt(amg_solver, relax_wt_level, level_w);
      if (level_ow > -1)
         HYPRE_ParCSRHybridSetLevelOuterWt(amg_solver, outer_wt_level, level_ow);
      HYPRE_ParCSRHybridSetNonGalerkinTol(amg_solver, nongalerk_num_tol, nongalerk_tol);

      HYPRE_ParCSRHybridSetup(amg_solver, parcsr_A, b, x);

      hypre_EndTiming(time_index);
      hypre_PrintTiming("Setup phase times", hypre_MPI_COMM_WORLD);
      hypre_FinalizeTiming(time_index);
      hypre_ClearTiming();

      time_index = hypre_InitializeTiming("ParCSR Hybrid Solve");
      hypre_BeginTiming(time_index);

      HYPRE_ParCSRHybridSolve(amg_solver, parcsr_A, b, x);

      hypre_EndTiming(time_index);
      hypre_PrintTiming("Solve phase times", hypre_MPI_COMM_WORLD);
      hypre_FinalizeTiming(time_index);
      hypre_ClearTiming();

      HYPRE_ParCSRHybridGetNumIterations(amg_solver, &num_iterations);
      HYPRE_ParCSRHybridGetPCGNumIterations(amg_solver, &pcg_num_its);
      HYPRE_ParCSRHybridGetDSCGNumIterations(amg_solver, &dscg_num_its);
      HYPRE_ParCSRHybridGetFinalRelativeResidualNorm(amg_solver,
                                                     &final_res_norm);

      if (myid == 0)
      {
         hypre_printf("\n");
         hypre_printf("Iterations = %d\n", num_iterations);
         hypre_printf("PCG_Iterations = %d\n", pcg_num_its);
         hypre_printf("DSCG_Iterations = %d\n", dscg_num_its);
         hypre_printf("Final Relative Residual Norm = %e\n", final_res_norm);
         hypre_printf("\n");
      }

#if SECOND_TIME
      /* run a second time to check for memory leaks */
      hypre_ParVectorCopy(x0_save, x);
      HYPRE_ParCSRHybridSetup(amg_solver, parcsr_A, b, x);
      HYPRE_ParCSRHybridSolve(amg_solver, parcsr_A, b, x);

      HYPRE_ParCSRHybridGetNumIterations(amg_solver, &num_iterations);
      HYPRE_ParCSRHybridGetPCGNumIterations(amg_solver, &pcg_num_its);
      HYPRE_ParCSRHybridGetDSCGNumIterations(amg_solver, &dscg_num_its);
      HYPRE_ParCSRHybridGetFinalRelativeResidualNorm(amg_solver,
                                                     &final_res_norm);
      if (myid == 0)
      {
         hypre_printf("\n");
         hypre_printf("Iterations = %d\n", num_iterations);
         hypre_printf("PCG_Iterations = %d\n", pcg_num_its);
         hypre_printf("DSCG_Iterations = %d\n", dscg_num_its);
         hypre_printf("Final Relative Residual Norm = %e\n", final_res_norm);
         hypre_printf("\n");
      }

      HYPRE_Real time[4];
      HYPRE_ParCSRHybridGetSetupSolveTime(amg_solver, time);
      if (myid == 0)
      {
         printf("ParCSRHybrid: Setup-Time1 %f  Solve-Time1 %f  Setup-Time2 %f  Solve-Time2 %f\n",
                time[0], time[1], time[2], time[3]);
      }
#endif

      HYPRE_ParCSRHybridDestroy(amg_solver);
   }
   /*-----------------------------------------------------------
    * Solve the system using AMG
    *-----------------------------------------------------------*/

   if (solver_id == 0)
   {
      if (myid == 0) hypre_printf("Solver:  AMG\n");
      time_index = hypre_InitializeTiming("BoomerAMG Setup");
      hypre_BeginTiming(time_index);

      HYPRE_BoomerAMGCreate(&amg_solver);

      if (air)
      {
         /* RL: specify restriction */
         hypre_assert(restri_type >= 0);
         HYPRE_BoomerAMGSetRestriction(amg_solver, restri_type); /* 0: P^T, 1: AIR, 2: AIR-2 */
         HYPRE_BoomerAMGSetGridRelaxPoints(amg_solver, grid_relax_points);
         HYPRE_BoomerAMGSetStrongThresholdR(amg_solver, strong_thresholdR);
      }

      /* RL */
      HYPRE_BoomerAMGSetADropTol(amg_solver, A_drop_tol);
      HYPRE_BoomerAMGSetADropType(amg_solver, A_drop_type);
      /* BM Aug 25, 2006 */
      HYPRE_BoomerAMGSetCGCIts(amg_solver, cgcits);
      HYPRE_BoomerAMGSetInterpType(amg_solver, interp_type);
      HYPRE_BoomerAMGSetRestriction(amg_solver, restri_type); /* 0: P^T, 1: AIR, 2: AIR-2 */
      HYPRE_BoomerAMGSetPostInterpType(amg_solver, post_interp_type);
      HYPRE_BoomerAMGSetNumSamples(amg_solver, gsmg_samples);
      HYPRE_BoomerAMGSetCoarsenType(amg_solver, coarsen_type);
      HYPRE_BoomerAMGSetMeasureType(amg_solver, measure_type);
      HYPRE_BoomerAMGSetConvergeType(amg_solver, converge_type);
      HYPRE_BoomerAMGSetTol(amg_solver, tol);
      HYPRE_BoomerAMGSetStrongThreshold(amg_solver, strong_threshold);
      HYPRE_BoomerAMGSetSeqThreshold(amg_solver, seq_threshold);
      HYPRE_BoomerAMGSetRedundant(amg_solver, redundant);
      HYPRE_BoomerAMGSetMaxCoarseSize(amg_solver, coarse_threshold);
      HYPRE_BoomerAMGSetMinCoarseSize(amg_solver, min_coarse_size);
      HYPRE_BoomerAMGSetTruncFactor(amg_solver, trunc_factor);
      HYPRE_BoomerAMGSetPMaxElmts(amg_solver, P_max_elmts);
      HYPRE_BoomerAMGSetJacobiTruncThreshold(amg_solver, jacobi_trunc_threshold);
      HYPRE_BoomerAMGSetSCommPkgSwitch(amg_solver, S_commpkg_switch);
      /* note: log is written to standard output, not to file */
      HYPRE_BoomerAMGSetPrintLevel(amg_solver, 3);
      //HYPRE_BoomerAMGSetLogging(amg_solver, 2);
      HYPRE_BoomerAMGSetPrintFileName(amg_solver, "driver.out.log");
      HYPRE_BoomerAMGSetCycleType(amg_solver, cycle_type);
      HYPRE_BoomerAMGSetFCycle(amg_solver, fcycle);
      HYPRE_BoomerAMGSetNumSweeps(amg_solver, num_sweeps);
      HYPRE_BoomerAMGSetISType(amg_solver, IS_type);
      HYPRE_BoomerAMGSetNumCRRelaxSteps(amg_solver, num_CR_relax_steps);
      HYPRE_BoomerAMGSetCRRate(amg_solver, CR_rate);
      HYPRE_BoomerAMGSetCRStrongTh(amg_solver, CR_strong_th);
      HYPRE_BoomerAMGSetCRUseCG(amg_solver, CR_use_CG);
      if (relax_type > -1) HYPRE_BoomerAMGSetRelaxType(amg_solver, relax_type);
      if (relax_down > -1)
         HYPRE_BoomerAMGSetCycleRelaxType(amg_solver, relax_down, 1);
      if (relax_up > -1)
         HYPRE_BoomerAMGSetCycleRelaxType(amg_solver, relax_up, 2);
      if (relax_coarse > -1)
         HYPRE_BoomerAMGSetCycleRelaxType(amg_solver, relax_coarse, 3);
      HYPRE_BoomerAMGSetAddRelaxType(amg_solver, add_relax_type);
      HYPRE_BoomerAMGSetAddRelaxWt(amg_solver, add_relax_wt);
      HYPRE_BoomerAMGSetChebyOrder(amg_solver, cheby_order);
      HYPRE_BoomerAMGSetChebyFraction(amg_solver, cheby_fraction);
      HYPRE_BoomerAMGSetChebyEigEst(amg_solver, cheby_eig_est);
      HYPRE_BoomerAMGSetChebyVariant(amg_solver, cheby_variant);
      HYPRE_BoomerAMGSetChebyScale(amg_solver, cheby_scale);
      HYPRE_BoomerAMGSetRelaxOrder(amg_solver, relax_order);
      HYPRE_BoomerAMGSetRelaxWt(amg_solver, relax_wt);
      HYPRE_BoomerAMGSetOuterWt(amg_solver, outer_wt);
      HYPRE_BoomerAMGSetMaxLevels(amg_solver, max_levels);
      if (level_w > -1)
         HYPRE_BoomerAMGSetLevelRelaxWt(amg_solver, relax_wt_level, level_w);
      if (level_ow > -1)
         HYPRE_BoomerAMGSetLevelOuterWt(amg_solver, outer_wt_level, level_ow);
      HYPRE_BoomerAMGSetSmoothType(amg_solver, smooth_type);
      HYPRE_BoomerAMGSetSmoothNumSweeps(amg_solver, smooth_num_sweeps);
      HYPRE_BoomerAMGSetSmoothNumLevels(amg_solver, smooth_num_levels);
      HYPRE_BoomerAMGSetMaxRowSum(amg_solver, max_row_sum);
      HYPRE_BoomerAMGSetDebugFlag(amg_solver, debug_flag);
      HYPRE_BoomerAMGSetVariant(amg_solver, variant);
      HYPRE_BoomerAMGSetOverlap(amg_solver, overlap);
      HYPRE_BoomerAMGSetDomainType(amg_solver, domain_type);
      HYPRE_BoomerAMGSetSchwarzUseNonSymm(amg_solver, use_nonsymm_schwarz);

      HYPRE_BoomerAMGSetSchwarzRlxWeight(amg_solver, schwarz_rlx_weight);
      if (eu_level < 0) eu_level = 0;
      HYPRE_BoomerAMGSetEuLevel(amg_solver, eu_level);
      HYPRE_BoomerAMGSetEuBJ(amg_solver, eu_bj);
      HYPRE_BoomerAMGSetEuSparseA(amg_solver, eu_sparse_A);
      HYPRE_BoomerAMGSetNumFunctions(amg_solver, num_functions);
      HYPRE_BoomerAMGSetAggNumLevels(amg_solver, agg_num_levels);
      HYPRE_BoomerAMGSetAggInterpType(amg_solver, agg_interp_type);
      HYPRE_BoomerAMGSetAggTruncFactor(amg_solver, agg_trunc_factor);
      HYPRE_BoomerAMGSetAggP12TruncFactor(amg_solver, agg_P12_trunc_factor);
      HYPRE_BoomerAMGSetAggPMaxElmts(amg_solver, agg_P_max_elmts);
      HYPRE_BoomerAMGSetAggP12MaxElmts(amg_solver, agg_P12_max_elmts);
      HYPRE_BoomerAMGSetNumPaths(amg_solver, num_paths);
      HYPRE_BoomerAMGSetNodal(amg_solver, nodal);
      HYPRE_BoomerAMGSetNodalDiag(amg_solver, nodal_diag);
      HYPRE_BoomerAMGSetCycleNumSweeps(amg_solver, ns_coarse, 3);
      if (ns_down > -1)
      {
         HYPRE_BoomerAMGSetCycleNumSweeps(amg_solver, ns_down,   1);
      }
      if (ns_up > -1)
      {
         HYPRE_BoomerAMGSetCycleNumSweeps(amg_solver, ns_up,     2);
      }
      if (num_functions > 1)
         HYPRE_BoomerAMGSetDofFunc(amg_solver, dof_func);
      HYPRE_BoomerAMGSetAdditive(amg_solver, additive);
      HYPRE_BoomerAMGSetMultAdditive(amg_solver, mult_add);
      HYPRE_BoomerAMGSetSimple(amg_solver, simple);
      HYPRE_BoomerAMGSetAddLastLvl(amg_solver, add_last_lvl);
      HYPRE_BoomerAMGSetMultAddPMaxElmts(amg_solver, add_P_max_elmts);
      HYPRE_BoomerAMGSetMultAddTruncFactor(amg_solver, add_trunc_factor);

      HYPRE_BoomerAMGSetMaxIter(amg_solver, mg_max_iter);
      HYPRE_BoomerAMGSetRAP2(amg_solver, rap2);
      HYPRE_BoomerAMGSetModuleRAP2(amg_solver, mod_rap2);
      HYPRE_BoomerAMGSetKeepTranspose(amg_solver, keepTranspose);
#ifdef HYPRE_USING_DSUPERLU
      HYPRE_BoomerAMGSetDSLUThreshold(amg_solver, dslu_threshold);
#endif
      /*HYPRE_BoomerAMGSetNonGalerkTol(amg_solver, nongalerk_num_tol, nongalerk_tol);*/
      if (nongalerk_tol)
      {
         HYPRE_BoomerAMGSetNonGalerkinTol(amg_solver, nongalerk_tol[nongalerk_num_tol-1]);
         for (i=0; i < nongalerk_num_tol-1; i++)
            HYPRE_BoomerAMGSetLevelNonGalerkinTol(amg_solver, nongalerk_tol[i], i);
      }
      if (build_rbm)
      {
         HYPRE_BoomerAMGSetInterpVectors(amg_solver, num_interp_vecs, interp_vecs);
         HYPRE_BoomerAMGSetInterpVecVariant(amg_solver, interp_vec_variant);
         HYPRE_BoomerAMGSetInterpVecQMax(amg_solver, Q_max);
         HYPRE_BoomerAMGSetInterpVecAbsQTrunc(amg_solver, Q_trunc);
      }

      /* BM Oct 23, 2006 */
      if (plot_grids) {
         HYPRE_BoomerAMGSetPlotGrids (amg_solver, 1);
         HYPRE_BoomerAMGSetPlotFileName (amg_solver, plot_file_name);
         HYPRE_BoomerAMGSetCoordDim (amg_solver, coord_dim);
         HYPRE_BoomerAMGSetCoordinates (amg_solver, coordinates);
      }

      //cudaProfilerStart();

#if defined(HYPRE_USING_NVTX)
      hypre_NvtxPushRange("AMG-Setup-1");
#endif
      HYPRE_BoomerAMGSetup(amg_solver, parcsr_A, b, x);

#if defined(HYPRE_USING_NVTX)
      hypre_NvtxPopRange();
#endif

#if defined(HYPRE_USING_CUDA) || defined(HYPRE_USING_DEVICE_OPENMP)
      cudaDeviceSynchronize();
#endif

      hypre_EndTiming(time_index);
      hypre_PrintTiming("Setup phase times", hypre_MPI_COMM_WORLD);
      hypre_FinalizeTiming(time_index);
      hypre_ClearTiming();

      time_index = hypre_InitializeTiming("BoomerAMG Solve");
      hypre_BeginTiming(time_index);

#if defined(HYPRE_USING_NVTX)
      hypre_NvtxPushRange("AMG-Solve-1");
#endif
      HYPRE_BoomerAMGSolve(amg_solver, parcsr_A, b, x);

#if defined(HYPRE_USING_NVTX)
      hypre_NvtxPopRange();
#endif

#if defined(HYPRE_USING_CUDA) || defined(HYPRE_USING_DEVICE_OPENMP)
      cudaDeviceSynchronize();
#endif

      hypre_EndTiming(time_index);
      hypre_PrintTiming("Solve phase times", hypre_MPI_COMM_WORLD);
      hypre_FinalizeTiming(time_index);
      hypre_ClearTiming();

      HYPRE_BoomerAMGGetNumIterations(amg_solver, &num_iterations);
      HYPRE_BoomerAMGGetFinalRelativeResidualNorm(amg_solver, &final_res_norm);

      if (myid == 0)
      {
         hypre_printf("\n");
         hypre_printf("BoomerAMG Iterations = %d\n", num_iterations);
         hypre_printf("Final Relative Residual Norm = %e\n", final_res_norm);
         hypre_printf("\n");
      }

#if SECOND_TIME
      /* run a second time to check for memory leaks */
      HYPRE_ParVectorSetRandomValues(x, 775);

      HYPRE_Real tt, maxtt = 0.0, tset = 0.0, tsol = 0.0;

      tt = hypre_MPI_Wtime();

#if defined(HYPRE_USING_NVTX)
      hypre_NvtxPushRange("AMG-Setup-2");
#endif

      HYPRE_BoomerAMGSetup(amg_solver, parcsr_A, b, x);

#if defined(HYPRE_USING_NVTX)
      hypre_NvtxPopRange();
#endif

#if defined(HYPRE_USING_CUDA) || defined(HYPRE_USING_DEVICE_OPENMP)
      cudaDeviceSynchronize();
#endif

      tt = hypre_MPI_Wtime() - tt;

      hypre_MPI_Reduce(&tt, &maxtt, 1, hypre_MPI_REAL, hypre_MPI_MAX, 0, hypre_MPI_COMM_WORLD);

      if (myid == 0)
      {
         tset = maxtt;
      }

      tt = hypre_MPI_Wtime();

#if defined(HYPRE_USING_NVTX)
      hypre_NvtxPushRange("AMG-Solve-2");
#endif

      HYPRE_BoomerAMGSolve(amg_solver, parcsr_A, b, x);

#if defined(HYPRE_USING_NVTX)
      hypre_NvtxPopRange();
#endif

#if defined(HYPRE_USING_CUDA) || defined(HYPRE_USING_DEVICE_OPENMP)
      cudaDeviceSynchronize();
#endif

      tt = hypre_MPI_Wtime() - tt;

      hypre_MPI_Reduce(&tt, &maxtt, 1, hypre_MPI_REAL, hypre_MPI_MAX, 0, hypre_MPI_COMM_WORLD);

      if (myid == 0)
      {
         tsol = maxtt;
         hypre_printf("AMG Setup time %.2f (s)\n", tset);
         hypre_printf("AMG Solve time %.2f (s)\n", tsol);
      }
#endif // SECOND_TIME

      //cudaProfilerStop();

      HYPRE_BoomerAMGDestroy(amg_solver);
   }

   /*-----------------------------------------------------------
    * Solve the system using GSMG
    *-----------------------------------------------------------*/

   if (solver_id == 13)
   {
      /* reset some smoother parameters */

      relax_order = 0;

      if (myid == 0) hypre_printf("Solver:  GSMG\n");
      time_index = hypre_InitializeTiming("BoomerAMG Setup");
      hypre_BeginTiming(time_index);

      HYPRE_BoomerAMGCreate(&amg_solver);
      HYPRE_BoomerAMGSetGSMG(amg_solver, 4); /* specify GSMG */
      /* BM Aug 25, 2006 */
      HYPRE_BoomerAMGSetCGCIts(amg_solver, cgcits);
      HYPRE_BoomerAMGSetInterpType(amg_solver, interp_type);
      HYPRE_BoomerAMGSetPostInterpType(amg_solver, post_interp_type);
      HYPRE_BoomerAMGSetNumSamples(amg_solver, gsmg_samples);
      HYPRE_BoomerAMGSetCoarsenType(amg_solver, coarsen_type);
      HYPRE_BoomerAMGSetMeasureType(amg_solver, measure_type);
      HYPRE_BoomerAMGSetTol(amg_solver, tol);
      HYPRE_BoomerAMGSetStrongThreshold(amg_solver, strong_threshold);
      HYPRE_BoomerAMGSetSeqThreshold(amg_solver, seq_threshold);
      HYPRE_BoomerAMGSetRedundant(amg_solver, redundant);
      HYPRE_BoomerAMGSetMaxCoarseSize(amg_solver, coarse_threshold);
      HYPRE_BoomerAMGSetMinCoarseSize(amg_solver, min_coarse_size);
      HYPRE_BoomerAMGSetTruncFactor(amg_solver, trunc_factor);
      HYPRE_BoomerAMGSetPMaxElmts(amg_solver, P_max_elmts);
      HYPRE_BoomerAMGSetJacobiTruncThreshold(amg_solver, jacobi_trunc_threshold);
      HYPRE_BoomerAMGSetSCommPkgSwitch(amg_solver, S_commpkg_switch);
      /* note: log is written to standard output, not to file */
      HYPRE_BoomerAMGSetPrintLevel(amg_solver, 3);
      HYPRE_BoomerAMGSetPrintFileName(amg_solver, "driver.out.log");
      HYPRE_BoomerAMGSetMaxIter(amg_solver, mg_max_iter);
      HYPRE_BoomerAMGSetCycleType(amg_solver, cycle_type);
      HYPRE_BoomerAMGSetFCycle(amg_solver, fcycle);
      HYPRE_BoomerAMGSetNumSweeps(amg_solver, num_sweeps);
      if (relax_type > -1) HYPRE_BoomerAMGSetRelaxType(amg_solver, relax_type);
      if (relax_down > -1)
         HYPRE_BoomerAMGSetCycleRelaxType(amg_solver, relax_down, 1);
      if (relax_up > -1)
         HYPRE_BoomerAMGSetCycleRelaxType(amg_solver, relax_up, 2);
      if (relax_coarse > -1)
         HYPRE_BoomerAMGSetCycleRelaxType(amg_solver, relax_coarse, 3);
      HYPRE_BoomerAMGSetAddRelaxType(amg_solver, add_relax_type);
      HYPRE_BoomerAMGSetAddRelaxWt(amg_solver, add_relax_wt);
      HYPRE_BoomerAMGSetChebyOrder(amg_solver, cheby_order);
      HYPRE_BoomerAMGSetChebyFraction(amg_solver, cheby_fraction);
      HYPRE_BoomerAMGSetChebyEigEst(amg_solver, cheby_eig_est);
      HYPRE_BoomerAMGSetChebyVariant(amg_solver, cheby_variant);
      HYPRE_BoomerAMGSetChebyScale(amg_solver, cheby_scale);
      HYPRE_BoomerAMGSetRelaxOrder(amg_solver, relax_order);
      HYPRE_BoomerAMGSetRelaxWt(amg_solver, relax_wt);
      HYPRE_BoomerAMGSetOuterWt(amg_solver, outer_wt);
      if (level_w > -1)
         HYPRE_BoomerAMGSetLevelRelaxWt(amg_solver, relax_wt_level, level_w);
      if (level_ow > -1)
         HYPRE_BoomerAMGSetLevelOuterWt(amg_solver, outer_wt_level, level_ow);
      HYPRE_BoomerAMGSetSmoothType(amg_solver, smooth_type);
      HYPRE_BoomerAMGSetSmoothNumSweeps(amg_solver, smooth_num_sweeps);
      HYPRE_BoomerAMGSetSmoothNumLevels(amg_solver, smooth_num_levels);
      HYPRE_BoomerAMGSetMaxLevels(amg_solver, max_levels);
      HYPRE_BoomerAMGSetMaxRowSum(amg_solver, max_row_sum);
      HYPRE_BoomerAMGSetDebugFlag(amg_solver, debug_flag);
      HYPRE_BoomerAMGSetVariant(amg_solver, variant);
      HYPRE_BoomerAMGSetOverlap(amg_solver, overlap);
      HYPRE_BoomerAMGSetDomainType(amg_solver, domain_type);
      HYPRE_BoomerAMGSetSchwarzUseNonSymm(amg_solver, use_nonsymm_schwarz);
      HYPRE_BoomerAMGSetSchwarzRlxWeight(amg_solver, schwarz_rlx_weight);
      if (eu_level < 0) eu_level = 0;
      HYPRE_BoomerAMGSetEuLevel(amg_solver, eu_level);
      HYPRE_BoomerAMGSetEuBJ(amg_solver, eu_bj);
      HYPRE_BoomerAMGSetEuSparseA(amg_solver, eu_sparse_A);
      HYPRE_BoomerAMGSetNumFunctions(amg_solver, num_functions);
      HYPRE_BoomerAMGSetAggNumLevels(amg_solver, agg_num_levels);
      HYPRE_BoomerAMGSetAggInterpType(amg_solver, agg_interp_type);
      HYPRE_BoomerAMGSetAggTruncFactor(amg_solver, agg_trunc_factor);
      HYPRE_BoomerAMGSetAggP12TruncFactor(amg_solver, agg_P12_trunc_factor);
      HYPRE_BoomerAMGSetAggPMaxElmts(amg_solver, agg_P_max_elmts);
      HYPRE_BoomerAMGSetAggP12MaxElmts(amg_solver, agg_P12_max_elmts);
      HYPRE_BoomerAMGSetNumPaths(amg_solver, num_paths);
      HYPRE_BoomerAMGSetNodal(amg_solver, nodal);
      HYPRE_BoomerAMGSetNodalDiag(amg_solver, nodal_diag);
      if (num_functions > 1)
         HYPRE_BoomerAMGSetDofFunc(amg_solver, dof_func);
      HYPRE_BoomerAMGSetAdditive(amg_solver, additive);
      HYPRE_BoomerAMGSetMultAdditive(amg_solver, mult_add);
      HYPRE_BoomerAMGSetSimple(amg_solver, simple);
      HYPRE_BoomerAMGSetAddLastLvl(amg_solver, add_last_lvl);
      HYPRE_BoomerAMGSetMultAddPMaxElmts(amg_solver, add_P_max_elmts);
      HYPRE_BoomerAMGSetMultAddTruncFactor(amg_solver, add_trunc_factor);
      HYPRE_BoomerAMGSetRAP2(amg_solver, rap2);
      HYPRE_BoomerAMGSetModuleRAP2(amg_solver, mod_rap2);
      HYPRE_BoomerAMGSetKeepTranspose(amg_solver, keepTranspose);
      if (nongalerk_tol)
      {
         HYPRE_BoomerAMGSetNonGalerkinTol(amg_solver, nongalerk_tol[nongalerk_num_tol-1]);
         for (i=0; i < nongalerk_num_tol-1; i++)
            HYPRE_BoomerAMGSetLevelNonGalerkinTol(amg_solver, nongalerk_tol[i], i);
      }

      HYPRE_BoomerAMGSetup(amg_solver, parcsr_A, b, x);

      hypre_EndTiming(time_index);
      hypre_PrintTiming("Setup phase times", hypre_MPI_COMM_WORLD);
      hypre_FinalizeTiming(time_index);
      hypre_ClearTiming();

      time_index = hypre_InitializeTiming("BoomerAMG Solve");
      hypre_BeginTiming(time_index);

      HYPRE_BoomerAMGSolve(amg_solver, parcsr_A, b, x);

      hypre_EndTiming(time_index);
      hypre_PrintTiming("Solve phase times", hypre_MPI_COMM_WORLD);
      hypre_FinalizeTiming(time_index);
      hypre_ClearTiming();

#if SECOND_TIME
      /* run a second time to check for memory leaks */
      HYPRE_ParVectorSetRandomValues(x, 775);
      HYPRE_BoomerAMGSetup(amg_solver, parcsr_A, b, x);
      HYPRE_BoomerAMGSolve(amg_solver, parcsr_A, b, x);
#endif

      HYPRE_BoomerAMGDestroy(amg_solver);
   }

   if (solver_id == 999)
   {
      HYPRE_IJMatrix ij_M;
      HYPRE_ParCSRMatrix  parcsr_mat;

      /* use ParaSails preconditioner */
      if (myid == 0) hypre_printf("Test ParaSails Build IJMatrix\n");

      HYPRE_IJMatrixPrint(ij_A, "parasails.in");

      HYPRE_ParaSailsCreate(hypre_MPI_COMM_WORLD, &pcg_precond);
      HYPRE_ParaSailsSetParams(pcg_precond, 0., 0);
      HYPRE_ParaSailsSetFilter(pcg_precond, 0.);
      HYPRE_ParaSailsSetLogging(pcg_precond, ioutdat);

      HYPRE_IJMatrixGetObject( ij_A, &object);
      parcsr_mat = (HYPRE_ParCSRMatrix) object;

      HYPRE_ParaSailsSetup(pcg_precond, parcsr_mat, NULL, NULL);
      HYPRE_ParaSailsBuildIJMatrix(pcg_precond, &ij_M);
      HYPRE_IJMatrixPrint(ij_M, "parasails.out");

      if (myid == 0) hypre_printf("Printed to parasails.out.\n");
      exit(0);
   }

   /*-----------------------------------------------------------
    * Solve the system using PCG
    *-----------------------------------------------------------*/

   /* begin lobpcg */
   if (!lobpcgFlag && (solver_id == 1 || solver_id == 2 || solver_id == 8 ||
                       solver_id == 12 || solver_id == 14 || solver_id == 43 || solver_id == 71))
      /*end lobpcg */
   {
      time_index = hypre_InitializeTiming("PCG Setup");
      hypre_BeginTiming(time_index);

      HYPRE_ParCSRPCGCreate(hypre_MPI_COMM_WORLD, &pcg_solver);
      HYPRE_PCGSetMaxIter(pcg_solver, max_iter);
      HYPRE_PCGSetTol(pcg_solver, tol);
      HYPRE_PCGSetTwoNorm(pcg_solver, 1);
      HYPRE_PCGSetRelChange(pcg_solver, rel_change);
      HYPRE_PCGSetPrintLevel(pcg_solver, ioutdat);
      HYPRE_PCGSetAbsoluteTol(pcg_solver, atol);
      HYPRE_PCGSetRecomputeResidual(pcg_solver, recompute_res);

      if (solver_id == 1)
      {
         /* use BoomerAMG as preconditioner */
         if (myid == 0) hypre_printf("Solver: AMG-PCG\n");
         HYPRE_BoomerAMGCreate(&pcg_precond);
         /* BM Aug 25, 2006 */
         HYPRE_BoomerAMGSetCGCIts(pcg_precond, cgcits);
         HYPRE_BoomerAMGSetInterpType(pcg_precond, interp_type);
         HYPRE_BoomerAMGSetPostInterpType(pcg_precond, post_interp_type);
         HYPRE_BoomerAMGSetNumSamples(pcg_precond, gsmg_samples);
         HYPRE_BoomerAMGSetTol(pcg_precond, pc_tol);
         HYPRE_BoomerAMGSetCoarsenType(pcg_precond, coarsen_type);
         HYPRE_BoomerAMGSetMeasureType(pcg_precond, measure_type);
         HYPRE_BoomerAMGSetStrongThreshold(pcg_precond, strong_threshold);
         HYPRE_BoomerAMGSetSeqThreshold(pcg_precond, seq_threshold);
         HYPRE_BoomerAMGSetRedundant(pcg_precond, redundant);
         HYPRE_BoomerAMGSetMaxCoarseSize(pcg_precond, coarse_threshold);
         HYPRE_BoomerAMGSetMinCoarseSize(pcg_precond, min_coarse_size);
         HYPRE_BoomerAMGSetTruncFactor(pcg_precond, trunc_factor);
         HYPRE_BoomerAMGSetPMaxElmts(pcg_precond, P_max_elmts);
         HYPRE_BoomerAMGSetJacobiTruncThreshold(pcg_precond, jacobi_trunc_threshold);
         HYPRE_BoomerAMGSetSCommPkgSwitch(pcg_precond, S_commpkg_switch);
         HYPRE_BoomerAMGSetPrintLevel(pcg_precond, poutdat);
         HYPRE_BoomerAMGSetPrintFileName(pcg_precond, "driver.out.log");
         HYPRE_BoomerAMGSetMaxIter(pcg_precond, 1);
         HYPRE_BoomerAMGSetCycleType(pcg_precond, cycle_type);
         HYPRE_BoomerAMGSetFCycle(pcg_precond, fcycle);
         HYPRE_BoomerAMGSetNumSweeps(pcg_precond, num_sweeps);
         HYPRE_BoomerAMGSetISType(pcg_precond, IS_type);
         HYPRE_BoomerAMGSetNumCRRelaxSteps(pcg_precond, num_CR_relax_steps);
         HYPRE_BoomerAMGSetCRRate(pcg_precond, CR_rate);
         HYPRE_BoomerAMGSetCRStrongTh(pcg_precond, CR_strong_th);
         HYPRE_BoomerAMGSetCRUseCG(pcg_precond, CR_use_CG);
         if (relax_type > -1) HYPRE_BoomerAMGSetRelaxType(pcg_precond, relax_type);
         if (relax_down > -1)
            HYPRE_BoomerAMGSetCycleRelaxType(pcg_precond, relax_down, 1);
         if (relax_up > -1)
            HYPRE_BoomerAMGSetCycleRelaxType(pcg_precond, relax_up, 2);
         if (relax_coarse > -1)
            HYPRE_BoomerAMGSetCycleRelaxType(pcg_precond, relax_coarse, 3);
         HYPRE_BoomerAMGSetAddRelaxType(pcg_precond, add_relax_type);
         HYPRE_BoomerAMGSetAddRelaxWt(pcg_precond, add_relax_wt);
         HYPRE_BoomerAMGSetChebyOrder(pcg_precond, cheby_order);
         HYPRE_BoomerAMGSetChebyFraction(pcg_precond, cheby_fraction);
         HYPRE_BoomerAMGSetChebyEigEst(pcg_precond, cheby_eig_est);
         HYPRE_BoomerAMGSetChebyVariant(pcg_precond, cheby_variant);
         HYPRE_BoomerAMGSetChebyScale(pcg_precond, cheby_scale);
         HYPRE_BoomerAMGSetRelaxOrder(pcg_precond, relax_order);
         HYPRE_BoomerAMGSetRelaxWt(pcg_precond, relax_wt);
         HYPRE_BoomerAMGSetOuterWt(pcg_precond, outer_wt);
         if (level_w > -1)
            HYPRE_BoomerAMGSetLevelRelaxWt(pcg_precond, relax_wt_level,level_w);
         if (level_ow > -1)
            HYPRE_BoomerAMGSetLevelOuterWt(pcg_precond,outer_wt_level,level_ow);
         HYPRE_BoomerAMGSetSmoothType(pcg_precond, smooth_type);
         HYPRE_BoomerAMGSetSmoothNumLevels(pcg_precond, smooth_num_levels);
         HYPRE_BoomerAMGSetSmoothNumSweeps(pcg_precond, smooth_num_sweeps);
         HYPRE_BoomerAMGSetMaxLevels(pcg_precond, max_levels);
         HYPRE_BoomerAMGSetMaxRowSum(pcg_precond, max_row_sum);
         HYPRE_BoomerAMGSetDebugFlag(pcg_precond, debug_flag);
         HYPRE_BoomerAMGSetNumFunctions(pcg_precond, num_functions);
         HYPRE_BoomerAMGSetAggNumLevels(pcg_precond, agg_num_levels);
         HYPRE_BoomerAMGSetAggInterpType(pcg_precond, agg_interp_type);
         HYPRE_BoomerAMGSetAggTruncFactor(pcg_precond, agg_trunc_factor);
         HYPRE_BoomerAMGSetAggP12TruncFactor(pcg_precond, agg_P12_trunc_factor);
         HYPRE_BoomerAMGSetAggPMaxElmts(pcg_precond, agg_P_max_elmts);
         HYPRE_BoomerAMGSetAggP12MaxElmts(pcg_precond, agg_P12_max_elmts);
         HYPRE_BoomerAMGSetNumPaths(pcg_precond, num_paths);
         HYPRE_BoomerAMGSetNodal(pcg_precond, nodal);
         HYPRE_BoomerAMGSetNodalDiag(pcg_precond, nodal_diag);
         HYPRE_BoomerAMGSetVariant(pcg_precond, variant);
         HYPRE_BoomerAMGSetOverlap(pcg_precond, overlap);
         HYPRE_BoomerAMGSetDomainType(pcg_precond, domain_type);
         HYPRE_BoomerAMGSetSchwarzUseNonSymm(pcg_precond, use_nonsymm_schwarz);
         HYPRE_BoomerAMGSetSchwarzRlxWeight(pcg_precond, schwarz_rlx_weight);
         if (eu_level < 0) eu_level = 0;
         HYPRE_BoomerAMGSetEuLevel(pcg_precond, eu_level);
         HYPRE_BoomerAMGSetEuBJ(pcg_precond, eu_bj);
         HYPRE_BoomerAMGSetEuSparseA(pcg_precond, eu_sparse_A);
         HYPRE_BoomerAMGSetCycleNumSweeps(pcg_precond, ns_coarse, 3);
         if (num_functions > 1)
            HYPRE_BoomerAMGSetDofFunc(pcg_precond, dof_func);
         HYPRE_BoomerAMGSetAdditive(pcg_precond, additive);
         HYPRE_BoomerAMGSetMultAdditive(pcg_precond, mult_add);
         HYPRE_BoomerAMGSetSimple(pcg_precond, simple);
         HYPRE_BoomerAMGSetAddLastLvl(pcg_precond, add_last_lvl);
         HYPRE_BoomerAMGSetMultAddPMaxElmts(pcg_precond, add_P_max_elmts);
         HYPRE_BoomerAMGSetMultAddTruncFactor(pcg_precond, add_trunc_factor);
         HYPRE_BoomerAMGSetRAP2(pcg_precond, rap2);
         HYPRE_BoomerAMGSetModuleRAP2(pcg_precond, mod_rap2);
         HYPRE_BoomerAMGSetKeepTranspose(pcg_precond, keepTranspose);
#ifdef HYPRE_USING_DSUPERLU
         HYPRE_BoomerAMGSetDSLUThreshold(pcg_precond, dslu_threshold);
#endif
         if (nongalerk_tol)
         {
            HYPRE_BoomerAMGSetNonGalerkinTol(pcg_precond, nongalerk_tol[nongalerk_num_tol-1]);
            for (i=0; i < nongalerk_num_tol-1; i++)
               HYPRE_BoomerAMGSetLevelNonGalerkinTol(pcg_precond, nongalerk_tol[i], i);
         }
         if (build_rbm)
         {
            HYPRE_BoomerAMGSetInterpVectors(pcg_precond, num_interp_vecs, interp_vecs);
            HYPRE_BoomerAMGSetInterpVecVariant(pcg_precond, interp_vec_variant);
            HYPRE_BoomerAMGSetInterpVecQMax(pcg_precond, Q_max);
            HYPRE_BoomerAMGSetInterpVecAbsQTrunc(pcg_precond, Q_trunc);
         }
         HYPRE_PCGSetMaxIter(pcg_solver, mg_max_iter);
         HYPRE_PCGSetPrecond(pcg_solver,
                             (HYPRE_PtrToSolverFcn) HYPRE_BoomerAMGSolve,
                             (HYPRE_PtrToSolverFcn) HYPRE_BoomerAMGSetup,
                             pcg_precond);
      }
      else if (solver_id == 2)
      {

         /* use diagonal scaling as preconditioner */
         if (myid == 0) hypre_printf("Solver: DS-PCG\n");
         pcg_precond = NULL;

         HYPRE_PCGSetPrecond(pcg_solver,
                             (HYPRE_PtrToSolverFcn) HYPRE_ParCSRDiagScale,
                             (HYPRE_PtrToSolverFcn) HYPRE_ParCSRDiagScaleSetup,
                             pcg_precond);
      }
      else if (solver_id == 8)
      {
         /* use ParaSails preconditioner */
         if (myid == 0) hypre_printf("Solver: ParaSails-PCG\n");

         HYPRE_ParaSailsCreate(hypre_MPI_COMM_WORLD, &pcg_precond);
         HYPRE_ParaSailsSetParams(pcg_precond, sai_threshold, max_levels);
         HYPRE_ParaSailsSetFilter(pcg_precond, sai_filter);
         HYPRE_ParaSailsSetLogging(pcg_precond, poutdat);

         HYPRE_PCGSetPrecond(pcg_solver,
                             (HYPRE_PtrToSolverFcn) HYPRE_ParaSailsSolve,
                             (HYPRE_PtrToSolverFcn) HYPRE_ParaSailsSetup,
                             pcg_precond);
      }
      else if (solver_id == 12)
      {
         /* use Schwarz preconditioner */
         if (myid == 0) hypre_printf("Solver: Schwarz-PCG\n");

         HYPRE_SchwarzCreate(&pcg_precond);
         HYPRE_SchwarzSetVariant(pcg_precond, variant);
         HYPRE_SchwarzSetOverlap(pcg_precond, overlap);
         HYPRE_SchwarzSetDomainType(pcg_precond, domain_type);
         HYPRE_SchwarzSetRelaxWeight(pcg_precond, schwarz_rlx_weight);
         HYPRE_SchwarzSetNonSymm(pcg_precond, use_nonsymm_schwarz);
         HYPRE_PCGSetPrecond(pcg_solver,
                             (HYPRE_PtrToSolverFcn) HYPRE_SchwarzSolve,
                             (HYPRE_PtrToSolverFcn) HYPRE_SchwarzSetup,
                             pcg_precond);
      }
      else if (solver_id == 14)
      {
         /* use GSMG as preconditioner */

         /* reset some smoother parameters */

         /* fine grid */
         relax_order = 0;

         if (myid == 0) hypre_printf("Solver: GSMG-PCG\n");
         HYPRE_BoomerAMGCreate(&pcg_precond);
         HYPRE_BoomerAMGSetGSMG(pcg_precond, 4);
         /* BM Aug 25, 2006 */
         HYPRE_BoomerAMGSetCGCIts(pcg_precond, cgcits);
         HYPRE_BoomerAMGSetInterpType(pcg_precond, interp_type);
         HYPRE_BoomerAMGSetPostInterpType(pcg_precond, post_interp_type);
         HYPRE_BoomerAMGSetNumSamples(pcg_precond, gsmg_samples);
         HYPRE_BoomerAMGSetTol(pcg_precond, pc_tol);
         HYPRE_BoomerAMGSetCoarsenType(pcg_precond, coarsen_type);
         HYPRE_BoomerAMGSetMeasureType(pcg_precond, measure_type);
         HYPRE_BoomerAMGSetStrongThreshold(pcg_precond, strong_threshold);
         HYPRE_BoomerAMGSetSeqThreshold(pcg_precond, seq_threshold);
         HYPRE_BoomerAMGSetRedundant(pcg_precond, redundant);
         HYPRE_BoomerAMGSetMaxCoarseSize(pcg_precond, coarse_threshold);
         HYPRE_BoomerAMGSetMinCoarseSize(pcg_precond, min_coarse_size);
         HYPRE_BoomerAMGSetTruncFactor(pcg_precond, trunc_factor);
         HYPRE_BoomerAMGSetPMaxElmts(pcg_precond, P_max_elmts);
         HYPRE_BoomerAMGSetJacobiTruncThreshold(pcg_precond, jacobi_trunc_threshold);
         HYPRE_BoomerAMGSetSCommPkgSwitch(pcg_precond, S_commpkg_switch);
         HYPRE_BoomerAMGSetPrintLevel(pcg_precond, poutdat);
         HYPRE_BoomerAMGSetPrintFileName(pcg_precond, "driver.out.log");
         HYPRE_BoomerAMGSetMaxIter(pcg_precond, 1);
         HYPRE_BoomerAMGSetCycleType(pcg_precond, cycle_type);
         HYPRE_BoomerAMGSetFCycle(pcg_precond, fcycle);
         HYPRE_BoomerAMGSetNumSweeps(pcg_precond, num_sweeps);
         HYPRE_BoomerAMGSetISType(pcg_precond, IS_type);
         HYPRE_BoomerAMGSetNumCRRelaxSteps(pcg_precond, num_CR_relax_steps);
         HYPRE_BoomerAMGSetCRRate(pcg_precond, CR_rate);
         HYPRE_BoomerAMGSetCRStrongTh(pcg_precond, CR_strong_th);
         HYPRE_BoomerAMGSetCRUseCG(pcg_precond, CR_use_CG);
         if (relax_type > -1) HYPRE_BoomerAMGSetRelaxType(pcg_precond, relax_type);
         if (relax_down > -1)
            HYPRE_BoomerAMGSetCycleRelaxType(pcg_precond, relax_down, 1);
         if (relax_up > -1)
            HYPRE_BoomerAMGSetCycleRelaxType(pcg_precond, relax_up, 2);
         if (relax_coarse > -1)
            HYPRE_BoomerAMGSetCycleRelaxType(pcg_precond, relax_coarse, 3);
         HYPRE_BoomerAMGSetAddRelaxType(pcg_precond, add_relax_type);
         HYPRE_BoomerAMGSetAddRelaxWt(pcg_precond, add_relax_wt);
         HYPRE_BoomerAMGSetRelaxOrder(pcg_precond, relax_order);
         HYPRE_BoomerAMGSetChebyOrder(pcg_precond, cheby_order);
         HYPRE_BoomerAMGSetChebyFraction(pcg_precond, cheby_fraction);
         HYPRE_BoomerAMGSetChebyEigEst(pcg_precond, cheby_eig_est);
         HYPRE_BoomerAMGSetChebyVariant(pcg_precond, cheby_variant);
         HYPRE_BoomerAMGSetChebyScale(pcg_precond, cheby_scale);
         HYPRE_BoomerAMGSetRelaxWt(pcg_precond, relax_wt);
         HYPRE_BoomerAMGSetOuterWt(pcg_precond, outer_wt);
         if (level_w > -1)
            HYPRE_BoomerAMGSetLevelRelaxWt(pcg_precond, relax_wt_level,level_w);
         if (level_ow > -1)
            HYPRE_BoomerAMGSetLevelOuterWt(pcg_precond,outer_wt_level,level_ow);
         HYPRE_BoomerAMGSetSmoothType(pcg_precond, smooth_type);
         HYPRE_BoomerAMGSetSmoothNumLevels(pcg_precond, smooth_num_levels);
         HYPRE_BoomerAMGSetSmoothNumSweeps(pcg_precond, smooth_num_sweeps);
         HYPRE_BoomerAMGSetVariant(pcg_precond, variant);
         HYPRE_BoomerAMGSetOverlap(pcg_precond, overlap);
         HYPRE_BoomerAMGSetDomainType(pcg_precond, domain_type);
         HYPRE_BoomerAMGSetSchwarzRlxWeight(pcg_precond, schwarz_rlx_weight);
         if (eu_level < 0) eu_level = 0;
         HYPRE_BoomerAMGSetEuLevel(pcg_precond, eu_level);
         HYPRE_BoomerAMGSetEuBJ(pcg_precond, eu_bj);
         HYPRE_BoomerAMGSetEuSparseA(pcg_precond, eu_sparse_A);
         HYPRE_BoomerAMGSetMaxLevels(pcg_precond, max_levels);
         HYPRE_BoomerAMGSetMaxRowSum(pcg_precond, max_row_sum);
         HYPRE_BoomerAMGSetDebugFlag(pcg_precond, debug_flag);
         HYPRE_BoomerAMGSetNumFunctions(pcg_precond, num_functions);
         HYPRE_BoomerAMGSetAggNumLevels(pcg_precond, agg_num_levels);
         HYPRE_BoomerAMGSetAggInterpType(pcg_precond, agg_interp_type);
         HYPRE_BoomerAMGSetAggTruncFactor(pcg_precond, agg_trunc_factor);
         HYPRE_BoomerAMGSetAggP12TruncFactor(pcg_precond, agg_P12_trunc_factor);
         HYPRE_BoomerAMGSetAggPMaxElmts(pcg_precond, agg_P_max_elmts);
         HYPRE_BoomerAMGSetAggP12MaxElmts(pcg_precond, agg_P12_max_elmts);
         HYPRE_BoomerAMGSetNumPaths(pcg_precond, num_paths);
         HYPRE_BoomerAMGSetNodal(pcg_precond, nodal);
         HYPRE_BoomerAMGSetNodalDiag(pcg_precond, nodal_diag);
         HYPRE_BoomerAMGSetCycleNumSweeps(pcg_precond, ns_coarse, 3);
         if (num_functions > 1)
            HYPRE_BoomerAMGSetDofFunc(pcg_precond, dof_func);
         HYPRE_BoomerAMGSetAdditive(pcg_precond, additive);
         HYPRE_BoomerAMGSetMultAdditive(pcg_precond, mult_add);
         HYPRE_BoomerAMGSetSimple(pcg_precond, simple);
         HYPRE_BoomerAMGSetAddLastLvl(pcg_precond, add_last_lvl);
         HYPRE_BoomerAMGSetMultAddPMaxElmts(pcg_precond, add_P_max_elmts);
         HYPRE_BoomerAMGSetMultAddTruncFactor(pcg_precond, add_trunc_factor);
         HYPRE_BoomerAMGSetRAP2(pcg_precond, rap2);
         HYPRE_BoomerAMGSetModuleRAP2(pcg_precond, mod_rap2);
         HYPRE_BoomerAMGSetKeepTranspose(pcg_precond, keepTranspose);
#ifdef HYPRE_USING_DSUPERLU
         HYPRE_BoomerAMGSetDSLUThreshold(pcg_precond, dslu_threshold);
#endif
         if (nongalerk_tol)
         {
            HYPRE_BoomerAMGSetNonGalerkinTol(pcg_precond, nongalerk_tol[nongalerk_num_tol-1]);
            for (i=0; i < nongalerk_num_tol-1; i++)
               HYPRE_BoomerAMGSetLevelNonGalerkinTol(pcg_precond, nongalerk_tol[i], i);
         }
         HYPRE_PCGSetMaxIter(pcg_solver, mg_max_iter);
         HYPRE_PCGSetPrecond(pcg_solver,
                             (HYPRE_PtrToSolverFcn) HYPRE_BoomerAMGSolve,
                             (HYPRE_PtrToSolverFcn) HYPRE_BoomerAMGSetup,
                             pcg_precond);
      }
      else if (solver_id == 43)
      {
         /* use Euclid preconditioning */
         if (myid == 0) hypre_printf("Solver: Euclid-PCG\n");

         HYPRE_EuclidCreate(hypre_MPI_COMM_WORLD, &pcg_precond);

         /* note: There are three three methods of setting run-time
            parameters for Euclid: (see HYPRE_parcsr_ls.h); here
            we'll use what I think is simplest: let Euclid internally
            parse the command line.
         */
         if (eu_level > -1) HYPRE_EuclidSetLevel(pcg_precond, eu_level);
         if (eu_ilut) HYPRE_EuclidSetILUT(pcg_precond, eu_ilut);
         if (eu_sparse_A) HYPRE_EuclidSetSparseA(pcg_precond, eu_sparse_A);
         if (eu_row_scale) HYPRE_EuclidSetRowScale(pcg_precond, eu_row_scale);
         if (eu_bj) HYPRE_EuclidSetBJ(pcg_precond, eu_bj);
         HYPRE_EuclidSetStats(pcg_precond, eu_stats);
         HYPRE_EuclidSetMem(pcg_precond, eu_mem);

         /*HYPRE_EuclidSetParams(pcg_precond, argc, argv);*/

         HYPRE_PCGSetPrecond(pcg_solver,
                             (HYPRE_PtrToSolverFcn) HYPRE_EuclidSolve,
                             (HYPRE_PtrToSolverFcn) HYPRE_EuclidSetup,
                             pcg_precond);
      }
      else if( solver_id == 71 )
      {
         /* use MGR preconditioning */
         if (myid == 0) hypre_printf("Solver:  MGR-PCG\n");

         HYPRE_MGRCreate(&pcg_precond);

         mgr_num_cindexes = hypre_CTAlloc(HYPRE_Int,  mgr_nlevels, HYPRE_MEMORY_HOST);
         for(i=0; i<mgr_nlevels; i++)
         { /* assume 1 coarse index per level */
            mgr_num_cindexes[i] = 1;
         }
         mgr_cindexes = hypre_CTAlloc(HYPRE_Int*,  mgr_nlevels, HYPRE_MEMORY_HOST);
         for(i=0; i<mgr_nlevels; i++)
         {
            mgr_cindexes[i] = hypre_CTAlloc(HYPRE_Int,  mgr_num_cindexes[i], HYPRE_MEMORY_HOST);
         }
         for(i=0; i<mgr_nlevels; i++)
         { /* assume coarse point is at index 0 */
            mgr_cindexes[i][0] = 0;
         }
         mgr_reserved_coarse_indexes = hypre_CTAlloc(HYPRE_Int,  mgr_num_reserved_nodes, HYPRE_MEMORY_HOST);
         for(i=0; i<mgr_num_reserved_nodes; i++)
         { /* generate artificial reserved nodes */
            mgr_reserved_coarse_indexes[i] = last_local_row-i;//2*i+1;
         }

         /* set MGR data by block */
         HYPRE_MGRSetCpointsByBlock( pcg_precond, mgr_bsize, mgr_nlevels, mgr_num_cindexes,mgr_cindexes);
         /* set reserved coarse nodes */
         if(mgr_num_reserved_nodes)HYPRE_MGRSetReservedCoarseNodes(pcg_precond, mgr_num_reserved_nodes, mgr_reserved_coarse_indexes);

         /* set intermediate coarse grid strategy */
         HYPRE_MGRSetNonCpointsToFpoints(pcg_precond, mgr_non_c_to_f);
         /* set F relaxation strategy */
         HYPRE_MGRSetFRelaxMethod(pcg_precond, mgr_frelax_method);
         /* set relax type for single level F-relaxation and post-relaxation */
         HYPRE_MGRSetRelaxType(pcg_precond, 0);
         HYPRE_MGRSetNumRelaxSweeps(pcg_precond, 2);
         /* set interpolation type */
         HYPRE_MGRSetInterpType(pcg_precond, 2);
         HYPRE_MGRSetNumInterpSweeps(pcg_precond, 2);
         /* set print level */
         HYPRE_MGRSetPrintLevel(pcg_precond, 1);
         /* set max iterations */
         HYPRE_MGRSetMaxIter(pcg_precond, 1);
         HYPRE_MGRSetTol(pcg_precond, pc_tol);

         /* create AMG coarse grid solver */

         HYPRE_BoomerAMGCreate(&amg_solver);
         /* BM Aug 25, 2006 */
         HYPRE_BoomerAMGSetCGCIts(amg_solver, cgcits);
         HYPRE_BoomerAMGSetInterpType(amg_solver, 0);
         HYPRE_BoomerAMGSetPostInterpType(amg_solver, post_interp_type);
         HYPRE_BoomerAMGSetCoarsenType(amg_solver, 6);
         HYPRE_BoomerAMGSetPMaxElmts(amg_solver, 0);
         /* note: log is written to standard output, not to file */
         HYPRE_BoomerAMGSetPrintLevel(amg_solver, 1);
         HYPRE_BoomerAMGSetCycleType(amg_solver, cycle_type);
         HYPRE_BoomerAMGSetFCycle(amg_solver, fcycle);
         HYPRE_BoomerAMGSetNumSweeps(amg_solver, num_sweeps);
         HYPRE_BoomerAMGSetRelaxType(amg_solver, 3);
         if (relax_down > -1)
            HYPRE_BoomerAMGSetCycleRelaxType(amg_solver, relax_down, 1);
         if (relax_up > -1)
            HYPRE_BoomerAMGSetCycleRelaxType(amg_solver, relax_up, 2);
         if (relax_coarse > -1)
            HYPRE_BoomerAMGSetCycleRelaxType(amg_solver, relax_coarse, 3);
         HYPRE_BoomerAMGSetRelaxOrder(amg_solver, 1);
         HYPRE_BoomerAMGSetMaxLevels(amg_solver, max_levels);
         HYPRE_BoomerAMGSetSmoothType(amg_solver, smooth_type);
         HYPRE_BoomerAMGSetSmoothNumSweeps(amg_solver, smooth_num_sweeps);
         HYPRE_BoomerAMGSetMaxIter(amg_solver, 1);
         HYPRE_BoomerAMGSetTol(amg_solver, 0.0);

         /* set the MGR coarse solver. Comment out to use default CG solver in MGR */
         HYPRE_MGRSetCoarseSolver( pcg_precond, HYPRE_BoomerAMGSolve, HYPRE_BoomerAMGSetup, amg_solver);

         /* setup MGR-PCG solver */
         HYPRE_PCGSetPrecond(pcg_solver,
                             (HYPRE_PtrToSolverFcn) HYPRE_MGRSolve,
                             (HYPRE_PtrToSolverFcn) HYPRE_MGRSetup,
                             pcg_precond);

      }

      HYPRE_PCGGetPrecond(pcg_solver, &pcg_precond_gotten);
      if (pcg_precond_gotten !=  pcg_precond)
      {
         hypre_printf("HYPRE_ParCSRPCGGetPrecond got bad precond\n");
         return(-1);
      }
      else
         if (myid == 0)
            hypre_printf("HYPRE_ParCSRPCGGetPrecond got good precond\n");

      HYPRE_PCGSetup(pcg_solver, (HYPRE_Matrix)parcsr_A,
                     (HYPRE_Vector)b, (HYPRE_Vector)x);
      hypre_EndTiming(time_index);
      hypre_PrintTiming("Setup phase times", hypre_MPI_COMM_WORLD);
      hypre_FinalizeTiming(time_index);
      hypre_ClearTiming();

      time_index = hypre_InitializeTiming("PCG Solve");
      hypre_BeginTiming(time_index);

      HYPRE_PCGSolve(pcg_solver, (HYPRE_Matrix)parcsr_A,
                     (HYPRE_Vector)b, (HYPRE_Vector)x);

      hypre_EndTiming(time_index);
      hypre_PrintTiming("Solve phase times", hypre_MPI_COMM_WORLD);
      hypre_FinalizeTiming(time_index);
      hypre_ClearTiming();

      HYPRE_PCGGetNumIterations(pcg_solver, &num_iterations);
      HYPRE_PCGGetFinalRelativeResidualNorm(pcg_solver, &final_res_norm);

#if SECOND_TIME
      /* run a second time to check for memory leaks */
      HYPRE_ParVectorSetRandomValues(x, 775);
      time_index = hypre_InitializeTiming("PCG Setup");
      hypre_BeginTiming(time_index);

      HYPRE_PCGSetup(pcg_solver, (HYPRE_Matrix)parcsr_A,
                     (HYPRE_Vector)b, (HYPRE_Vector)x);

      hypre_EndTiming(time_index);
      hypre_PrintTiming("Setup phase times", hypre_MPI_COMM_WORLD);
      hypre_FinalizeTiming(time_index);
      hypre_ClearTiming();

      time_index = hypre_InitializeTiming("PCG Solve");
      hypre_BeginTiming(time_index);

      HYPRE_PCGSolve(pcg_solver, (HYPRE_Matrix)parcsr_A,
                     (HYPRE_Vector)b, (HYPRE_Vector)x);

      hypre_EndTiming(time_index);
      hypre_PrintTiming("Solve phase times", hypre_MPI_COMM_WORLD);
      hypre_FinalizeTiming(time_index);
      hypre_ClearTiming();
#endif

      HYPRE_ParCSRPCGDestroy(pcg_solver);

      if (solver_id == 1)
      {
         HYPRE_BoomerAMGDestroy(pcg_precond);
      }
      else if (solver_id == 8)
      {
         HYPRE_ParaSailsDestroy(pcg_precond);
      }
      else if (solver_id == 12)
      {
         HYPRE_SchwarzDestroy(pcg_precond);
      }
      else if (solver_id == 14)
      {
         HYPRE_BoomerAMGDestroy(pcg_precond);
      }
      else if (solver_id == 43)
      {
         HYPRE_EuclidDestroy(pcg_precond);
      }
      else if(solver_id == 71)
      {
         /* free memory */
         if(mgr_num_cindexes)
            hypre_TFree(mgr_num_cindexes, HYPRE_MEMORY_HOST);
         mgr_num_cindexes = NULL;

         if(mgr_reserved_coarse_indexes)
            hypre_TFree(mgr_reserved_coarse_indexes, HYPRE_MEMORY_HOST);
         mgr_reserved_coarse_indexes = NULL;

         if(mgr_cindexes)
         {
            for( i=0; i<mgr_nlevels; i++)
            {
               if(mgr_cindexes[i])
                  hypre_TFree(mgr_cindexes[i], HYPRE_MEMORY_HOST);
            }
            hypre_TFree(mgr_cindexes, HYPRE_MEMORY_HOST);
            mgr_cindexes = NULL;
         }

         HYPRE_BoomerAMGDestroy(amg_solver);
         HYPRE_MGRDestroy(pcg_precond);
      }

      if (myid == 0)
      {
         hypre_printf("\n");
         hypre_printf("Iterations = %d\n", num_iterations);
         hypre_printf("Final Relative Residual Norm = %e\n", final_res_norm);
         hypre_printf("\n");
      }

   }

   /* begin lobpcg */

   /*-----------------------------------------------------------
    * Solve the eigenvalue problem using LOBPCG
    *-----------------------------------------------------------*/

   if ( lobpcgFlag ) {

      interpreter = hypre_CTAlloc(mv_InterfaceInterpreter, 1, HYPRE_MEMORY_HOST);

      HYPRE_ParCSRSetupInterpreter( interpreter );
      HYPRE_ParCSRSetupMatvec(&matvec_fn);

      if (myid != 0)
         verbosity = 0;

      if ( lobpcgGen ) {
         BuildParIsoLaplacian(argc, argv, &parcsr_B);

         ierr = HYPRE_ParCSRMatrixGetLocalRange( parcsr_B,
                                                 &first_local_row, &last_local_row ,
                                                 &first_local_col, &last_local_col );

         local_num_rows = (HYPRE_Int)(last_local_row - first_local_row + 1);
         local_num_cols = (HYPRE_Int)(last_local_col - first_local_col + 1);
         ierr += HYPRE_ParCSRMatrixGetDims( parcsr_B, &M, &N );

         ierr += HYPRE_IJMatrixCreate( comm, first_local_row, last_local_row,
                                       first_local_col, last_local_col,
                                       &ij_B );

         ierr += HYPRE_IJMatrixSetObjectType( ij_B, HYPRE_PARCSR );

         if (sparsity_known == 1) {
            diag_sizes = hypre_CTAlloc(HYPRE_Int,  local_num_rows, HYPRE_MEMORY_HOST);
            offdiag_sizes = hypre_CTAlloc(HYPRE_Int,  local_num_rows, HYPRE_MEMORY_HOST);
            local_row = 0;
            for (big_i=first_local_row; big_i<= last_local_row; big_i++) {
               ierr += HYPRE_ParCSRMatrixGetRow( parcsr_B, big_i, &size,
                                                 &col_inds, &values );
               for (j=0; j < size; j++)
               {
                  if (col_inds[j] < first_local_row || col_inds[j] > last_local_row)
                     offdiag_sizes[local_row]++;
                  else
                     diag_sizes[local_row]++;
               }
               local_row++;
               ierr += HYPRE_ParCSRMatrixRestoreRow( parcsr_B, big_i, &size,
                                                     &col_inds, &values );
            }
            ierr += HYPRE_IJMatrixSetDiagOffdSizes( ij_B,
                                                    (const HYPRE_Int *) diag_sizes,
                                                    (const HYPRE_Int *) offdiag_sizes );
            hypre_TFree(diag_sizes, HYPRE_MEMORY_HOST);
            hypre_TFree(offdiag_sizes, HYPRE_MEMORY_HOST);

            ierr = HYPRE_IJMatrixInitialize( ij_B );

            for (big_i=first_local_row; big_i<= last_local_row; big_i++)
            {
               ierr += HYPRE_ParCSRMatrixGetRow( parcsr_B, big_i, &size,
                                                 &col_inds, &values );

               ierr += HYPRE_IJMatrixSetValues( ij_B, 1, &size, &big_i,
                                                (const HYPRE_BigInt *) col_inds,
                                                (const HYPRE_Real *) values );

               ierr += HYPRE_ParCSRMatrixRestoreRow( parcsr_B, big_i, &size,
                                                     &col_inds, &values );
            }
         }
         else
         {
            row_sizes = hypre_CTAlloc(HYPRE_Int,  local_num_rows, HYPRE_MEMORY_HOST);

            size = 5; /* this is in general too low, and supposed to test
                         the capability of the reallocation of the interface */

            if (sparsity_known == 0) /* tries a more accurate estimate of the
                                        storage */
            {
               if (build_matrix_type == 2) size = 7;
               if (build_matrix_type == 3) size = 9;
               if (build_matrix_type == 4) size = 27;
            }

            for (i=0; i < local_num_rows; i++)
               row_sizes[i] = size;

            ierr = HYPRE_IJMatrixSetRowSizes ( ij_B, (const HYPRE_Int *) row_sizes );

            hypre_TFree(row_sizes, HYPRE_MEMORY_HOST);

            ierr = HYPRE_IJMatrixInitialize( ij_B );

            /* Loop through all locally stored rows and insert them into ij_matrix */
            for (big_i=first_local_row; big_i<= last_local_row; big_i++)
            {
               ierr += HYPRE_ParCSRMatrixGetRow( parcsr_B, big_i, &size,
                                                 &col_inds, &values );

               ierr += HYPRE_IJMatrixSetValues( ij_B, 1, &size, &big_i,
                                                (const HYPRE_BigInt *) col_inds,
                                                (const HYPRE_Real *) values );

               ierr += HYPRE_ParCSRMatrixRestoreRow( parcsr_B, big_i, &size,
                                                     &col_inds, &values );
            }
         }

         ierr += HYPRE_IJMatrixAssemble( ij_B );

         ierr += HYPRE_ParCSRMatrixDestroy(parcsr_B);

         ierr += HYPRE_IJMatrixGetObject( ij_B, &object);
         parcsr_B = (HYPRE_ParCSRMatrix) object;

      } /* if ( lobpcgGen ) */


      if ( pcgIterations > 0 ) /* do inner pcg iterations */
      {
         time_index = hypre_InitializeTiming("PCG Setup");
         hypre_BeginTiming(time_index);

         HYPRE_ParCSRPCGCreate(hypre_MPI_COMM_WORLD, &pcg_solver);
         HYPRE_PCGSetMaxIter(pcg_solver, pcgIterations);
         HYPRE_PCGSetTol(pcg_solver, pcgTol);
         HYPRE_PCGSetTwoNorm(pcg_solver, two_norm);
         HYPRE_PCGSetRelChange(pcg_solver, 0);
         HYPRE_PCGSetPrintLevel(pcg_solver, 0);
         HYPRE_PCGSetRecomputeResidual(pcg_solver, recompute_res);

         HYPRE_PCGGetPrecond(pcg_solver, &pcg_precond);

         if (solver_id == 1)
         {
            /* use BoomerAMG as preconditioner */
            if (myid == 0) hypre_printf("Solver: AMG-PCG\n");
            HYPRE_BoomerAMGCreate(&pcg_precond);
            /* BM Aug 25, 2006 */
            HYPRE_BoomerAMGSetCGCIts(pcg_precond, cgcits);
            HYPRE_BoomerAMGSetInterpType(pcg_precond, interp_type);
            HYPRE_BoomerAMGSetNumSamples(pcg_precond, gsmg_samples);
            HYPRE_BoomerAMGSetTol(pcg_precond, pc_tol);
            HYPRE_BoomerAMGSetCoarsenType(pcg_precond, (hybrid*coarsen_type));
            HYPRE_BoomerAMGSetMeasureType(pcg_precond, measure_type);
            HYPRE_BoomerAMGSetStrongThreshold(pcg_precond, strong_threshold);
            HYPRE_BoomerAMGSetTruncFactor(pcg_precond, trunc_factor);
            HYPRE_BoomerAMGSetPMaxElmts(pcg_precond, P_max_elmts);
            HYPRE_BoomerAMGSetPostInterpType(pcg_precond, post_interp_type);
            HYPRE_BoomerAMGSetJacobiTruncThreshold(pcg_precond, jacobi_trunc_threshold);
            HYPRE_BoomerAMGSetPrintLevel(pcg_precond, poutdat);
            HYPRE_BoomerAMGSetPrintFileName(pcg_precond, "driver.out.log");
            HYPRE_BoomerAMGSetMaxIter(pcg_precond, 1);
            HYPRE_BoomerAMGSetCycleType(pcg_precond, cycle_type);
            HYPRE_BoomerAMGSetFCycle(pcg_precond, fcycle);
            HYPRE_BoomerAMGSetNumSweeps(pcg_precond, num_sweeps);
            if (relax_type > -1) HYPRE_BoomerAMGSetRelaxType(pcg_precond, relax_type);
            if (relax_down > -1)
               HYPRE_BoomerAMGSetCycleRelaxType(pcg_precond, relax_down, 1);
            if (relax_up > -1)
               HYPRE_BoomerAMGSetCycleRelaxType(pcg_precond, relax_up, 2);
            if (relax_coarse > -1)
               HYPRE_BoomerAMGSetCycleRelaxType(pcg_precond, relax_coarse, 3);
            HYPRE_BoomerAMGSetAddRelaxType(pcg_precond, add_relax_type);
            HYPRE_BoomerAMGSetAddRelaxWt(pcg_precond, add_relax_wt);
            HYPRE_BoomerAMGSetRelaxWt(pcg_precond, relax_wt);
            HYPRE_BoomerAMGSetOuterWt(pcg_precond, outer_wt);
            HYPRE_BoomerAMGSetSmoothType(pcg_precond, smooth_type);
            HYPRE_BoomerAMGSetSmoothNumLevels(pcg_precond, smooth_num_levels);
            HYPRE_BoomerAMGSetSmoothNumSweeps(pcg_precond, smooth_num_sweeps);
            HYPRE_BoomerAMGSetRelaxOrder(pcg_precond, relax_order);
            HYPRE_BoomerAMGSetMaxLevels(pcg_precond, max_levels);
            HYPRE_BoomerAMGSetMaxRowSum(pcg_precond, max_row_sum);
            HYPRE_BoomerAMGSetDebugFlag(pcg_precond, debug_flag);
            HYPRE_BoomerAMGSetNumFunctions(pcg_precond, num_functions);
            HYPRE_BoomerAMGSetNumPaths(pcg_precond, num_paths);
            HYPRE_BoomerAMGSetAggNumLevels(pcg_precond, agg_num_levels);
            HYPRE_BoomerAMGSetVariant(pcg_precond, variant);
            HYPRE_BoomerAMGSetOverlap(pcg_precond, overlap);
            HYPRE_BoomerAMGSetDomainType(pcg_precond, domain_type);
            HYPRE_BoomerAMGSetSchwarzRlxWeight(pcg_precond, schwarz_rlx_weight);
            if (num_functions > 1)
               HYPRE_BoomerAMGSetDofFunc(pcg_precond, dof_func);
            HYPRE_PCGSetPrecond(pcg_solver,
                                (HYPRE_PtrToSolverFcn) HYPRE_BoomerAMGSolve,
                                (HYPRE_PtrToSolverFcn) HYPRE_BoomerAMGSetup,
                                pcg_precond);
         }
         else if (solver_id == 2)
         {
            /* use diagonal scaling as preconditioner */
            if (myid == 0) hypre_printf("Solver: DS-PCG\n");
            pcg_precond = NULL;

            HYPRE_PCGSetPrecond(pcg_solver,
                                (HYPRE_PtrToSolverFcn) HYPRE_ParCSRDiagScale,
                                (HYPRE_PtrToSolverFcn) HYPRE_ParCSRDiagScaleSetup,
                                pcg_precond);
         }
         else if (solver_id == 8)
         {
            /* use ParaSails preconditioner */
            if (myid == 0) hypre_printf("Solver: ParaSails-PCG\n");

            HYPRE_ParaSailsCreate(hypre_MPI_COMM_WORLD, &pcg_precond);
            HYPRE_ParaSailsSetParams(pcg_precond, sai_threshold, max_levels);
            HYPRE_ParaSailsSetFilter(pcg_precond, sai_filter);
            HYPRE_ParaSailsSetLogging(pcg_precond, poutdat);

            HYPRE_PCGSetPrecond(pcg_solver,
                                (HYPRE_PtrToSolverFcn) HYPRE_ParaSailsSolve,
                                (HYPRE_PtrToSolverFcn) HYPRE_ParaSailsSetup,
                                pcg_precond);
         }
         else if (solver_id == 12)
         {
            /* use Schwarz preconditioner */
            if (myid == 0) hypre_printf("Solver: Schwarz-PCG\n");

            HYPRE_SchwarzCreate(&pcg_precond);
            HYPRE_SchwarzSetVariant(pcg_precond, variant);
            HYPRE_SchwarzSetOverlap(pcg_precond, overlap);
            HYPRE_SchwarzSetDomainType(pcg_precond, domain_type);
            HYPRE_SchwarzSetRelaxWeight(pcg_precond, schwarz_rlx_weight);

            HYPRE_PCGSetPrecond(pcg_solver,
                                (HYPRE_PtrToSolverFcn) HYPRE_SchwarzSolve,
                                (HYPRE_PtrToSolverFcn) HYPRE_SchwarzSetup,
                                pcg_precond);
         }
         else if (solver_id == 14)
         {
            /* use GSMG as preconditioner */

            /* reset some smoother parameters */

            num_sweeps = num_sweep;
            relax_type = relax_default;
            relax_order = 0;

            if (myid == 0) hypre_printf("Solver: GSMG-PCG\n");
            HYPRE_BoomerAMGCreate(&pcg_precond);
            /* BM Aug 25, 2006 */
            HYPRE_BoomerAMGSetCGCIts(pcg_precond, cgcits);
            HYPRE_BoomerAMGSetGSMG(pcg_precond, 4);
            HYPRE_BoomerAMGSetInterpType(pcg_precond, interp_type);
            HYPRE_BoomerAMGSetNumSamples(pcg_precond, gsmg_samples);
            HYPRE_BoomerAMGSetTol(pcg_precond, pc_tol);
            HYPRE_BoomerAMGSetCoarsenType(pcg_precond, (hybrid*coarsen_type));
            HYPRE_BoomerAMGSetMeasureType(pcg_precond, measure_type);
            HYPRE_BoomerAMGSetStrongThreshold(pcg_precond, strong_threshold);
            HYPRE_BoomerAMGSetTruncFactor(pcg_precond, trunc_factor);
            HYPRE_BoomerAMGSetPMaxElmts(pcg_precond, P_max_elmts);
            HYPRE_BoomerAMGSetPostInterpType(pcg_precond, post_interp_type);
            HYPRE_BoomerAMGSetJacobiTruncThreshold(pcg_precond, jacobi_trunc_threshold);
            HYPRE_BoomerAMGSetPrintLevel(pcg_precond, poutdat);
            HYPRE_BoomerAMGSetPrintFileName(pcg_precond, "driver.out.log");
            HYPRE_BoomerAMGSetMaxIter(pcg_precond, 1);
            HYPRE_BoomerAMGSetCycleType(pcg_precond, cycle_type);
            HYPRE_BoomerAMGSetFCycle(pcg_precond, fcycle);
            HYPRE_BoomerAMGSetNumSweeps(pcg_precond, num_sweeps);
            HYPRE_BoomerAMGSetRelaxType(pcg_precond, relax_type);
            HYPRE_BoomerAMGSetRelaxWt(pcg_precond, relax_wt);
            HYPRE_BoomerAMGSetAddRelaxType(pcg_precond, add_relax_type);
            HYPRE_BoomerAMGSetAddRelaxWt(pcg_precond, add_relax_wt);
            HYPRE_BoomerAMGSetOuterWt(pcg_precond, outer_wt);
            HYPRE_BoomerAMGSetSmoothType(pcg_precond, smooth_type);
            HYPRE_BoomerAMGSetSmoothNumLevels(pcg_precond, smooth_num_levels);
            HYPRE_BoomerAMGSetSmoothNumSweeps(pcg_precond, smooth_num_sweeps);
            HYPRE_BoomerAMGSetVariant(pcg_precond, variant);
            HYPRE_BoomerAMGSetOverlap(pcg_precond, overlap);
            HYPRE_BoomerAMGSetDomainType(pcg_precond, domain_type);
            HYPRE_BoomerAMGSetSchwarzRlxWeight(pcg_precond, schwarz_rlx_weight);
            HYPRE_BoomerAMGSetRelaxOrder(pcg_precond, relax_order);
            HYPRE_BoomerAMGSetMaxLevels(pcg_precond, max_levels);
            HYPRE_BoomerAMGSetMaxRowSum(pcg_precond, max_row_sum);
            HYPRE_BoomerAMGSetDebugFlag(pcg_precond, debug_flag);
            HYPRE_BoomerAMGSetNumFunctions(pcg_precond, num_functions);
            HYPRE_BoomerAMGSetNumPaths(pcg_precond, num_paths);
            HYPRE_BoomerAMGSetAggNumLevels(pcg_precond, agg_num_levels);
            if (num_functions > 1)
               HYPRE_BoomerAMGSetDofFunc(pcg_precond, dof_func);
            HYPRE_PCGSetPrecond(pcg_solver,
                                (HYPRE_PtrToSolverFcn) HYPRE_BoomerAMGSolve,
                                (HYPRE_PtrToSolverFcn) HYPRE_BoomerAMGSetup,
                                pcg_precond);
         }
         else if (solver_id == 43)
         {
            /* use Euclid preconditioning */
            if (myid == 0) hypre_printf("Solver: Euclid-PCG\n");

            HYPRE_EuclidCreate(hypre_MPI_COMM_WORLD, &pcg_precond);

            /* note: There are three three methods of setting run-time
             *               parameters for Euclid: (see HYPRE_parcsr_ls.h); here
             *                             we'll use what I think is simplest: let Euclid internally
             *                                           parse the command line.
             *                                                      */
            HYPRE_EuclidSetParams(pcg_precond, argc, argv);

            HYPRE_PCGSetPrecond(pcg_solver,
                                (HYPRE_PtrToSolverFcn) HYPRE_EuclidSolve,
                                (HYPRE_PtrToSolverFcn) HYPRE_EuclidSetup,
                                pcg_precond);
         }
         else if (solver_id != NO_SOLVER )
         {
            if ( verbosity )
               hypre_printf("Solver ID not recognized - running inner PCG iterations without preconditioner\n\n");
         }

         HYPRE_PCGGetPrecond(pcg_solver, &pcg_precond_gotten);
         if (pcg_precond_gotten !=  pcg_precond)
         {
            hypre_printf("HYPRE_ParCSRPCGGetPrecond got bad precond\n");
            return(-1);
         }
         else
            if (myid == 0)
               hypre_printf("HYPRE_ParCSRPCGGetPrecond got good precond\n");

         /*      HYPRE_PCGSetup(pcg_solver, (HYPRE_Matrix)parcsr_A,
          *                     (HYPRE_Vector)b, (HYPRE_Vector)x); */

         hypre_EndTiming(time_index);
         hypre_PrintTiming("Setup phase times", hypre_MPI_COMM_WORLD);
         hypre_FinalizeTiming(time_index);
         hypre_ClearTiming();

         HYPRE_LOBPCGCreate(interpreter, &matvec_fn, &lobpcg_solver);

         HYPRE_LOBPCGSetMaxIter(lobpcg_solver, maxIterations);
         HYPRE_LOBPCGSetPrecondUsageMode(lobpcg_solver, pcgMode);
         HYPRE_LOBPCGSetTol(lobpcg_solver, tol);
         HYPRE_LOBPCGSetPrintLevel(lobpcg_solver, verbosity);

         HYPRE_LOBPCGSetPrecond(lobpcg_solver,
                                (HYPRE_PtrToSolverFcn) HYPRE_PCGSolve,
                                (HYPRE_PtrToSolverFcn) HYPRE_PCGSetup,
                                pcg_solver);

         HYPRE_LOBPCGSetupT(lobpcg_solver, (HYPRE_Matrix)parcsr_A,
                            (HYPRE_Vector)x);

         HYPRE_LOBPCGSetup(lobpcg_solver, (HYPRE_Matrix)parcsr_A,
                           (HYPRE_Vector)b, (HYPRE_Vector)x);

         if ( lobpcgGen )
            HYPRE_LOBPCGSetupB(lobpcg_solver, (HYPRE_Matrix)parcsr_B,
                               (HYPRE_Vector)x);

         if ( vFromFileFlag ) {
            eigenvectors = mv_MultiVectorWrap( interpreter,
                                               hypre_ParCSRMultiVectorRead(hypre_MPI_COMM_WORLD,
                                                                           interpreter,
                                                                           "vectors" ),1);
            hypre_assert( eigenvectors != NULL );
            blockSize = mv_MultiVectorWidth( eigenvectors );
         }
         else {
            eigenvectors = mv_MultiVectorCreateFromSampleVector( interpreter,
                                                                 blockSize,
                                                                 x );
            if ( lobpcgSeed )
               mv_MultiVectorSetRandom( eigenvectors, lobpcgSeed );
            else
               mv_MultiVectorSetRandom( eigenvectors, (HYPRE_Int)time(0) );
         }

         if ( constrained ) {
            constraints = mv_MultiVectorWrap( interpreter,
                                              hypre_ParCSRMultiVectorRead(hypre_MPI_COMM_WORLD,
                                                                          interpreter,
                                                                          "vectors" ),1);
            hypre_assert( constraints != NULL );
         }

         eigenvalues = hypre_CTAlloc(HYPRE_Real,  blockSize, HYPRE_MEMORY_HOST);

         time_index = hypre_InitializeTiming("LOBPCG Solve");
         hypre_BeginTiming(time_index);

         HYPRE_LOBPCGSolve(lobpcg_solver, constraints, eigenvectors, eigenvalues );

         hypre_EndTiming(time_index);
         hypre_PrintTiming("Solve phase times", hypre_MPI_COMM_WORLD);
         hypre_FinalizeTiming(time_index);
         hypre_ClearTiming();


         if ( checkOrtho ) {

            gramXX = utilities_FortranMatrixCreate();
            identity = utilities_FortranMatrixCreate();

            utilities_FortranMatrixAllocateData( blockSize, blockSize, gramXX );
            utilities_FortranMatrixAllocateData( blockSize, blockSize, identity );

            if ( lobpcgGen ) {
               workspace = mv_MultiVectorCreateCopy( eigenvectors, 0 );
               hypre_LOBPCGMultiOperatorB( lobpcg_solver,
                                           mv_MultiVectorGetData(eigenvectors),
                                           mv_MultiVectorGetData(workspace) );
               lobpcg_MultiVectorByMultiVector( eigenvectors, workspace, gramXX );
            }
            else
               lobpcg_MultiVectorByMultiVector( eigenvectors, eigenvectors, gramXX );

            utilities_FortranMatrixSetToIdentity( identity );
            utilities_FortranMatrixAdd( -1, identity, gramXX, gramXX );
            nonOrthF = utilities_FortranMatrixFNorm( gramXX );
            if ( myid == 0 )
               hypre_printf("Non-orthonormality of eigenvectors: %12.5e\n", nonOrthF);

            utilities_FortranMatrixDestroy( gramXX );
            utilities_FortranMatrixDestroy( identity );

         }

         if ( printLevel ) {

            hypre_ParCSRMultiVectorPrint( mv_MultiVectorGetData(eigenvectors), "vectors" );

            if ( myid == 0 ) {
               if ( (filePtr = fopen("values.txt", "w")) ) {
                  hypre_fprintf(filePtr, "%d\n", blockSize);
                  for ( i = 0; i < blockSize; i++ )
                     hypre_fprintf(filePtr, "%22.14e\n", eigenvalues[i]);
                  fclose(filePtr);
               }

               if ( (filePtr = fopen("residuals.txt", "w")) ) {
                  residualNorms = HYPRE_LOBPCGResidualNorms( lobpcg_solver );
                  residuals = utilities_FortranMatrixValues( residualNorms );
                  hypre_fprintf(filePtr, "%d\n", blockSize);
                  for ( i = 0; i < blockSize; i++ )
                     hypre_fprintf(filePtr, "%22.14e\n", residuals[i]);
                  fclose(filePtr);
               }

               if ( printLevel > 1 ) {

                  printBuffer = utilities_FortranMatrixCreate();

                  iterations = HYPRE_LOBPCGIterations( lobpcg_solver );

                  eigenvaluesHistory = HYPRE_LOBPCGEigenvaluesHistory( lobpcg_solver );
                  utilities_FortranMatrixSelectBlock( eigenvaluesHistory,
                                                      1, blockSize, 1, iterations + 1, printBuffer );
                  utilities_FortranMatrixPrint( printBuffer, "val_hist.txt" );
                  residualNormsHistory = HYPRE_LOBPCGResidualNormsHistory( lobpcg_solver );
                  utilities_FortranMatrixSelectBlock(residualNormsHistory,
                                                     1, blockSize, 1, iterations + 1, printBuffer );
                  utilities_FortranMatrixPrint( printBuffer, "res_hist.txt" );

                  utilities_FortranMatrixDestroy( printBuffer );
               }
            }
         }

         HYPRE_LOBPCGDestroy(lobpcg_solver);
         mv_MultiVectorDestroy( eigenvectors );
         if ( constrained )
            mv_MultiVectorDestroy( constraints );
         if ( lobpcgGen )
            mv_MultiVectorDestroy( workspace );
         free( eigenvalues );

         HYPRE_ParCSRPCGDestroy(pcg_solver);

         if (solver_id == 1)
         {
            HYPRE_BoomerAMGDestroy(pcg_precond);
         }
         else if (solver_id == 8)
         {
            HYPRE_ParaSailsDestroy(pcg_precond);
         }
         else if (solver_id == 12)
         {
            HYPRE_SchwarzDestroy(pcg_precond);
         }
         else if (solver_id == 14)
         {
            HYPRE_BoomerAMGDestroy(pcg_precond);
         }
         else if (solver_id == 43)
         {
            HYPRE_EuclidDestroy(pcg_precond);
         }

      }
      else { /* pcgIterations <= 0 --> use the preconditioner directly */

         time_index = hypre_InitializeTiming("LOBPCG Setup");
         hypre_BeginTiming(time_index);
         if (myid != 0)
            verbosity = 0;
         HYPRE_LOBPCGCreate(interpreter, &matvec_fn, &pcg_solver);
         HYPRE_LOBPCGSetMaxIter(pcg_solver, maxIterations);
         HYPRE_LOBPCGSetTol(pcg_solver, tol);
         HYPRE_LOBPCGSetPrintLevel(pcg_solver, verbosity);

         HYPRE_LOBPCGGetPrecond(pcg_solver, &pcg_precond);

         if (solver_id == 1)
         {
            /* use BoomerAMG as preconditioner */
            if (myid == 0)
               hypre_printf("Solver: AMG-PCG\n");

            HYPRE_BoomerAMGCreate(&pcg_precond);
            /* BM Aug 25, 2006 */
            HYPRE_BoomerAMGSetCGCIts(pcg_precond, cgcits);
            HYPRE_BoomerAMGSetInterpType(pcg_precond, interp_type);
            HYPRE_BoomerAMGSetNumSamples(pcg_precond, gsmg_samples);
            HYPRE_BoomerAMGSetTol(pcg_precond, pc_tol);
            HYPRE_BoomerAMGSetCoarsenType(pcg_precond, (hybrid*coarsen_type));
            HYPRE_BoomerAMGSetMeasureType(pcg_precond, measure_type);
            HYPRE_BoomerAMGSetStrongThreshold(pcg_precond, strong_threshold);
            HYPRE_BoomerAMGSetTruncFactor(pcg_precond, trunc_factor);
            HYPRE_BoomerAMGSetPMaxElmts(pcg_precond, P_max_elmts);
            HYPRE_BoomerAMGSetPostInterpType(pcg_precond, post_interp_type);
            HYPRE_BoomerAMGSetJacobiTruncThreshold(pcg_precond, jacobi_trunc_threshold);
            HYPRE_BoomerAMGSetPrintLevel(pcg_precond, poutdat);
            HYPRE_BoomerAMGSetPrintFileName(pcg_precond, "driver.out.log");
            HYPRE_BoomerAMGSetMaxIter(pcg_precond, 1);
            HYPRE_BoomerAMGSetCycleType(pcg_precond, cycle_type);
            HYPRE_BoomerAMGSetFCycle(pcg_precond, fcycle);
            HYPRE_BoomerAMGSetNumSweeps(pcg_precond, num_sweeps);
            if (relax_type > -1) HYPRE_BoomerAMGSetRelaxType(pcg_precond, relax_type);
            if (relax_down > -1)
               HYPRE_BoomerAMGSetCycleRelaxType(pcg_precond, relax_down, 1);
            if (relax_up > -1)
               HYPRE_BoomerAMGSetCycleRelaxType(pcg_precond, relax_up, 2);
            if (relax_coarse > -1)
               HYPRE_BoomerAMGSetCycleRelaxType(pcg_precond, relax_coarse, 3);
            HYPRE_BoomerAMGSetAddRelaxType(pcg_precond, add_relax_type);
            HYPRE_BoomerAMGSetAddRelaxWt(pcg_precond, add_relax_wt);
            HYPRE_BoomerAMGSetRelaxWt(pcg_precond, relax_wt);
            HYPRE_BoomerAMGSetOuterWt(pcg_precond, outer_wt);
            HYPRE_BoomerAMGSetSmoothType(pcg_precond, smooth_type);
            HYPRE_BoomerAMGSetSmoothNumLevels(pcg_precond, smooth_num_levels);
            HYPRE_BoomerAMGSetSmoothNumSweeps(pcg_precond, smooth_num_sweeps);
            HYPRE_BoomerAMGSetRelaxOrder(pcg_precond, relax_order);
            HYPRE_BoomerAMGSetMaxLevels(pcg_precond, max_levels);
            HYPRE_BoomerAMGSetMaxRowSum(pcg_precond, max_row_sum);
            HYPRE_BoomerAMGSetDebugFlag(pcg_precond, debug_flag);
            HYPRE_BoomerAMGSetNumFunctions(pcg_precond, num_functions);
            HYPRE_BoomerAMGSetNumPaths(pcg_precond, num_paths);
            HYPRE_BoomerAMGSetAggNumLevels(pcg_precond, agg_num_levels);
            HYPRE_BoomerAMGSetVariant(pcg_precond, variant);
            HYPRE_BoomerAMGSetOverlap(pcg_precond, overlap);
            HYPRE_BoomerAMGSetDomainType(pcg_precond, domain_type);
            HYPRE_BoomerAMGSetSchwarzRlxWeight(pcg_precond, schwarz_rlx_weight);
            if (num_functions > 1)
               HYPRE_BoomerAMGSetDofFunc(pcg_precond, dof_func);
            HYPRE_LOBPCGSetPrecond(pcg_solver,
                                   (HYPRE_PtrToSolverFcn) HYPRE_BoomerAMGSolve,
                                   (HYPRE_PtrToSolverFcn) HYPRE_BoomerAMGSetup,
                                   pcg_precond);
         }
         else if (solver_id == 2)
         {

            /* use diagonal scaling as preconditioner */
            if (myid == 0)
               hypre_printf("Solver: DS-PCG\n");

            pcg_precond = NULL;

            HYPRE_LOBPCGSetPrecond(pcg_solver,
                                   (HYPRE_PtrToSolverFcn) HYPRE_ParCSRDiagScale,
                                   (HYPRE_PtrToSolverFcn) HYPRE_ParCSRDiagScaleSetup,
                                   pcg_precond);
         }
         else if (solver_id == 8)
         {
            /* use ParaSails preconditioner */
            if (myid == 0)
               hypre_printf("Solver: ParaSails-PCG\n");

            HYPRE_ParaSailsCreate(hypre_MPI_COMM_WORLD, &pcg_precond);
            HYPRE_ParaSailsSetParams(pcg_precond, sai_threshold, max_levels);
            HYPRE_ParaSailsSetFilter(pcg_precond, sai_filter);
            HYPRE_ParaSailsSetLogging(pcg_precond, poutdat);

            HYPRE_LOBPCGSetPrecond(pcg_solver,
                                   (HYPRE_PtrToSolverFcn) HYPRE_ParaSailsSolve,
                                   (HYPRE_PtrToSolverFcn) HYPRE_ParaSailsSetup,
                                   pcg_precond);
         }
         else if (solver_id == 12)
         {
            /* use Schwarz preconditioner */
            if (myid == 0)
               hypre_printf("Solver: Schwarz-PCG\n");

            HYPRE_SchwarzCreate(&pcg_precond);
            HYPRE_SchwarzSetVariant(pcg_precond, variant);
            HYPRE_SchwarzSetOverlap(pcg_precond, overlap);
            HYPRE_SchwarzSetDomainType(pcg_precond, domain_type);
            HYPRE_SchwarzSetRelaxWeight(pcg_precond, schwarz_rlx_weight);

            HYPRE_LOBPCGSetPrecond(pcg_solver,
                                   (HYPRE_PtrToSolverFcn) HYPRE_SchwarzSolve,
                                   (HYPRE_PtrToSolverFcn) HYPRE_SchwarzSetup,
                                   pcg_precond);
         }
         else if (solver_id == 14)
         {
            /* use GSMG as preconditioner */

            /* reset some smoother parameters */

            num_sweeps = num_sweep;
            relax_type = relax_default;
            relax_order = 0;

            if (myid == 0) hypre_printf("Solver: GSMG-PCG\n");
            HYPRE_BoomerAMGCreate(&pcg_precond);
            /* BM Aug 25, 2006 */
            HYPRE_BoomerAMGSetCGCIts(pcg_precond, cgcits);
            HYPRE_BoomerAMGSetGSMG(pcg_precond, 4);
            HYPRE_BoomerAMGSetInterpType(pcg_precond, interp_type);
            HYPRE_BoomerAMGSetNumSamples(pcg_precond, gsmg_samples);
            HYPRE_BoomerAMGSetTol(pcg_precond, pc_tol);
            HYPRE_BoomerAMGSetCoarsenType(pcg_precond, (hybrid*coarsen_type));
            HYPRE_BoomerAMGSetMeasureType(pcg_precond, measure_type);
            HYPRE_BoomerAMGSetStrongThreshold(pcg_precond, strong_threshold);
            HYPRE_BoomerAMGSetTruncFactor(pcg_precond, trunc_factor);
            HYPRE_BoomerAMGSetPMaxElmts(pcg_precond, P_max_elmts);
            HYPRE_BoomerAMGSetPostInterpType(pcg_precond, post_interp_type);
            HYPRE_BoomerAMGSetJacobiTruncThreshold(pcg_precond, jacobi_trunc_threshold);
            HYPRE_BoomerAMGSetPrintLevel(pcg_precond, poutdat);
            HYPRE_BoomerAMGSetPrintFileName(pcg_precond, "driver.out.log");
            HYPRE_BoomerAMGSetMaxIter(pcg_precond, 1);
            HYPRE_BoomerAMGSetCycleType(pcg_precond, cycle_type);
            HYPRE_BoomerAMGSetFCycle(pcg_precond, fcycle);
            HYPRE_BoomerAMGSetNumSweeps(pcg_precond, num_sweeps);
            HYPRE_BoomerAMGSetRelaxType(pcg_precond, relax_type);
            HYPRE_BoomerAMGSetAddRelaxType(pcg_precond, add_relax_type);
            HYPRE_BoomerAMGSetAddRelaxWt(pcg_precond, add_relax_wt);
            HYPRE_BoomerAMGSetRelaxWt(pcg_precond, relax_wt);
            HYPRE_BoomerAMGSetOuterWt(pcg_precond, outer_wt);
            HYPRE_BoomerAMGSetSmoothType(pcg_precond, smooth_type);
            HYPRE_BoomerAMGSetSmoothNumLevels(pcg_precond, smooth_num_levels);
            HYPRE_BoomerAMGSetSmoothNumSweeps(pcg_precond, smooth_num_sweeps);
            HYPRE_BoomerAMGSetVariant(pcg_precond, variant);
            HYPRE_BoomerAMGSetOverlap(pcg_precond, overlap);
            HYPRE_BoomerAMGSetDomainType(pcg_precond, domain_type);
            HYPRE_BoomerAMGSetSchwarzRlxWeight(pcg_precond, schwarz_rlx_weight);
            HYPRE_BoomerAMGSetRelaxOrder(pcg_precond, relax_order);
            HYPRE_BoomerAMGSetMaxLevels(pcg_precond, max_levels);
            HYPRE_BoomerAMGSetMaxRowSum(pcg_precond, max_row_sum);
            HYPRE_BoomerAMGSetDebugFlag(pcg_precond, debug_flag);
            HYPRE_BoomerAMGSetNumFunctions(pcg_precond, num_functions);
            HYPRE_BoomerAMGSetNumPaths(pcg_precond, num_paths);
            HYPRE_BoomerAMGSetAggNumLevels(pcg_precond, agg_num_levels);
            if (num_functions > 1)
               HYPRE_BoomerAMGSetDofFunc(pcg_precond, dof_func);

            HYPRE_LOBPCGSetPrecond(pcg_solver,
                                   (HYPRE_PtrToSolverFcn) HYPRE_BoomerAMGSolve,
                                   (HYPRE_PtrToSolverFcn) HYPRE_BoomerAMGSetup,
                                   pcg_precond);
         }
         else if (solver_id == 43)
         {
            /* use Euclid preconditioning */
            if (myid == 0)
               hypre_printf("Solver: Euclid-PCG\n");

            HYPRE_EuclidCreate(hypre_MPI_COMM_WORLD, &pcg_precond);

            /* note: There are three three methods of setting run-time
             *       parameters for Euclid: (see HYPRE_parcsr_ls.h); here we'll
             *       use what I think is simplest: let Euclid internally parse
             *       the command line. */
            HYPRE_EuclidSetParams(pcg_precond, argc, argv);

            HYPRE_LOBPCGSetPrecond(pcg_solver,
                                   (HYPRE_PtrToSolverFcn) HYPRE_EuclidSolve,
                                   (HYPRE_PtrToSolverFcn) HYPRE_EuclidSetup,
                                   pcg_precond);
         }
         else if (solver_id != NO_SOLVER )
         {
            if ( verbosity )
               hypre_printf("Solver ID not recognized - running LOBPCG without preconditioner\n\n");
         }

         HYPRE_LOBPCGGetPrecond(pcg_solver, &pcg_precond_gotten);
         if (pcg_precond_gotten !=  pcg_precond && pcgIterations)
         {
            hypre_printf("HYPRE_ParCSRLOBPCGGetPrecond got bad precond\n");
            return(-1);
         }
         else
            if (myid == 0)
               hypre_printf("HYPRE_ParCSRLOBPCGGetPrecond got good precond\n");

         HYPRE_LOBPCGSetup(pcg_solver, (HYPRE_Matrix)parcsr_A,
                           (HYPRE_Vector)b, (HYPRE_Vector)x);

         if ( lobpcgGen )
            HYPRE_LOBPCGSetupB(pcg_solver, (HYPRE_Matrix)parcsr_B,
                               (HYPRE_Vector)x);

         hypre_EndTiming(time_index);
         hypre_PrintTiming("Setup phase times", hypre_MPI_COMM_WORLD);
         hypre_FinalizeTiming(time_index);
         hypre_ClearTiming();

         if ( vFromFileFlag ) {
            eigenvectors = mv_MultiVectorWrap( interpreter,
                                               hypre_ParCSRMultiVectorRead(hypre_MPI_COMM_WORLD,
                                                                           interpreter,
                                                                           "vectors" ),1);
            hypre_assert( eigenvectors != NULL );
            blockSize = mv_MultiVectorWidth( eigenvectors );
         }
         else {
            eigenvectors = mv_MultiVectorCreateFromSampleVector( interpreter,
                                                                 blockSize,
                                                                 x );
            if ( lobpcgSeed )
               mv_MultiVectorSetRandom( eigenvectors, lobpcgSeed );
            else
               mv_MultiVectorSetRandom( eigenvectors, (HYPRE_Int)time(0) );
         }

         if ( constrained ) {
            constraints = mv_MultiVectorWrap( interpreter,
                                              hypre_ParCSRMultiVectorRead(hypre_MPI_COMM_WORLD,
                                                                          interpreter,
                                                                          "vectors" ),1);
            hypre_assert( constraints != NULL );
         }

         eigenvalues = hypre_CTAlloc(HYPRE_Real,  blockSize, HYPRE_MEMORY_HOST);

         time_index = hypre_InitializeTiming("LOBPCG Solve");
         hypre_BeginTiming(time_index);

         HYPRE_LOBPCGSolve(pcg_solver, constraints, eigenvectors, eigenvalues);

         hypre_EndTiming(time_index);
         hypre_PrintTiming("Solve phase times", hypre_MPI_COMM_WORLD);
         hypre_FinalizeTiming(time_index);
         hypre_ClearTiming();

         if ( checkOrtho ) {

            gramXX = utilities_FortranMatrixCreate();
            identity = utilities_FortranMatrixCreate();

            utilities_FortranMatrixAllocateData( blockSize, blockSize, gramXX );
            utilities_FortranMatrixAllocateData( blockSize, blockSize, identity );

            if ( lobpcgGen ) {
               workspace = mv_MultiVectorCreateCopy( eigenvectors, 0 );
               hypre_LOBPCGMultiOperatorB( pcg_solver,
                                           mv_MultiVectorGetData(eigenvectors),
                                           mv_MultiVectorGetData(workspace) );
               lobpcg_MultiVectorByMultiVector( eigenvectors, workspace, gramXX );
            }
            else
               lobpcg_MultiVectorByMultiVector( eigenvectors, eigenvectors, gramXX );

            utilities_FortranMatrixSetToIdentity( identity );
            utilities_FortranMatrixAdd( -1, identity, gramXX, gramXX );
            nonOrthF = utilities_FortranMatrixFNorm( gramXX );
            if ( myid == 0 )
               hypre_printf("Non-orthonormality of eigenvectors: %12.5e\n", nonOrthF);

            utilities_FortranMatrixDestroy( gramXX );
            utilities_FortranMatrixDestroy( identity );

         }

         if ( printLevel ) {
            hypre_ParCSRMultiVectorPrint( mv_MultiVectorGetData(eigenvectors), "vectors" );

            if ( myid == 0 ) {
               if ( (filePtr = fopen("values.txt", "w")) ) {
                  hypre_fprintf(filePtr, "%d\n", blockSize);
                  for ( i = 0; i < blockSize; i++ )
                     hypre_fprintf(filePtr, "%22.14e\n", eigenvalues[i]);
                  fclose(filePtr);
               }

               if ( (filePtr = fopen("residuals.txt", "w")) ) {
                  residualNorms = HYPRE_LOBPCGResidualNorms( pcg_solver );
                  residuals = utilities_FortranMatrixValues( residualNorms );
                  hypre_fprintf(filePtr, "%d\n", blockSize);
                  for ( i = 0; i < blockSize; i++ )
                     hypre_fprintf(filePtr, "%22.14e\n", residuals[i]);
                  fclose(filePtr);
               }

               if ( printLevel > 1 ) {

                  printBuffer = utilities_FortranMatrixCreate();

                  iterations = HYPRE_LOBPCGIterations( pcg_solver );

                  eigenvaluesHistory = HYPRE_LOBPCGEigenvaluesHistory( pcg_solver );
                  utilities_FortranMatrixSelectBlock( eigenvaluesHistory,
                                                      1, blockSize, 1, iterations + 1, printBuffer );
                  utilities_FortranMatrixPrint( printBuffer, "val_hist.txt" );

                  residualNormsHistory = HYPRE_LOBPCGResidualNormsHistory( pcg_solver );
                  utilities_FortranMatrixSelectBlock(residualNormsHistory,
                                                     1, blockSize, 1, iterations + 1, printBuffer );
                  utilities_FortranMatrixPrint( printBuffer, "res_hist.txt" );

                  utilities_FortranMatrixDestroy( printBuffer );
               }
            }
         }

#if SECOND_TIME
         /* run a second time to check for memory leaks */
         mv_MultiVectorSetRandom( eigenvectors, 775 );
         HYPRE_LOBPCGSetup(pcg_solver, (HYPRE_Matrix)parcsr_A,
                           (HYPRE_Vector)b, (HYPRE_Vector)x);
         HYPRE_LOBPCGSolve(pcg_solver, constraints, eigenvectors, eigenvalues );
#endif

         HYPRE_LOBPCGDestroy(pcg_solver);

         if (solver_id == 1)
         {
            HYPRE_BoomerAMGDestroy(pcg_precond);
         }
         else if (solver_id == 8)
         {
            HYPRE_ParaSailsDestroy(pcg_precond);
         }
         else if (solver_id == 12)
         {
            HYPRE_SchwarzDestroy(pcg_precond);
         }
         else if (solver_id == 14)
         {
            HYPRE_BoomerAMGDestroy(pcg_precond);
         }
         else if (solver_id == 43)
         {
            HYPRE_EuclidDestroy(pcg_precond);
         }

         mv_MultiVectorDestroy( eigenvectors );
         if ( constrained )
            mv_MultiVectorDestroy( constraints );
         if ( lobpcgGen )
            mv_MultiVectorDestroy( workspace );
         free( eigenvalues );

      } /* if ( pcgIterations > 0 ) */

      hypre_TFree( interpreter , HYPRE_MEMORY_HOST);

      if ( lobpcgGen )
         HYPRE_IJMatrixDestroy(ij_B);

   } /* if ( lobpcgFlag ) */

   /* end lobpcg */

   /*-----------------------------------------------------------
    * Solve the system using GMRES
    *-----------------------------------------------------------*/

   if (solver_id == 3 || solver_id == 4 || solver_id == 7 ||
       solver_id == 15 || solver_id == 18 || solver_id == 44)
   {
      time_index = hypre_InitializeTiming("GMRES Setup");
      hypre_BeginTiming(time_index);

      HYPRE_ParCSRGMRESCreate(hypre_MPI_COMM_WORLD, &pcg_solver);
      HYPRE_GMRESSetKDim(pcg_solver, k_dim);
      HYPRE_GMRESSetMaxIter(pcg_solver, max_iter);
      HYPRE_GMRESSetTol(pcg_solver, tol);
      HYPRE_GMRESSetAbsoluteTol(pcg_solver, atol);
      HYPRE_GMRESSetLogging(pcg_solver, 1);
      HYPRE_GMRESSetPrintLevel(pcg_solver, ioutdat);
      HYPRE_GMRESSetRelChange(pcg_solver, rel_change);

      if (solver_id == 3)
      {
         /* use BoomerAMG as preconditioner */
         if (myid == 0) hypre_printf("Solver: AMG-GMRES\n");

         HYPRE_BoomerAMGCreate(&pcg_precond);

         if (air)
         {
            /* RL: specify restriction */
            hypre_assert(restri_type >= 0);
            HYPRE_BoomerAMGSetRestriction(pcg_precond, restri_type); /* 0: P^T, 1: AIR, 2: AIR-2 */
            HYPRE_BoomerAMGSetGridRelaxPoints(pcg_precond, grid_relax_points);
            HYPRE_BoomerAMGSetStrongThresholdR(amg_solver, strong_thresholdR);
         }

         HYPRE_BoomerAMGSetCGCIts(pcg_precond, cgcits);
         HYPRE_BoomerAMGSetInterpType(pcg_precond, interp_type);
         HYPRE_BoomerAMGSetRestriction(pcg_precond, restri_type); /* 0: P^T, 1: AIR, 2: AIR-2 */
         HYPRE_BoomerAMGSetPostInterpType(pcg_precond, post_interp_type);
         HYPRE_BoomerAMGSetNumSamples(pcg_precond, gsmg_samples);
         HYPRE_BoomerAMGSetTol(pcg_precond, pc_tol);
         HYPRE_BoomerAMGSetCoarsenType(pcg_precond, coarsen_type);
         HYPRE_BoomerAMGSetMeasureType(pcg_precond, measure_type);
         HYPRE_BoomerAMGSetStrongThreshold(pcg_precond, strong_threshold);
         HYPRE_BoomerAMGSetSeqThreshold(pcg_precond, seq_threshold);
         HYPRE_BoomerAMGSetRedundant(pcg_precond, redundant);
         HYPRE_BoomerAMGSetMaxCoarseSize(pcg_precond, coarse_threshold);
         HYPRE_BoomerAMGSetMinCoarseSize(pcg_precond, min_coarse_size);
         HYPRE_BoomerAMGSetTruncFactor(pcg_precond, trunc_factor);
         HYPRE_BoomerAMGSetPMaxElmts(pcg_precond, P_max_elmts);
         HYPRE_BoomerAMGSetJacobiTruncThreshold(pcg_precond, jacobi_trunc_threshold);
         HYPRE_BoomerAMGSetSCommPkgSwitch(pcg_precond, S_commpkg_switch);
         HYPRE_BoomerAMGSetPrintLevel(pcg_precond, poutdat);
         HYPRE_BoomerAMGSetPrintFileName(pcg_precond, "driver.out.log");
         HYPRE_BoomerAMGSetMaxIter(pcg_precond, 1);
         HYPRE_BoomerAMGSetCycleType(pcg_precond, cycle_type);
         HYPRE_BoomerAMGSetFCycle(pcg_precond, fcycle);
         HYPRE_BoomerAMGSetNumSweeps(pcg_precond, num_sweeps);
         HYPRE_BoomerAMGSetISType(pcg_precond, IS_type);
         HYPRE_BoomerAMGSetNumCRRelaxSteps(pcg_precond, num_CR_relax_steps);
         HYPRE_BoomerAMGSetCRRate(pcg_precond, CR_rate);
         HYPRE_BoomerAMGSetCRStrongTh(pcg_precond, CR_strong_th);
         HYPRE_BoomerAMGSetCRUseCG(pcg_precond, CR_use_CG);
         if (relax_type > -1) HYPRE_BoomerAMGSetRelaxType(pcg_precond, relax_type);
         if (relax_down > -1)
            HYPRE_BoomerAMGSetCycleRelaxType(pcg_precond, relax_down, 1);
         if (relax_up > -1)
            HYPRE_BoomerAMGSetCycleRelaxType(pcg_precond, relax_up, 2);
         if (relax_coarse > -1)
            HYPRE_BoomerAMGSetCycleRelaxType(pcg_precond, relax_coarse, 3);
         HYPRE_BoomerAMGSetAddRelaxType(pcg_precond, add_relax_type);
         HYPRE_BoomerAMGSetAddRelaxWt(pcg_precond, add_relax_wt);
         HYPRE_BoomerAMGSetChebyOrder(pcg_precond, cheby_order);
         HYPRE_BoomerAMGSetChebyFraction(pcg_precond, cheby_fraction);
         HYPRE_BoomerAMGSetChebyEigEst(pcg_precond, cheby_eig_est);
         HYPRE_BoomerAMGSetChebyVariant(pcg_precond, cheby_variant);
         HYPRE_BoomerAMGSetChebyScale(pcg_precond, cheby_scale);
         HYPRE_BoomerAMGSetRelaxOrder(pcg_precond, relax_order);
         HYPRE_BoomerAMGSetRelaxWt(pcg_precond, relax_wt);
         HYPRE_BoomerAMGSetOuterWt(pcg_precond, outer_wt);
         if (level_w > -1)
            HYPRE_BoomerAMGSetLevelRelaxWt(pcg_precond, relax_wt_level,level_w);
         if (level_ow > -1)
            HYPRE_BoomerAMGSetLevelOuterWt(pcg_precond,outer_wt_level,level_ow);
         HYPRE_BoomerAMGSetSmoothType(pcg_precond, smooth_type);
         HYPRE_BoomerAMGSetSmoothNumLevels(pcg_precond, smooth_num_levels);
         HYPRE_BoomerAMGSetSmoothNumSweeps(pcg_precond, smooth_num_sweeps);
         HYPRE_BoomerAMGSetMaxLevels(pcg_precond, max_levels);
         HYPRE_BoomerAMGSetMaxRowSum(pcg_precond, max_row_sum);
         HYPRE_BoomerAMGSetDebugFlag(pcg_precond, debug_flag);
         HYPRE_BoomerAMGSetNumFunctions(pcg_precond, num_functions);
         HYPRE_BoomerAMGSetAggNumLevels(pcg_precond, agg_num_levels);
         HYPRE_BoomerAMGSetAggInterpType(pcg_precond, agg_interp_type);
         HYPRE_BoomerAMGSetAggTruncFactor(pcg_precond, agg_trunc_factor);
         HYPRE_BoomerAMGSetAggP12TruncFactor(pcg_precond, agg_P12_trunc_factor);
         HYPRE_BoomerAMGSetAggPMaxElmts(pcg_precond, agg_P_max_elmts);
         HYPRE_BoomerAMGSetAggP12MaxElmts(pcg_precond, agg_P12_max_elmts);
         HYPRE_BoomerAMGSetNumPaths(pcg_precond, num_paths);
         HYPRE_BoomerAMGSetNodal(pcg_precond, nodal);
         HYPRE_BoomerAMGSetNodalDiag(pcg_precond, nodal_diag);
         HYPRE_BoomerAMGSetVariant(pcg_precond, variant);
         HYPRE_BoomerAMGSetOverlap(pcg_precond, overlap);
         HYPRE_BoomerAMGSetDomainType(pcg_precond, domain_type);
         HYPRE_BoomerAMGSetSchwarzUseNonSymm(pcg_precond, use_nonsymm_schwarz);
         HYPRE_BoomerAMGSetSchwarzRlxWeight(pcg_precond, schwarz_rlx_weight);
         if (eu_level < 0) eu_level = 0;
         HYPRE_BoomerAMGSetEuLevel(pcg_precond, eu_level);
         HYPRE_BoomerAMGSetEuBJ(pcg_precond, eu_bj);
         HYPRE_BoomerAMGSetEuSparseA(pcg_precond, eu_sparse_A);
         HYPRE_BoomerAMGSetCycleNumSweeps(pcg_precond, ns_coarse, 3);
         if (ns_down > -1)
         {
            HYPRE_BoomerAMGSetCycleNumSweeps(pcg_precond, ns_down,   1);
         }
         if (ns_up > -1)
         {
            HYPRE_BoomerAMGSetCycleNumSweeps(pcg_precond, ns_up,     2);
         }
         if (num_functions > 1)
            HYPRE_BoomerAMGSetDofFunc(pcg_precond, dof_func);
         HYPRE_BoomerAMGSetAdditive(pcg_precond, additive);
         HYPRE_BoomerAMGSetMultAdditive(pcg_precond, mult_add);
         HYPRE_BoomerAMGSetSimple(pcg_precond, simple);
         HYPRE_BoomerAMGSetAddLastLvl(pcg_precond, add_last_lvl);
         HYPRE_BoomerAMGSetMultAddPMaxElmts(pcg_precond, add_P_max_elmts);
         HYPRE_BoomerAMGSetMultAddTruncFactor(pcg_precond, add_trunc_factor);
         HYPRE_BoomerAMGSetRAP2(pcg_precond, rap2);
         HYPRE_BoomerAMGSetModuleRAP2(pcg_precond, mod_rap2);
         HYPRE_BoomerAMGSetKeepTranspose(pcg_precond, keepTranspose);
#ifdef HYPRE_USING_DSUPERLU
         HYPRE_BoomerAMGSetDSLUThreshold(pcg_precond, dslu_threshold);
#endif
         if (nongalerk_tol)
         {
            HYPRE_BoomerAMGSetNonGalerkinTol(pcg_precond, nongalerk_tol[nongalerk_num_tol-1]);
            for (i=0; i < nongalerk_num_tol-1; i++)
               HYPRE_BoomerAMGSetLevelNonGalerkinTol(pcg_precond, nongalerk_tol[i], i);
         }
         if (build_rbm)
         {
            HYPRE_BoomerAMGSetInterpVectors(pcg_precond, 1, interp_vecs);
            HYPRE_BoomerAMGSetInterpVecVariant(pcg_precond, interp_vec_variant);
            HYPRE_BoomerAMGSetInterpVecQMax(pcg_precond, Q_max);
            HYPRE_BoomerAMGSetInterpVecAbsQTrunc(pcg_precond, Q_trunc);
         }
         HYPRE_GMRESSetMaxIter(pcg_solver, mg_max_iter);
         HYPRE_GMRESSetPrecond(pcg_solver,
                               (HYPRE_PtrToSolverFcn) HYPRE_BoomerAMGSolve,
                               (HYPRE_PtrToSolverFcn) HYPRE_BoomerAMGSetup,
                               pcg_precond);
      }
      else if (solver_id == 4)
      {
         /* use diagonal scaling as preconditioner */
         if (myid == 0) hypre_printf("Solver: DS-GMRES\n");
         pcg_precond = NULL;

         HYPRE_GMRESSetPrecond(pcg_solver,
                               (HYPRE_PtrToSolverFcn) HYPRE_ParCSRDiagScale,
                               (HYPRE_PtrToSolverFcn) HYPRE_ParCSRDiagScaleSetup,
                               pcg_precond);
      }
      else if (solver_id == 7)
      {
         /* use PILUT as preconditioner */
         if (myid == 0) hypre_printf("Solver: PILUT-GMRES\n");

         ierr = HYPRE_ParCSRPilutCreate( hypre_MPI_COMM_WORLD, &pcg_precond );
         if (ierr) {
            hypre_printf("Error in ParPilutCreate\n");
         }

         HYPRE_GMRESSetPrecond(pcg_solver,
                               (HYPRE_PtrToSolverFcn) HYPRE_ParCSRPilutSolve,
                               (HYPRE_PtrToSolverFcn) HYPRE_ParCSRPilutSetup,
                               pcg_precond);

         if (drop_tol >= 0 )
            HYPRE_ParCSRPilutSetDropTolerance( pcg_precond,
                                               drop_tol );

         if (nonzeros_to_keep >= 0 )
            HYPRE_ParCSRPilutSetFactorRowSize( pcg_precond,
                                               nonzeros_to_keep );
      }
      else if (solver_id == 15)
      {
         /* use GSMG as preconditioner */

         /* reset some smoother parameters */

         relax_order = 0;

         if (myid == 0) hypre_printf("Solver: GSMG-GMRES\n");
         HYPRE_BoomerAMGCreate(&pcg_precond);
         HYPRE_BoomerAMGSetGSMG(pcg_precond, 4);
         HYPRE_BoomerAMGSetCGCIts(pcg_precond, cgcits);
         HYPRE_BoomerAMGSetInterpType(pcg_precond, interp_type);
         HYPRE_BoomerAMGSetPostInterpType(pcg_precond, post_interp_type);
         HYPRE_BoomerAMGSetNumSamples(pcg_precond, gsmg_samples);
         HYPRE_BoomerAMGSetTol(pcg_precond, pc_tol);
         HYPRE_BoomerAMGSetCoarsenType(pcg_precond, coarsen_type);
         HYPRE_BoomerAMGSetMeasureType(pcg_precond, measure_type);
         HYPRE_BoomerAMGSetStrongThreshold(pcg_precond, strong_threshold);
         HYPRE_BoomerAMGSetSeqThreshold(pcg_precond, seq_threshold);
         HYPRE_BoomerAMGSetRedundant(pcg_precond, redundant);
         HYPRE_BoomerAMGSetMaxCoarseSize(pcg_precond, coarse_threshold);
         HYPRE_BoomerAMGSetMinCoarseSize(pcg_precond, min_coarse_size);
         HYPRE_BoomerAMGSetTruncFactor(pcg_precond, trunc_factor);
         HYPRE_BoomerAMGSetPMaxElmts(pcg_precond, P_max_elmts);
         HYPRE_BoomerAMGSetJacobiTruncThreshold(pcg_precond, jacobi_trunc_threshold);
         HYPRE_BoomerAMGSetSCommPkgSwitch(pcg_precond, S_commpkg_switch);
         HYPRE_BoomerAMGSetPrintLevel(pcg_precond, poutdat);
         HYPRE_BoomerAMGSetPrintFileName(pcg_precond, "driver.out.log");
         HYPRE_BoomerAMGSetMaxIter(pcg_precond, 1);
         HYPRE_BoomerAMGSetCycleType(pcg_precond, cycle_type);
         HYPRE_BoomerAMGSetFCycle(pcg_precond, fcycle);
         HYPRE_BoomerAMGSetNumSweeps(pcg_precond, num_sweeps);
         HYPRE_BoomerAMGSetISType(pcg_precond, IS_type);
         HYPRE_BoomerAMGSetNumCRRelaxSteps(pcg_precond, num_CR_relax_steps);
         HYPRE_BoomerAMGSetCRRate(pcg_precond, CR_rate);
         HYPRE_BoomerAMGSetCRStrongTh(pcg_precond, CR_strong_th);
         HYPRE_BoomerAMGSetCRUseCG(pcg_precond, CR_use_CG);
         if (relax_type > -1) HYPRE_BoomerAMGSetRelaxType(pcg_precond, relax_type);
         if (relax_down > -1)
            HYPRE_BoomerAMGSetCycleRelaxType(pcg_precond, relax_down, 1);
         if (relax_up > -1)
            HYPRE_BoomerAMGSetCycleRelaxType(pcg_precond, relax_up, 2);
         if (relax_coarse > -1)
            HYPRE_BoomerAMGSetCycleRelaxType(pcg_precond, relax_coarse, 3);
         HYPRE_BoomerAMGSetAddRelaxType(pcg_precond, add_relax_type);
         HYPRE_BoomerAMGSetAddRelaxWt(pcg_precond, add_relax_wt);
         HYPRE_BoomerAMGSetChebyOrder(pcg_precond, cheby_order);
         HYPRE_BoomerAMGSetChebyFraction(pcg_precond, cheby_fraction);
         HYPRE_BoomerAMGSetChebyEigEst(pcg_precond, cheby_eig_est);
         HYPRE_BoomerAMGSetChebyVariant(pcg_precond, cheby_variant);
         HYPRE_BoomerAMGSetChebyScale(pcg_precond, cheby_scale);
         HYPRE_BoomerAMGSetRelaxOrder(pcg_precond, relax_order);
         HYPRE_BoomerAMGSetRelaxWt(pcg_precond, relax_wt);
         HYPRE_BoomerAMGSetOuterWt(pcg_precond, outer_wt);
         if (level_w > -1)
            HYPRE_BoomerAMGSetLevelRelaxWt(pcg_precond, relax_wt_level,level_w);
         if (level_ow > -1)
            HYPRE_BoomerAMGSetLevelOuterWt(pcg_precond,outer_wt_level,level_ow);
         HYPRE_BoomerAMGSetSmoothType(pcg_precond, smooth_type);
         HYPRE_BoomerAMGSetSmoothNumLevels(pcg_precond, smooth_num_levels);
         HYPRE_BoomerAMGSetSmoothNumSweeps(pcg_precond, smooth_num_sweeps);
         HYPRE_BoomerAMGSetVariant(pcg_precond, variant);
         HYPRE_BoomerAMGSetOverlap(pcg_precond, overlap);
         HYPRE_BoomerAMGSetDomainType(pcg_precond, domain_type);
         HYPRE_BoomerAMGSetSchwarzUseNonSymm(pcg_precond, use_nonsymm_schwarz);
         HYPRE_BoomerAMGSetSchwarzRlxWeight(pcg_precond, schwarz_rlx_weight);
         if (eu_level < 0) eu_level = 0;
         HYPRE_BoomerAMGSetEuLevel(pcg_precond, eu_level);
         HYPRE_BoomerAMGSetEuBJ(pcg_precond, eu_bj);
         HYPRE_BoomerAMGSetEuSparseA(pcg_precond, eu_sparse_A);
         HYPRE_BoomerAMGSetMaxLevels(pcg_precond, max_levels);
         HYPRE_BoomerAMGSetMaxRowSum(pcg_precond, max_row_sum);
         HYPRE_BoomerAMGSetDebugFlag(pcg_precond, debug_flag);
         HYPRE_BoomerAMGSetNumFunctions(pcg_precond, num_functions);
         HYPRE_BoomerAMGSetAggNumLevels(pcg_precond, agg_num_levels);
         HYPRE_BoomerAMGSetAggInterpType(pcg_precond, agg_interp_type);
         HYPRE_BoomerAMGSetAggTruncFactor(pcg_precond, agg_trunc_factor);
         HYPRE_BoomerAMGSetAggP12TruncFactor(pcg_precond, agg_P12_trunc_factor);
         HYPRE_BoomerAMGSetAggPMaxElmts(pcg_precond, agg_P_max_elmts);
         HYPRE_BoomerAMGSetAggP12MaxElmts(pcg_precond, agg_P12_max_elmts);
         HYPRE_BoomerAMGSetNumPaths(pcg_precond, num_paths);
         HYPRE_BoomerAMGSetNodal(pcg_precond, nodal);
         HYPRE_BoomerAMGSetNodalDiag(pcg_precond, nodal_diag);
         HYPRE_BoomerAMGSetCycleNumSweeps(pcg_precond, ns_coarse, 3);
         if (num_functions > 1)
            HYPRE_BoomerAMGSetDofFunc(pcg_precond, dof_func);
         HYPRE_BoomerAMGSetAdditive(pcg_precond, additive);
         HYPRE_BoomerAMGSetMultAdditive(pcg_precond, mult_add);
         HYPRE_BoomerAMGSetSimple(pcg_precond, simple);
         HYPRE_BoomerAMGSetAddLastLvl(pcg_precond, add_last_lvl);
         HYPRE_BoomerAMGSetMultAddPMaxElmts(pcg_precond, add_P_max_elmts);
         HYPRE_BoomerAMGSetMultAddTruncFactor(pcg_precond, add_trunc_factor);
         HYPRE_BoomerAMGSetRAP2(pcg_precond, rap2);
         HYPRE_BoomerAMGSetModuleRAP2(pcg_precond, mod_rap2);
         HYPRE_BoomerAMGSetKeepTranspose(pcg_precond, keepTranspose);
#ifdef HYPRE_USING_DSUPERLU
         HYPRE_BoomerAMGSetDSLUThreshold(pcg_precond, dslu_threshold);
#endif
         if (nongalerk_tol)
         {
            HYPRE_BoomerAMGSetNonGalerkinTol(pcg_precond, nongalerk_tol[nongalerk_num_tol-1]);
            for (i=0; i < nongalerk_num_tol-1; i++)
               HYPRE_BoomerAMGSetLevelNonGalerkinTol(pcg_precond, nongalerk_tol[i], i);
         }
         HYPRE_GMRESSetMaxIter(pcg_solver, mg_max_iter);
         HYPRE_GMRESSetPrecond(pcg_solver,
                               (HYPRE_PtrToSolverFcn) HYPRE_BoomerAMGSolve,
                               (HYPRE_PtrToSolverFcn) HYPRE_BoomerAMGSetup,
                               pcg_precond);
      }
      else if (solver_id == 18)
      {
         /* use ParaSails preconditioner */
         if (myid == 0) hypre_printf("Solver: ParaSails-GMRES\n");

         HYPRE_ParaSailsCreate(hypre_MPI_COMM_WORLD, &pcg_precond);
         HYPRE_ParaSailsSetParams(pcg_precond, sai_threshold, max_levels);
         HYPRE_ParaSailsSetFilter(pcg_precond, sai_filter);
         HYPRE_ParaSailsSetLogging(pcg_precond, poutdat);
         HYPRE_ParaSailsSetSym(pcg_precond, 0);

         HYPRE_GMRESSetPrecond(pcg_solver,
                               (HYPRE_PtrToSolverFcn) HYPRE_ParaSailsSolve,
                               (HYPRE_PtrToSolverFcn) HYPRE_ParaSailsSetup,
                               pcg_precond);
      }
      else if (solver_id == 44)
      {
         /* use Euclid preconditioning */
         if (myid == 0) hypre_printf("Solver: Euclid-GMRES\n");

         HYPRE_EuclidCreate(hypre_MPI_COMM_WORLD, &pcg_precond);

         if (eu_level > -1) HYPRE_EuclidSetLevel(pcg_precond, eu_level);
         if (eu_ilut) HYPRE_EuclidSetILUT(pcg_precond, eu_ilut);
         if (eu_sparse_A) HYPRE_EuclidSetSparseA(pcg_precond, eu_sparse_A);
         if (eu_row_scale) HYPRE_EuclidSetRowScale(pcg_precond, eu_row_scale);
         if (eu_bj) HYPRE_EuclidSetBJ(pcg_precond, eu_bj);
         HYPRE_EuclidSetStats(pcg_precond, eu_stats);
         HYPRE_EuclidSetMem(pcg_precond, eu_mem);
         /*HYPRE_EuclidSetParams(pcg_precond, argc, argv);*/

         HYPRE_GMRESSetPrecond (pcg_solver,
                                (HYPRE_PtrToSolverFcn) HYPRE_EuclidSolve,
                                (HYPRE_PtrToSolverFcn) HYPRE_EuclidSetup,
                                pcg_precond);
      }

      HYPRE_GMRESGetPrecond(pcg_solver, &pcg_precond_gotten);
      if (pcg_precond_gotten != pcg_precond)
      {
         hypre_printf("HYPRE_GMRESGetPrecond got bad precond\n");
         return(-1);
      }
      else
         if (myid == 0)
            hypre_printf("HYPRE_GMRESGetPrecond got good precond\n");
      HYPRE_GMRESSetup
         (pcg_solver, (HYPRE_Matrix)parcsr_A, (HYPRE_Vector)b, (HYPRE_Vector)x);

      hypre_EndTiming(time_index);
      hypre_PrintTiming("Setup phase times", hypre_MPI_COMM_WORLD);
      hypre_FinalizeTiming(time_index);
      hypre_ClearTiming();

      time_index = hypre_InitializeTiming("GMRES Solve");
      hypre_BeginTiming(time_index);

      HYPRE_GMRESSolve
         (pcg_solver, (HYPRE_Matrix)parcsr_A, (HYPRE_Vector)b, (HYPRE_Vector)x);

      hypre_EndTiming(time_index);
      hypre_PrintTiming("Solve phase times", hypre_MPI_COMM_WORLD);
      hypre_FinalizeTiming(time_index);
      hypre_ClearTiming();

      HYPRE_GMRESGetNumIterations(pcg_solver, &num_iterations);
      HYPRE_GMRESGetFinalRelativeResidualNorm(pcg_solver,&final_res_norm);

      if (check_residual)
      {
         HYPRE_BigInt *indices;
         HYPRE_Int num_values = 20;
         HYPRE_ParCSRGMRESGetResidual(pcg_solver, &residual);
         HYPRE_ParCSRMatrixGetLocalRange( parcsr_A,
                                          &first_local_row, &last_local_row ,
                                          &first_local_col, &last_local_col );
         local_num_rows = (HYPRE_Int)(last_local_row - first_local_row + 1);
         if (local_num_rows < 20) num_values = local_num_rows;
         indices = hypre_CTAlloc(HYPRE_BigInt, num_values, HYPRE_MEMORY_HOST);
         values = hypre_CTAlloc(HYPRE_Real, num_values, HYPRE_MEMORY_HOST);
         for (i=0; i < num_values; i++)
            indices[i] = first_local_row+i;
         HYPRE_ParVectorGetValues((HYPRE_ParVector) residual,num_values,indices,values);
         for (i=0; i < num_values; i++)
            if (myid ==0) hypre_printf("index %d value %e\n", i, values[i]);
         hypre_TFree(indices, HYPRE_MEMORY_HOST);
         hypre_TFree(values, HYPRE_MEMORY_HOST);
      }

#if SECOND_TIME
      /* run a second time to check for memory leaks */
      HYPRE_ParVectorSetRandomValues(x, 775);
      HYPRE_GMRESSetup(pcg_solver, (HYPRE_Matrix)parcsr_A, (HYPRE_Vector)b,
                       (HYPRE_Vector)x);
      HYPRE_GMRESSolve(pcg_solver, (HYPRE_Matrix)parcsr_A, (HYPRE_Vector)b,
                       (HYPRE_Vector)x);
#endif

      HYPRE_ParCSRGMRESDestroy(pcg_solver);

      if (solver_id == 3 || solver_id == 15)
      {
         HYPRE_BoomerAMGDestroy(pcg_precond);
      }

      if (solver_id == 7)
      {
         HYPRE_ParCSRPilutDestroy(pcg_precond);
      }
      else if (solver_id == 18)
      {
         HYPRE_ParaSailsDestroy(pcg_precond);
      }
      else if (solver_id == 44)
      {
         HYPRE_EuclidDestroy(pcg_precond);
      }

      if (myid == 0)
      {
         hypre_printf("\n");
         hypre_printf("GMRES Iterations = %d\n", num_iterations);
         hypre_printf("Final GMRES Relative Residual Norm = %e\n", final_res_norm);
         hypre_printf("\n");
      }
   }
/*-----------------------------------------------------------
 * Solve the system using LGMRES
 *-----------------------------------------------------------*/

   if (solver_id == 50 || solver_id == 51 )
   {
      time_index = hypre_InitializeTiming("LGMRES Setup");
      hypre_BeginTiming(time_index);

      HYPRE_ParCSRLGMRESCreate(hypre_MPI_COMM_WORLD, &pcg_solver);
      HYPRE_LGMRESSetKDim(pcg_solver, k_dim);
      HYPRE_LGMRESSetAugDim(pcg_solver, aug_dim);
      HYPRE_LGMRESSetMaxIter(pcg_solver, max_iter);
      HYPRE_LGMRESSetTol(pcg_solver, tol);
      HYPRE_LGMRESSetAbsoluteTol(pcg_solver, atol);
      HYPRE_LGMRESSetLogging(pcg_solver, 1);
      HYPRE_LGMRESSetPrintLevel(pcg_solver, ioutdat);

      if (solver_id == 51)
      {
         /* use BoomerAMG as preconditioner */
         if (myid == 0) hypre_printf("Solver: AMG-LGMRES\n");

         HYPRE_BoomerAMGCreate(&pcg_precond);
         HYPRE_BoomerAMGSetCGCIts(pcg_precond, cgcits);
         HYPRE_BoomerAMGSetInterpType(pcg_precond, interp_type);
         HYPRE_BoomerAMGSetPostInterpType(pcg_precond, post_interp_type);
         HYPRE_BoomerAMGSetNumSamples(pcg_precond, gsmg_samples);
         HYPRE_BoomerAMGSetTol(pcg_precond, pc_tol);
         HYPRE_BoomerAMGSetCoarsenType(pcg_precond, coarsen_type);
         HYPRE_BoomerAMGSetMeasureType(pcg_precond, measure_type);
         HYPRE_BoomerAMGSetStrongThreshold(pcg_precond, strong_threshold);
         HYPRE_BoomerAMGSetSeqThreshold(pcg_precond, seq_threshold);
         HYPRE_BoomerAMGSetRedundant(pcg_precond, redundant);
         HYPRE_BoomerAMGSetMaxCoarseSize(pcg_precond, coarse_threshold);
         HYPRE_BoomerAMGSetMinCoarseSize(pcg_precond, min_coarse_size);
         HYPRE_BoomerAMGSetTruncFactor(pcg_precond, trunc_factor);
         HYPRE_BoomerAMGSetPMaxElmts(pcg_precond, P_max_elmts);
         HYPRE_BoomerAMGSetJacobiTruncThreshold(pcg_precond, jacobi_trunc_threshold);
         HYPRE_BoomerAMGSetSCommPkgSwitch(pcg_precond, S_commpkg_switch);
         HYPRE_BoomerAMGSetPrintLevel(pcg_precond, poutdat);
         HYPRE_BoomerAMGSetPrintFileName(pcg_precond, "driver.out.log");
         HYPRE_BoomerAMGSetMaxIter(pcg_precond, 1);
         HYPRE_BoomerAMGSetCycleType(pcg_precond, cycle_type);
         HYPRE_BoomerAMGSetFCycle(pcg_precond, fcycle);
         HYPRE_BoomerAMGSetNumSweeps(pcg_precond, num_sweeps);
         HYPRE_BoomerAMGSetISType(pcg_precond, IS_type);
         HYPRE_BoomerAMGSetNumCRRelaxSteps(pcg_precond, num_CR_relax_steps);
         HYPRE_BoomerAMGSetCRRate(pcg_precond, CR_rate);
         HYPRE_BoomerAMGSetCRStrongTh(pcg_precond, CR_strong_th);
         HYPRE_BoomerAMGSetCRUseCG(pcg_precond, CR_use_CG);
         if (relax_type > -1) HYPRE_BoomerAMGSetRelaxType(pcg_precond, relax_type);
         if (relax_down > -1)
            HYPRE_BoomerAMGSetCycleRelaxType(pcg_precond, relax_down, 1);
         if (relax_up > -1)
            HYPRE_BoomerAMGSetCycleRelaxType(pcg_precond, relax_up, 2);
         if (relax_coarse > -1)
            HYPRE_BoomerAMGSetCycleRelaxType(pcg_precond, relax_coarse, 3);
         HYPRE_BoomerAMGSetAddRelaxType(pcg_precond, add_relax_type);
         HYPRE_BoomerAMGSetAddRelaxWt(pcg_precond, add_relax_wt);
         HYPRE_BoomerAMGSetChebyOrder(pcg_precond, cheby_order);
         HYPRE_BoomerAMGSetChebyFraction(pcg_precond, cheby_fraction);
         HYPRE_BoomerAMGSetChebyEigEst(pcg_precond, cheby_eig_est);
         HYPRE_BoomerAMGSetChebyVariant(pcg_precond, cheby_variant);
         HYPRE_BoomerAMGSetChebyScale(pcg_precond, cheby_scale);
         HYPRE_BoomerAMGSetRelaxOrder(pcg_precond, relax_order);
         HYPRE_BoomerAMGSetRelaxWt(pcg_precond, relax_wt);
         HYPRE_BoomerAMGSetOuterWt(pcg_precond, outer_wt);
         if (level_w > -1)
            HYPRE_BoomerAMGSetLevelRelaxWt(pcg_precond, relax_wt_level,level_w);
         if (level_ow > -1)
            HYPRE_BoomerAMGSetLevelOuterWt(pcg_precond,outer_wt_level,level_ow);
         HYPRE_BoomerAMGSetSmoothType(pcg_precond, smooth_type);
         HYPRE_BoomerAMGSetSmoothNumLevels(pcg_precond, smooth_num_levels);
         HYPRE_BoomerAMGSetSmoothNumSweeps(pcg_precond, smooth_num_sweeps);
         HYPRE_BoomerAMGSetMaxLevels(pcg_precond, max_levels);
         HYPRE_BoomerAMGSetMaxRowSum(pcg_precond, max_row_sum);
         HYPRE_BoomerAMGSetDebugFlag(pcg_precond, debug_flag);
         HYPRE_BoomerAMGSetNumFunctions(pcg_precond, num_functions);
         HYPRE_BoomerAMGSetAggNumLevels(pcg_precond, agg_num_levels);
         HYPRE_BoomerAMGSetAggInterpType(pcg_precond, agg_interp_type);
         HYPRE_BoomerAMGSetAggTruncFactor(pcg_precond, agg_trunc_factor);
         HYPRE_BoomerAMGSetAggP12TruncFactor(pcg_precond, agg_P12_trunc_factor);
         HYPRE_BoomerAMGSetAggPMaxElmts(pcg_precond, agg_P_max_elmts);
         HYPRE_BoomerAMGSetAggP12MaxElmts(pcg_precond, agg_P12_max_elmts);
         HYPRE_BoomerAMGSetNumPaths(pcg_precond, num_paths);
         HYPRE_BoomerAMGSetNodal(pcg_precond, nodal);
         HYPRE_BoomerAMGSetNodalDiag(pcg_precond, nodal_diag);
         HYPRE_BoomerAMGSetVariant(pcg_precond, variant);
         HYPRE_BoomerAMGSetOverlap(pcg_precond, overlap);
         HYPRE_BoomerAMGSetDomainType(pcg_precond, domain_type);
         HYPRE_BoomerAMGSetSchwarzUseNonSymm(pcg_precond, use_nonsymm_schwarz);
         HYPRE_BoomerAMGSetSchwarzRlxWeight(pcg_precond, schwarz_rlx_weight);
         if (eu_level < 0) eu_level = 0;
         HYPRE_BoomerAMGSetEuLevel(pcg_precond, eu_level);
         HYPRE_BoomerAMGSetEuBJ(pcg_precond, eu_bj);
         HYPRE_BoomerAMGSetEuSparseA(pcg_precond, eu_sparse_A);
         HYPRE_BoomerAMGSetCycleNumSweeps(pcg_precond, ns_coarse, 3);
         if (num_functions > 1)
            HYPRE_BoomerAMGSetDofFunc(pcg_precond, dof_func);
         HYPRE_BoomerAMGSetAdditive(pcg_precond, additive);
         HYPRE_BoomerAMGSetMultAdditive(pcg_precond, mult_add);
         HYPRE_BoomerAMGSetSimple(pcg_precond, simple);
         HYPRE_BoomerAMGSetAddLastLvl(pcg_precond, add_last_lvl);
         HYPRE_BoomerAMGSetMultAddPMaxElmts(pcg_precond, add_P_max_elmts);
         HYPRE_BoomerAMGSetMultAddTruncFactor(pcg_precond, add_trunc_factor);
         HYPRE_BoomerAMGSetRAP2(pcg_precond, rap2);
         HYPRE_BoomerAMGSetModuleRAP2(pcg_precond, mod_rap2);
         HYPRE_BoomerAMGSetKeepTranspose(pcg_precond, keepTranspose);
#ifdef HYPRE_USING_DSUPERLU
         HYPRE_BoomerAMGSetDSLUThreshold(pcg_precond, dslu_threshold);
#endif
         if (nongalerk_tol)
         {
            HYPRE_BoomerAMGSetNonGalerkinTol(pcg_precond, nongalerk_tol[nongalerk_num_tol-1]);
            for (i=0; i < nongalerk_num_tol-1; i++)
               HYPRE_BoomerAMGSetLevelNonGalerkinTol(pcg_precond, nongalerk_tol[i], i);
         }
         HYPRE_LGMRESSetMaxIter(pcg_solver, mg_max_iter);
         HYPRE_LGMRESSetPrecond(pcg_solver,
                                (HYPRE_PtrToSolverFcn) HYPRE_BoomerAMGSolve,
                                (HYPRE_PtrToSolverFcn) HYPRE_BoomerAMGSetup,
                                pcg_precond);
      }
      else if (solver_id == 50)
      {
         /* use diagonal scaling as preconditioner */
         if (myid == 0) hypre_printf("Solver: DS-LGMRES\n");
         pcg_precond = NULL;

         HYPRE_LGMRESSetPrecond(pcg_solver,
                                (HYPRE_PtrToSolverFcn) HYPRE_ParCSRDiagScale,
                                (HYPRE_PtrToSolverFcn) HYPRE_ParCSRDiagScaleSetup,
                                pcg_precond);
      }

      HYPRE_LGMRESGetPrecond(pcg_solver, &pcg_precond_gotten);
      if (pcg_precond_gotten != pcg_precond)
      {
         hypre_printf("HYPRE_LGMRESGetPrecond got bad precond\n");
         return(-1);
      }
      else
         if (myid == 0)
            hypre_printf("HYPRE_LGMRESGetPrecond got good precond\n");
      HYPRE_LGMRESSetup
         (pcg_solver, (HYPRE_Matrix)parcsr_A, (HYPRE_Vector)b, (HYPRE_Vector)x);

      hypre_EndTiming(time_index);
      hypre_PrintTiming("Setup phase times", hypre_MPI_COMM_WORLD);
      hypre_FinalizeTiming(time_index);
      hypre_ClearTiming();

      time_index = hypre_InitializeTiming("LGMRES Solve");
      hypre_BeginTiming(time_index);

      HYPRE_LGMRESSolve
         (pcg_solver, (HYPRE_Matrix)parcsr_A, (HYPRE_Vector)b, (HYPRE_Vector)x);

      hypre_EndTiming(time_index);
      hypre_PrintTiming("Solve phase times", hypre_MPI_COMM_WORLD);
      hypre_FinalizeTiming(time_index);
      hypre_ClearTiming();

      HYPRE_LGMRESGetNumIterations(pcg_solver, &num_iterations);
      HYPRE_LGMRESGetFinalRelativeResidualNorm(pcg_solver,&final_res_norm);

      HYPRE_ParCSRLGMRESDestroy(pcg_solver);

      if (solver_id == 51)
      {
         HYPRE_BoomerAMGDestroy(pcg_precond);
      }

      if (myid == 0)
      {
         hypre_printf("\n");
         hypre_printf("LGMRES Iterations = %d\n", num_iterations);
         hypre_printf("Final LGMRES Relative Residual Norm = %e\n", final_res_norm);
         hypre_printf("\n");
      }
   }

   /*-----------------------------------------------------------
    * Solve the system using FlexGMRES
    *-----------------------------------------------------------*/

   if (solver_id == 60 || solver_id == 61 || solver_id == 72)
   {
      time_index = hypre_InitializeTiming("FlexGMRES Setup");
      hypre_BeginTiming(time_index);

      HYPRE_ParCSRFlexGMRESCreate(hypre_MPI_COMM_WORLD, &pcg_solver);
      HYPRE_FlexGMRESSetKDim(pcg_solver, k_dim);
      HYPRE_FlexGMRESSetMaxIter(pcg_solver, max_iter);
      HYPRE_FlexGMRESSetTol(pcg_solver, tol);
      HYPRE_FlexGMRESSetAbsoluteTol(pcg_solver, atol);
      HYPRE_FlexGMRESSetLogging(pcg_solver, 1);
      HYPRE_FlexGMRESSetPrintLevel(pcg_solver, ioutdat);

      if (solver_id == 61)
      {
         /* use BoomerAMG as preconditioner */
         if (myid == 0) hypre_printf("Solver: AMG-FlexGMRES\n");

         HYPRE_BoomerAMGCreate(&pcg_precond);
         HYPRE_BoomerAMGSetCGCIts(pcg_precond, cgcits);
         HYPRE_BoomerAMGSetInterpType(pcg_precond, interp_type);
         HYPRE_BoomerAMGSetPostInterpType(pcg_precond, post_interp_type);
         HYPRE_BoomerAMGSetNumSamples(pcg_precond, gsmg_samples);
         HYPRE_BoomerAMGSetTol(pcg_precond, pc_tol);
         HYPRE_BoomerAMGSetCoarsenType(pcg_precond, coarsen_type);
         HYPRE_BoomerAMGSetMeasureType(pcg_precond, measure_type);
         HYPRE_BoomerAMGSetStrongThreshold(pcg_precond, strong_threshold);
         HYPRE_BoomerAMGSetSeqThreshold(pcg_precond, seq_threshold);
         HYPRE_BoomerAMGSetRedundant(pcg_precond, redundant);
         HYPRE_BoomerAMGSetMaxCoarseSize(pcg_precond, coarse_threshold);
         HYPRE_BoomerAMGSetMinCoarseSize(pcg_precond, min_coarse_size);
         HYPRE_BoomerAMGSetTruncFactor(pcg_precond, trunc_factor);
         HYPRE_BoomerAMGSetPMaxElmts(pcg_precond, P_max_elmts);
         HYPRE_BoomerAMGSetJacobiTruncThreshold(pcg_precond, jacobi_trunc_threshold);
         HYPRE_BoomerAMGSetSCommPkgSwitch(pcg_precond, S_commpkg_switch);
         HYPRE_BoomerAMGSetPrintLevel(pcg_precond, poutdat);
         HYPRE_BoomerAMGSetPrintFileName(pcg_precond, "driver.out.log");
         HYPRE_BoomerAMGSetMaxIter(pcg_precond, 1);
         HYPRE_BoomerAMGSetCycleType(pcg_precond, cycle_type);
         HYPRE_BoomerAMGSetFCycle(pcg_precond, fcycle);
         HYPRE_BoomerAMGSetNumSweeps(pcg_precond, num_sweeps);
         HYPRE_BoomerAMGSetISType(pcg_precond, IS_type);
         HYPRE_BoomerAMGSetNumCRRelaxSteps(pcg_precond, num_CR_relax_steps);
         HYPRE_BoomerAMGSetCRRate(pcg_precond, CR_rate);
         HYPRE_BoomerAMGSetCRStrongTh(pcg_precond, CR_strong_th);
         HYPRE_BoomerAMGSetCRUseCG(pcg_precond, CR_use_CG);
         if (relax_type > -1) HYPRE_BoomerAMGSetRelaxType(pcg_precond, relax_type);
         if (relax_down > -1)
            HYPRE_BoomerAMGSetCycleRelaxType(pcg_precond, relax_down, 1);
         if (relax_up > -1)
            HYPRE_BoomerAMGSetCycleRelaxType(pcg_precond, relax_up, 2);
         if (relax_coarse > -1)
            HYPRE_BoomerAMGSetCycleRelaxType(pcg_precond, relax_coarse, 3);
         HYPRE_BoomerAMGSetAddRelaxType(pcg_precond, add_relax_type);
         HYPRE_BoomerAMGSetAddRelaxWt(pcg_precond, add_relax_wt);
         HYPRE_BoomerAMGSetChebyOrder(pcg_precond, cheby_order);
         HYPRE_BoomerAMGSetChebyFraction(pcg_precond, cheby_fraction);
         HYPRE_BoomerAMGSetChebyEigEst(pcg_precond, cheby_eig_est);
         HYPRE_BoomerAMGSetChebyVariant(pcg_precond, cheby_variant);
         HYPRE_BoomerAMGSetChebyScale(pcg_precond, cheby_scale);
         HYPRE_BoomerAMGSetRelaxOrder(pcg_precond, relax_order);
         HYPRE_BoomerAMGSetRelaxWt(pcg_precond, relax_wt);
         HYPRE_BoomerAMGSetOuterWt(pcg_precond, outer_wt);
         if (level_w > -1)
            HYPRE_BoomerAMGSetLevelRelaxWt(pcg_precond, relax_wt_level,level_w);
         if (level_ow > -1)
            HYPRE_BoomerAMGSetLevelOuterWt(pcg_precond,outer_wt_level,level_ow);
         HYPRE_BoomerAMGSetSmoothType(pcg_precond, smooth_type);
         HYPRE_BoomerAMGSetSmoothNumLevels(pcg_precond, smooth_num_levels);
         HYPRE_BoomerAMGSetSmoothNumSweeps(pcg_precond, smooth_num_sweeps);
         HYPRE_BoomerAMGSetMaxLevels(pcg_precond, max_levels);
         HYPRE_BoomerAMGSetMaxRowSum(pcg_precond, max_row_sum);
         HYPRE_BoomerAMGSetDebugFlag(pcg_precond, debug_flag);
         HYPRE_BoomerAMGSetNumFunctions(pcg_precond, num_functions);
         HYPRE_BoomerAMGSetAggNumLevels(pcg_precond, agg_num_levels);
         HYPRE_BoomerAMGSetAggInterpType(pcg_precond, agg_interp_type);
         HYPRE_BoomerAMGSetAggTruncFactor(pcg_precond, agg_trunc_factor);
         HYPRE_BoomerAMGSetAggP12TruncFactor(pcg_precond, agg_P12_trunc_factor);
         HYPRE_BoomerAMGSetAggPMaxElmts(pcg_precond, agg_P_max_elmts);
         HYPRE_BoomerAMGSetAggP12MaxElmts(pcg_precond, agg_P12_max_elmts);
         HYPRE_BoomerAMGSetNumPaths(pcg_precond, num_paths);
         HYPRE_BoomerAMGSetNodal(pcg_precond, nodal);
         HYPRE_BoomerAMGSetNodalDiag(pcg_precond, nodal_diag);
         HYPRE_BoomerAMGSetVariant(pcg_precond, variant);
         HYPRE_BoomerAMGSetOverlap(pcg_precond, overlap);
         HYPRE_BoomerAMGSetDomainType(pcg_precond, domain_type);
         HYPRE_BoomerAMGSetSchwarzUseNonSymm(pcg_precond, use_nonsymm_schwarz);
         HYPRE_BoomerAMGSetSchwarzRlxWeight(pcg_precond, schwarz_rlx_weight);
         if (eu_level < 0) eu_level = 0;
         HYPRE_BoomerAMGSetEuLevel(pcg_precond, eu_level);
         HYPRE_BoomerAMGSetEuBJ(pcg_precond, eu_bj);
         HYPRE_BoomerAMGSetEuSparseA(pcg_precond, eu_sparse_A);
         HYPRE_BoomerAMGSetCycleNumSweeps(pcg_precond, ns_coarse, 3);
         if (num_functions > 1)
            HYPRE_BoomerAMGSetDofFunc(pcg_precond, dof_func);
         HYPRE_BoomerAMGSetAdditive(pcg_precond, additive);
         HYPRE_BoomerAMGSetMultAdditive(pcg_precond, mult_add);
         HYPRE_BoomerAMGSetSimple(pcg_precond, simple);
         HYPRE_BoomerAMGSetAddLastLvl(pcg_precond, add_last_lvl);
         HYPRE_BoomerAMGSetMultAddPMaxElmts(pcg_precond, add_P_max_elmts);
         HYPRE_BoomerAMGSetMultAddTruncFactor(pcg_precond, add_trunc_factor);
         HYPRE_BoomerAMGSetRAP2(pcg_precond, rap2);
         HYPRE_BoomerAMGSetModuleRAP2(pcg_precond, mod_rap2);
         HYPRE_BoomerAMGSetKeepTranspose(pcg_precond, keepTranspose);
#ifdef HYPRE_USING_DSUPERLU
         HYPRE_BoomerAMGSetDSLUThreshold(pcg_precond, dslu_threshold);
#endif
         if (nongalerk_tol)
         {
            HYPRE_BoomerAMGSetNonGalerkinTol(pcg_precond, nongalerk_tol[nongalerk_num_tol-1]);
            for (i=0; i < nongalerk_num_tol-1; i++)
               HYPRE_BoomerAMGSetLevelNonGalerkinTol(pcg_precond, nongalerk_tol[i], i);
         }
         HYPRE_FlexGMRESSetMaxIter(pcg_solver, mg_max_iter);
         HYPRE_FlexGMRESSetPrecond(pcg_solver,
                                   (HYPRE_PtrToSolverFcn) HYPRE_BoomerAMGSolve,
                                   (HYPRE_PtrToSolverFcn) HYPRE_BoomerAMGSetup,
                                   pcg_precond);
      }
      else if( solver_id == 72 )
      {
         /* use MGR preconditioning */
         if (myid == 0) hypre_printf("Solver:  MGR-FlexGMRES\n");

         HYPRE_MGRCreate(&pcg_precond);

         mgr_num_cindexes = hypre_CTAlloc(HYPRE_Int,  mgr_nlevels, HYPRE_MEMORY_HOST);
         for(i=0; i<mgr_nlevels; i++)
         { /* assume 1 coarse index per level */
            mgr_num_cindexes[i] = 1;
         }
         mgr_cindexes = hypre_CTAlloc(HYPRE_Int*,  mgr_nlevels, HYPRE_MEMORY_HOST);
         for(i=0; i<mgr_nlevels; i++)
         {
            mgr_cindexes[i] = hypre_CTAlloc(HYPRE_Int,  mgr_num_cindexes[i], HYPRE_MEMORY_HOST);
         }
         for(i=0; i<mgr_nlevels; i++)
         { /* assume coarse point is at index 0 */
            mgr_cindexes[i][0] = 0;
         }
         mgr_reserved_coarse_indexes = hypre_CTAlloc(HYPRE_Int,  mgr_num_reserved_nodes, HYPRE_MEMORY_HOST);
         for(i=0; i<mgr_num_reserved_nodes; i++)
         { /* generate artificial reserved nodes */
            mgr_reserved_coarse_indexes[i] = last_local_row-i;//2*i+1;
         }

         /* set MGR data by block */
         HYPRE_MGRSetCpointsByBlock( pcg_precond, mgr_bsize, mgr_nlevels, mgr_num_cindexes,mgr_cindexes);
         /* set reserved coarse nodes */
         if(mgr_num_reserved_nodes)HYPRE_MGRSetReservedCoarseNodes(pcg_precond, mgr_num_reserved_nodes, mgr_reserved_coarse_indexes);

         /* set intermediate coarse grid strategy */
         HYPRE_MGRSetNonCpointsToFpoints(pcg_precond, mgr_non_c_to_f);
         /* set F relaxation strategy */
         HYPRE_MGRSetFRelaxMethod(pcg_precond, mgr_frelax_method);
         /* set relax type for single level F-relaxation and post-relaxation */
         HYPRE_MGRSetRelaxType(pcg_precond, mgr_relax_type);
         HYPRE_MGRSetNumRelaxSweeps(pcg_precond, mgr_num_relax_sweeps);
         /* set interpolation type */
         HYPRE_MGRSetInterpType(pcg_precond, mgr_interp_type);
         HYPRE_MGRSetNumInterpSweeps(pcg_precond, mgr_num_interp_sweeps);
         /* set print level */
         HYPRE_MGRSetPrintLevel(pcg_precond, 1);
         /* set max iterations */
         HYPRE_MGRSetMaxIter(pcg_precond, 1);
         HYPRE_MGRSetTol(pcg_precond, pc_tol);

         HYPRE_MGRSetGlobalsmoothType(pcg_precond, mgr_gsmooth_type);
         HYPRE_MGRSetMaxGlobalsmoothIters( pcg_precond, mgr_num_gsmooth_sweeps );

         /* create AMG coarse grid solver */

         HYPRE_BoomerAMGCreate(&amg_solver);
         /* BM Aug 25, 2006 */
         HYPRE_BoomerAMGSetCGCIts(amg_solver, cgcits);
         HYPRE_BoomerAMGSetInterpType(amg_solver, 0);
         HYPRE_BoomerAMGSetPostInterpType(amg_solver, post_interp_type);
         HYPRE_BoomerAMGSetCoarsenType(amg_solver, 6);
         HYPRE_BoomerAMGSetPMaxElmts(amg_solver, 0);
         /* note: log is written to standard output, not to file */
         HYPRE_BoomerAMGSetPrintLevel(amg_solver, 1);
         HYPRE_BoomerAMGSetCycleType(amg_solver, cycle_type);
         HYPRE_BoomerAMGSetFCycle(amg_solver, fcycle);
         HYPRE_BoomerAMGSetNumSweeps(amg_solver, num_sweeps);
         HYPRE_BoomerAMGSetRelaxType(amg_solver, 3);
         if (relax_down > -1)
            HYPRE_BoomerAMGSetCycleRelaxType(amg_solver, relax_down, 1);
         if (relax_up > -1)
            HYPRE_BoomerAMGSetCycleRelaxType(amg_solver, relax_up, 2);
         if (relax_coarse > -1)
            HYPRE_BoomerAMGSetCycleRelaxType(amg_solver, relax_coarse, 3);
         HYPRE_BoomerAMGSetRelaxOrder(amg_solver, 1);
         HYPRE_BoomerAMGSetMaxLevels(amg_solver, max_levels);
         HYPRE_BoomerAMGSetSmoothType(amg_solver, smooth_type);
         HYPRE_BoomerAMGSetSmoothNumSweeps(amg_solver, smooth_num_sweeps);
         HYPRE_BoomerAMGSetMaxIter(amg_solver, 1);
         HYPRE_BoomerAMGSetTol(amg_solver, 0.0);

         /* set the MGR coarse solver. Comment out to use default CG solver in MGR */
         HYPRE_MGRSetCoarseSolver( pcg_precond, HYPRE_BoomerAMGSolve, HYPRE_BoomerAMGSetup, amg_solver);

         /* setup MGR-PCG solver */
         HYPRE_FlexGMRESSetMaxIter(pcg_solver, mg_max_iter);
         HYPRE_FlexGMRESSetPrecond(pcg_solver,
                                   (HYPRE_PtrToSolverFcn) HYPRE_MGRSolve,
                                   (HYPRE_PtrToSolverFcn) HYPRE_MGRSetup,
                                   pcg_precond);
      }
      else if (solver_id == 60)
      {
         /* use diagonal scaling as preconditioner */
         if (myid == 0) hypre_printf("Solver: DS-FlexGMRES\n");
         pcg_precond = NULL;

         HYPRE_FlexGMRESSetPrecond(pcg_solver,
                                   (HYPRE_PtrToSolverFcn) HYPRE_ParCSRDiagScale,
                                   (HYPRE_PtrToSolverFcn) HYPRE_ParCSRDiagScaleSetup,
                                   pcg_precond);
      }

      HYPRE_FlexGMRESGetPrecond(pcg_solver, &pcg_precond_gotten);
      if (pcg_precond_gotten != pcg_precond)
      {
         hypre_printf("HYPRE_FlexGMRESGetPrecond got bad precond\n");
         return(-1);
      }
      else
         if (myid == 0)
            hypre_printf("HYPRE_FlexGMRESGetPrecond got good precond\n");


      /* this is optional - could be a user defined one instead (see ex5.c)*/
      HYPRE_FlexGMRESSetModifyPC( pcg_solver,
                                  (HYPRE_PtrToModifyPCFcn) hypre_FlexGMRESModifyPCDefault);


      HYPRE_FlexGMRESSetup
         (pcg_solver, (HYPRE_Matrix)parcsr_A, (HYPRE_Vector)b, (HYPRE_Vector)x);

      hypre_EndTiming(time_index);
      hypre_PrintTiming("Setup phase times", hypre_MPI_COMM_WORLD);
      hypre_FinalizeTiming(time_index);
      hypre_ClearTiming();

      time_index = hypre_InitializeTiming("FlexGMRES Solve");
      hypre_BeginTiming(time_index);

      HYPRE_FlexGMRESSolve
         (pcg_solver, (HYPRE_Matrix)parcsr_A, (HYPRE_Vector)b, (HYPRE_Vector)x);

      hypre_EndTiming(time_index);
      hypre_PrintTiming("Solve phase times", hypre_MPI_COMM_WORLD);
      hypre_FinalizeTiming(time_index);
      hypre_ClearTiming();

      HYPRE_FlexGMRESGetNumIterations(pcg_solver, &num_iterations);
      HYPRE_FlexGMRESGetFinalRelativeResidualNorm(pcg_solver,&final_res_norm);

      HYPRE_ParCSRFlexGMRESDestroy(pcg_solver);

      if (solver_id == 61)
      {
         HYPRE_BoomerAMGDestroy(pcg_precond);
      }
      else if(solver_id == 72)
      {
         /* free memory */
         if(mgr_num_cindexes)
            hypre_TFree(mgr_num_cindexes, HYPRE_MEMORY_HOST);
         mgr_num_cindexes = NULL;

         if(mgr_reserved_coarse_indexes)
            hypre_TFree(mgr_reserved_coarse_indexes, HYPRE_MEMORY_HOST);
         mgr_reserved_coarse_indexes = NULL;

         if(mgr_cindexes)
         {
            for( i=0; i<mgr_nlevels; i++)
            {
               if(mgr_cindexes[i])
                  hypre_TFree(mgr_cindexes[i], HYPRE_MEMORY_HOST);
            }
            hypre_TFree(mgr_cindexes, HYPRE_MEMORY_HOST);
            mgr_cindexes = NULL;
         }

         HYPRE_BoomerAMGDestroy(amg_solver);
         HYPRE_MGRDestroy(pcg_precond);
      }
      if (myid == 0)
      {
         hypre_printf("\n");
         hypre_printf("FlexGMRES Iterations = %d\n", num_iterations);
         hypre_printf("Final FlexGMRES Relative Residual Norm = %e\n", final_res_norm);
         hypre_printf("\n");
      }
   }

   /*-----------------------------------------------------------
    * Solve the system using BiCGSTAB
    *-----------------------------------------------------------*/

   if (solver_id == 9 || solver_id == 10 || solver_id == 11 || solver_id == 45 || solver_id == 73)
   {
      time_index = hypre_InitializeTiming("BiCGSTAB Setup");
      hypre_BeginTiming(time_index);

      HYPRE_ParCSRBiCGSTABCreate(hypre_MPI_COMM_WORLD, &pcg_solver);
      HYPRE_BiCGSTABSetMaxIter(pcg_solver, max_iter);
      HYPRE_BiCGSTABSetTol(pcg_solver, tol);
      HYPRE_BiCGSTABSetAbsoluteTol(pcg_solver, atol);
      HYPRE_BiCGSTABSetLogging(pcg_solver, ioutdat);
      HYPRE_BiCGSTABSetPrintLevel(pcg_solver, ioutdat);

      if (solver_id == 9)
      {
         /* use BoomerAMG as preconditioner */
         if (myid == 0) hypre_printf("Solver: AMG-BiCGSTAB\n");
         HYPRE_BoomerAMGCreate(&pcg_precond);
         HYPRE_BoomerAMGSetCGCIts(pcg_precond, cgcits);
         HYPRE_BoomerAMGSetInterpType(pcg_precond, interp_type);
         HYPRE_BoomerAMGSetPostInterpType(pcg_precond, post_interp_type);
         HYPRE_BoomerAMGSetNumSamples(pcg_precond, gsmg_samples);
         HYPRE_BoomerAMGSetTol(pcg_precond, pc_tol);
         HYPRE_BoomerAMGSetCoarsenType(pcg_precond, coarsen_type);
         HYPRE_BoomerAMGSetMeasureType(pcg_precond, measure_type);
         HYPRE_BoomerAMGSetStrongThreshold(pcg_precond, strong_threshold);
         HYPRE_BoomerAMGSetSeqThreshold(pcg_precond, seq_threshold);
         HYPRE_BoomerAMGSetRedundant(pcg_precond, redundant);
         HYPRE_BoomerAMGSetMaxCoarseSize(pcg_precond, coarse_threshold);
         HYPRE_BoomerAMGSetMinCoarseSize(pcg_precond, min_coarse_size);
         HYPRE_BoomerAMGSetTruncFactor(pcg_precond, trunc_factor);
         HYPRE_BoomerAMGSetPMaxElmts(pcg_precond, P_max_elmts);
         HYPRE_BoomerAMGSetJacobiTruncThreshold(pcg_precond, jacobi_trunc_threshold);
         HYPRE_BoomerAMGSetSCommPkgSwitch(pcg_precond, S_commpkg_switch);
         HYPRE_BoomerAMGSetPrintLevel(pcg_precond, poutdat);
         HYPRE_BoomerAMGSetPrintFileName(pcg_precond, "driver.out.log");
         HYPRE_BoomerAMGSetMaxIter(pcg_precond, 1);
         HYPRE_BoomerAMGSetCycleType(pcg_precond, cycle_type);
         HYPRE_BoomerAMGSetFCycle(pcg_precond, fcycle);
         HYPRE_BoomerAMGSetNumSweeps(pcg_precond, num_sweeps);
         HYPRE_BoomerAMGSetISType(pcg_precond, IS_type);
         HYPRE_BoomerAMGSetNumCRRelaxSteps(pcg_precond, num_CR_relax_steps);
         HYPRE_BoomerAMGSetCRRate(pcg_precond, CR_rate);
         HYPRE_BoomerAMGSetCRStrongTh(pcg_precond, CR_strong_th);
         HYPRE_BoomerAMGSetCRUseCG(pcg_precond, CR_use_CG);
         if (relax_type > -1) HYPRE_BoomerAMGSetRelaxType(pcg_precond, relax_type);
         if (relax_down > -1)
            HYPRE_BoomerAMGSetCycleRelaxType(pcg_precond, relax_down, 1);
         if (relax_up > -1)
            HYPRE_BoomerAMGSetCycleRelaxType(pcg_precond, relax_up, 2);
         if (relax_coarse > -1)
            HYPRE_BoomerAMGSetCycleRelaxType(pcg_precond, relax_coarse, 3);
         HYPRE_BoomerAMGSetAddRelaxType(pcg_precond, add_relax_type);
         HYPRE_BoomerAMGSetAddRelaxWt(pcg_precond, add_relax_wt);
         HYPRE_BoomerAMGSetChebyOrder(pcg_precond, cheby_order);
         HYPRE_BoomerAMGSetChebyFraction(pcg_precond, cheby_fraction);
         HYPRE_BoomerAMGSetChebyEigEst(pcg_precond, cheby_eig_est);
         HYPRE_BoomerAMGSetChebyVariant(pcg_precond, cheby_variant);
         HYPRE_BoomerAMGSetChebyScale(pcg_precond, cheby_scale);
         HYPRE_BoomerAMGSetRelaxOrder(pcg_precond, relax_order);
         HYPRE_BoomerAMGSetRelaxWt(pcg_precond, relax_wt);
         HYPRE_BoomerAMGSetOuterWt(pcg_precond, outer_wt);
         if (level_w > -1)
            HYPRE_BoomerAMGSetLevelRelaxWt(pcg_precond, relax_wt_level,level_w);
         if (level_ow > -1)
            HYPRE_BoomerAMGSetLevelOuterWt(pcg_precond,outer_wt_level,level_ow);
         HYPRE_BoomerAMGSetSmoothType(pcg_precond, smooth_type);
         HYPRE_BoomerAMGSetSmoothNumLevels(pcg_precond, smooth_num_levels);
         HYPRE_BoomerAMGSetSmoothNumSweeps(pcg_precond, smooth_num_sweeps);
         HYPRE_BoomerAMGSetMaxLevels(pcg_precond, max_levels);
         HYPRE_BoomerAMGSetMaxRowSum(pcg_precond, max_row_sum);
         HYPRE_BoomerAMGSetDebugFlag(pcg_precond, debug_flag);
         HYPRE_BoomerAMGSetNumFunctions(pcg_precond, num_functions);
         HYPRE_BoomerAMGSetAggNumLevels(pcg_precond, agg_num_levels);
         HYPRE_BoomerAMGSetAggInterpType(pcg_precond, agg_interp_type);
         HYPRE_BoomerAMGSetAggTruncFactor(pcg_precond, agg_trunc_factor);
         HYPRE_BoomerAMGSetAggP12TruncFactor(pcg_precond, agg_P12_trunc_factor);
         HYPRE_BoomerAMGSetAggPMaxElmts(pcg_precond, agg_P_max_elmts);
         HYPRE_BoomerAMGSetAggP12MaxElmts(pcg_precond, agg_P12_max_elmts);
         HYPRE_BoomerAMGSetNumPaths(pcg_precond, num_paths);
         HYPRE_BoomerAMGSetNodal(pcg_precond, nodal);
         HYPRE_BoomerAMGSetNodalDiag(pcg_precond, nodal_diag);
         HYPRE_BoomerAMGSetVariant(pcg_precond, variant);
         HYPRE_BoomerAMGSetOverlap(pcg_precond, overlap);
         HYPRE_BoomerAMGSetDomainType(pcg_precond, domain_type);
         HYPRE_BoomerAMGSetSchwarzUseNonSymm(pcg_precond, use_nonsymm_schwarz);

         HYPRE_BoomerAMGSetSchwarzRlxWeight(pcg_precond, schwarz_rlx_weight);
         if (eu_level < 0) eu_level = 0;
         HYPRE_BoomerAMGSetEuLevel(pcg_precond, eu_level);
         HYPRE_BoomerAMGSetEuBJ(pcg_precond, eu_bj);
         HYPRE_BoomerAMGSetEuSparseA(pcg_precond, eu_sparse_A);
         HYPRE_BoomerAMGSetCycleNumSweeps(pcg_precond, ns_coarse, 3);
         if (num_functions > 1)
            HYPRE_BoomerAMGSetDofFunc(pcg_precond, dof_func);
         HYPRE_BoomerAMGSetAdditive(pcg_precond, additive);
         HYPRE_BoomerAMGSetMultAdditive(pcg_precond, mult_add);
         HYPRE_BoomerAMGSetSimple(pcg_precond, simple);
         HYPRE_BoomerAMGSetAddLastLvl(pcg_precond, add_last_lvl);
         HYPRE_BoomerAMGSetMultAddPMaxElmts(pcg_precond, add_P_max_elmts);
         HYPRE_BoomerAMGSetMultAddTruncFactor(pcg_precond, add_trunc_factor);
         HYPRE_BoomerAMGSetRAP2(pcg_precond, rap2);
         HYPRE_BoomerAMGSetModuleRAP2(pcg_precond, mod_rap2);
         HYPRE_BoomerAMGSetKeepTranspose(pcg_precond, keepTranspose);
#ifdef HYPRE_USING_DSUPERLU
         HYPRE_BoomerAMGSetDSLUThreshold(pcg_precond, dslu_threshold);
#endif
         if (nongalerk_tol)
         {
            HYPRE_BoomerAMGSetNonGalerkinTol(pcg_precond, nongalerk_tol[nongalerk_num_tol-1]);
            for (i=0; i < nongalerk_num_tol-1; i++)
               HYPRE_BoomerAMGSetLevelNonGalerkinTol(pcg_precond, nongalerk_tol[i], i);
         }
         HYPRE_BiCGSTABSetMaxIter(pcg_solver, mg_max_iter);
         HYPRE_BiCGSTABSetPrecond(pcg_solver,
                                  (HYPRE_PtrToSolverFcn) HYPRE_BoomerAMGSolve,
                                  (HYPRE_PtrToSolverFcn) HYPRE_BoomerAMGSetup,
                                  pcg_precond);
      }
      else if (solver_id == 10)
      {
         /* use diagonal scaling as preconditioner */
         if (myid == 0) hypre_printf("Solver: DS-BiCGSTAB\n");
         pcg_precond = NULL;

         HYPRE_BiCGSTABSetPrecond(pcg_solver,
                                  (HYPRE_PtrToSolverFcn) HYPRE_ParCSRDiagScale,
                                  (HYPRE_PtrToSolverFcn) HYPRE_ParCSRDiagScaleSetup,
                                  pcg_precond);
      }
      else if (solver_id == 11)
      {
         /* use PILUT as preconditioner */
         if (myid == 0) hypre_printf("Solver: PILUT-BiCGSTAB\n");

         ierr = HYPRE_ParCSRPilutCreate( hypre_MPI_COMM_WORLD, &pcg_precond );
         if (ierr) {
            hypre_printf("Error in ParPilutCreate\n");
         }

         HYPRE_BiCGSTABSetPrecond(pcg_solver,
                                  (HYPRE_PtrToSolverFcn) HYPRE_ParCSRPilutSolve,
                                  (HYPRE_PtrToSolverFcn) HYPRE_ParCSRPilutSetup,
                                  pcg_precond);

         if (drop_tol >= 0 )
            HYPRE_ParCSRPilutSetDropTolerance( pcg_precond,
                                               drop_tol );

         if (nonzeros_to_keep >= 0 )
            HYPRE_ParCSRPilutSetFactorRowSize( pcg_precond,
                                               nonzeros_to_keep );
      }
      else if (solver_id == 45)
      {
         /* use Euclid preconditioning */
         if (myid == 0) hypre_printf("Solver: Euclid-BICGSTAB\n");

         HYPRE_EuclidCreate(hypre_MPI_COMM_WORLD, &pcg_precond);

         /* note: There are three three methods of setting run-time
            parameters for Euclid: (see HYPRE_parcsr_ls.h); here
            we'll use what I think is simplest: let Euclid internally
            parse the command line.
         */
         if (eu_level > -1) HYPRE_EuclidSetLevel(pcg_precond, eu_level);
         if (eu_ilut) HYPRE_EuclidSetILUT(pcg_precond, eu_ilut);
         if (eu_sparse_A) HYPRE_EuclidSetSparseA(pcg_precond, eu_sparse_A);
         if (eu_row_scale) HYPRE_EuclidSetRowScale(pcg_precond, eu_row_scale);
         if (eu_bj) HYPRE_EuclidSetBJ(pcg_precond, eu_bj);
         HYPRE_EuclidSetStats(pcg_precond, eu_stats);
         HYPRE_EuclidSetMem(pcg_precond, eu_mem);

         /*HYPRE_EuclidSetParams(pcg_precond, argc, argv);*/

         HYPRE_BiCGSTABSetPrecond(pcg_solver,
                                  (HYPRE_PtrToSolverFcn) HYPRE_EuclidSolve,
                                  (HYPRE_PtrToSolverFcn) HYPRE_EuclidSetup,
                                  pcg_precond);
      }
      else if (solver_id == 73)
      {
         /* use MGR preconditioning */
         if (myid == 0) hypre_printf("Solver:  MGR-BICGSTAB\n");

         HYPRE_MGRCreate(&pcg_precond);

         mgr_num_cindexes = hypre_CTAlloc(HYPRE_Int, mgr_nlevels, HYPRE_MEMORY_HOST);
         for(i=0; i<mgr_nlevels; i++)
         { /* assume 1 coarse index per level */
            mgr_num_cindexes[i] = 1;
         }
         mgr_cindexes = hypre_CTAlloc(HYPRE_Int*, mgr_nlevels, HYPRE_MEMORY_HOST);
         for(i=0; i<mgr_nlevels; i++)
         {
            mgr_cindexes[i] = hypre_CTAlloc(HYPRE_Int, mgr_num_cindexes[i], HYPRE_MEMORY_HOST);
         }
         for(i=0; i<mgr_nlevels; i++)
         { /* assume coarse point is at index 0 */
            mgr_cindexes[i][0] = 2;
         }

         mgr_reserved_coarse_indexes = hypre_CTAlloc(HYPRE_Int, mgr_num_reserved_nodes, HYPRE_MEMORY_HOST);
         for(i=0; i<mgr_num_reserved_nodes; i++)
         {
            /* Generate 'artificial' reserved nodes. Assumes these are ordered last in the system */
            mgr_reserved_coarse_indexes[i] = last_local_row-i;//2*i+1;
            hypre_printf("mgr_reserved_coarse_indexes[i] = %d \n", mgr_reserved_coarse_indexes[i]);
         }

         /* set MGR data by block */
         HYPRE_MGRSetCpointsByBlock( pcg_precond, mgr_bsize, mgr_nlevels, mgr_num_cindexes,mgr_cindexes);
         /* set reserved coarse nodes */
         if(mgr_num_reserved_nodes)HYPRE_MGRSetReservedCoarseNodes(pcg_precond, mgr_num_reserved_nodes, mgr_reserved_coarse_indexes);

         /* set intermediate coarse grid strategy */
         HYPRE_MGRSetNonCpointsToFpoints(pcg_precond, mgr_non_c_to_f);
         /* set F relaxation strategy */
         HYPRE_MGRSetFRelaxMethod(pcg_precond, mgr_frelax_method);
         /* set relax type for single level F-relaxation and post-relaxation */
         HYPRE_MGRSetRelaxType(pcg_precond, mgr_relax_type);
         HYPRE_MGRSetNumRelaxSweeps(pcg_precond, mgr_num_relax_sweeps);
         /* set interpolation type */
         HYPRE_MGRSetRestrictType(pcg_precond, mgr_restrict_type);
         HYPRE_MGRSetNumRestrictSweeps(pcg_precond, mgr_num_restrict_sweeps);
         HYPRE_MGRSetInterpType(pcg_precond, mgr_interp_type);
         HYPRE_MGRSetNumInterpSweeps(pcg_precond, mgr_num_interp_sweeps);
         /* set print level */
         HYPRE_MGRSetPrintLevel(pcg_precond, 1);
         /* set max iterations */
         HYPRE_MGRSetMaxIter(pcg_precond, 1);
         HYPRE_MGRSetTol(pcg_precond, pc_tol);

         HYPRE_MGRSetGlobalsmoothType(pcg_precond, mgr_gsmooth_type);
         HYPRE_MGRSetMaxGlobalsmoothIters( pcg_precond, mgr_num_gsmooth_sweeps );

         /* create AMG coarse grid solver */

         HYPRE_BoomerAMGCreate(&amg_solver);
         HYPRE_BoomerAMGSetTol(amg_solver, pc_tol);
         HYPRE_BoomerAMGSetPrintLevel(amg_solver, 1);

         HYPRE_BoomerAMGSetMaxIter(amg_solver, 1);

         HYPRE_BoomerAMGSetCycleType(amg_solver, 1);
         HYPRE_BoomerAMGSetNumSweeps(amg_solver, 1);
         HYPRE_BoomerAMGSetCycleRelaxType(amg_solver, 14, 1);
         HYPRE_BoomerAMGSetCycleRelaxType(amg_solver, 14, 2);
         HYPRE_BoomerAMGSetCycleRelaxType(amg_solver, 9, 3);
         /* set the MGR coarse solver. Comment out to use default CG solver in MGR */
         HYPRE_MGRSetCoarseSolver( pcg_precond, HYPRE_BoomerAMGSolve, HYPRE_BoomerAMGSetup, amg_solver);


         /* setup MGR-BiCGSTAB solver */
         HYPRE_BiCGSTABSetMaxIter(pcg_solver, mg_max_iter);
         HYPRE_BiCGSTABSetPrecond(pcg_solver,
                                  (HYPRE_PtrToSolverFcn) HYPRE_MGRSolve,
                                  (HYPRE_PtrToSolverFcn) HYPRE_MGRSetup,
                                  pcg_precond);
      }
      HYPRE_BiCGSTABSetup(pcg_solver, (HYPRE_Matrix)parcsr_A,
                          (HYPRE_Vector)b, (HYPRE_Vector)x);

      hypre_EndTiming(time_index);
      hypre_PrintTiming("Setup phase times", hypre_MPI_COMM_WORLD);
      hypre_FinalizeTiming(time_index);
      hypre_ClearTiming();

      time_index = hypre_InitializeTiming("BiCGSTAB Solve");
      hypre_BeginTiming(time_index);

      HYPRE_BiCGSTABSolve(pcg_solver, (HYPRE_Matrix)parcsr_A,
                          (HYPRE_Vector)b, (HYPRE_Vector)x);

      hypre_EndTiming(time_index);
      hypre_PrintTiming("Solve phase times", hypre_MPI_COMM_WORLD);
      hypre_FinalizeTiming(time_index);
      hypre_ClearTiming();

      HYPRE_BiCGSTABGetNumIterations(pcg_solver, &num_iterations);
      HYPRE_BiCGSTABGetFinalRelativeResidualNorm(pcg_solver,&final_res_norm);
#if SECOND_TIME
      /* run a second time to check for memory leaks */
      HYPRE_ParVectorSetRandomValues(x, 775);
      HYPRE_BiCGSTABSetup(pcg_solver, (HYPRE_Matrix)parcsr_A,
                          (HYPRE_Vector)b, (HYPRE_Vector)x);
      HYPRE_BiCGSTABSolve(pcg_solver, (HYPRE_Matrix)parcsr_A,
                          (HYPRE_Vector)b, (HYPRE_Vector)x);
#endif

      HYPRE_ParCSRBiCGSTABDestroy(pcg_solver);

      if (solver_id == 9)
      {
         HYPRE_BoomerAMGDestroy(pcg_precond);
      }

      if (solver_id == 11)
      {
         HYPRE_ParCSRPilutDestroy(pcg_precond);
      }
      else if (solver_id == 45)
      {
         HYPRE_EuclidDestroy(pcg_precond);
      }
      else if(solver_id == 73)
      {
         /* free memory */
         if(mgr_num_cindexes)
            hypre_TFree(mgr_num_cindexes, HYPRE_MEMORY_HOST);
         mgr_num_cindexes = NULL;

         if(mgr_reserved_coarse_indexes)
            hypre_TFree(mgr_reserved_coarse_indexes, HYPRE_MEMORY_HOST);
         mgr_reserved_coarse_indexes = NULL;

         if(mgr_cindexes)
         {
            for( i=0; i<mgr_nlevels; i++)
            {
               if(mgr_cindexes[i])
                  hypre_TFree(mgr_cindexes[i], HYPRE_MEMORY_HOST);
            }
            hypre_TFree(mgr_cindexes, HYPRE_MEMORY_HOST);
            mgr_cindexes = NULL;
         }

         HYPRE_BoomerAMGDestroy(amg_solver);
         HYPRE_MGRDestroy(pcg_precond);
      }
      if (myid == 0)
      {
         hypre_printf("\n");
         hypre_printf("BiCGSTAB Iterations = %d\n", num_iterations);
         hypre_printf("Final BiCGSTAB Relative Residual Norm = %e\n", final_res_norm);
         hypre_printf("\n");
      }
   }
   /*-----------------------------------------------------------
    * Solve the system using COGMRES
    *-----------------------------------------------------------*/

   if (solver_id == 16 || solver_id == 17 || solver_id == 46 || solver_id == 74)
   {
      time_index = hypre_InitializeTiming("COGMRES Setup");
      hypre_BeginTiming(time_index);

      HYPRE_ParCSRCOGMRESCreate(hypre_MPI_COMM_WORLD, &pcg_solver);
      HYPRE_COGMRESSetKDim(pcg_solver, k_dim);
      HYPRE_COGMRESSetUnroll(pcg_solver, unroll);
      HYPRE_COGMRESSetCGS(pcg_solver, cgs);
      HYPRE_COGMRESSetMaxIter(pcg_solver, max_iter);
      HYPRE_COGMRESSetTol(pcg_solver, tol);
      HYPRE_COGMRESSetAbsoluteTol(pcg_solver, atol);
      HYPRE_COGMRESSetLogging(pcg_solver, ioutdat);
      HYPRE_COGMRESSetPrintLevel(pcg_solver, ioutdat);

      if (solver_id == 16)
      {
         /* use BoomerAMG as preconditioner */
         if (myid == 0) hypre_printf("Solver: AMG-COGMRES\n");
         HYPRE_BoomerAMGCreate(&pcg_precond);
         HYPRE_BoomerAMGSetCGCIts(pcg_precond, cgcits);
         HYPRE_BoomerAMGSetInterpType(pcg_precond, interp_type);
         HYPRE_BoomerAMGSetPostInterpType(pcg_precond, post_interp_type);
         HYPRE_BoomerAMGSetNumSamples(pcg_precond, gsmg_samples);
         HYPRE_BoomerAMGSetTol(pcg_precond, pc_tol);
         HYPRE_BoomerAMGSetCoarsenType(pcg_precond, coarsen_type);
         HYPRE_BoomerAMGSetMeasureType(pcg_precond, measure_type);
         HYPRE_BoomerAMGSetStrongThreshold(pcg_precond, strong_threshold);
         HYPRE_BoomerAMGSetSeqThreshold(pcg_precond, seq_threshold);
         HYPRE_BoomerAMGSetRedundant(pcg_precond, redundant);
         HYPRE_BoomerAMGSetMaxCoarseSize(pcg_precond, coarse_threshold);
         HYPRE_BoomerAMGSetMinCoarseSize(pcg_precond, min_coarse_size);
         HYPRE_BoomerAMGSetTruncFactor(pcg_precond, trunc_factor);
         HYPRE_BoomerAMGSetPMaxElmts(pcg_precond, P_max_elmts);
         HYPRE_BoomerAMGSetJacobiTruncThreshold(pcg_precond, jacobi_trunc_threshold);
         HYPRE_BoomerAMGSetSCommPkgSwitch(pcg_precond, S_commpkg_switch);
         HYPRE_BoomerAMGSetPrintLevel(pcg_precond, poutdat);
         HYPRE_BoomerAMGSetPrintFileName(pcg_precond, "driver.out.log");
         HYPRE_BoomerAMGSetMaxIter(pcg_precond, 1);
         HYPRE_BoomerAMGSetCycleType(pcg_precond, cycle_type);
         HYPRE_BoomerAMGSetFCycle(pcg_precond, fcycle);
         HYPRE_BoomerAMGSetNumSweeps(pcg_precond, num_sweeps);
         HYPRE_BoomerAMGSetISType(pcg_precond, IS_type);
         HYPRE_BoomerAMGSetNumCRRelaxSteps(pcg_precond, num_CR_relax_steps);
         HYPRE_BoomerAMGSetCRRate(pcg_precond, CR_rate);
         HYPRE_BoomerAMGSetCRStrongTh(pcg_precond, CR_strong_th);
         HYPRE_BoomerAMGSetCRUseCG(pcg_precond, CR_use_CG);
         if (relax_type > -1) HYPRE_BoomerAMGSetRelaxType(pcg_precond, relax_type);
         if (relax_down > -1)
            HYPRE_BoomerAMGSetCycleRelaxType(pcg_precond, relax_down, 1);
         if (relax_up > -1)
            HYPRE_BoomerAMGSetCycleRelaxType(pcg_precond, relax_up, 2);
         if (relax_coarse > -1)
            HYPRE_BoomerAMGSetCycleRelaxType(pcg_precond, relax_coarse, 3);
         HYPRE_BoomerAMGSetAddRelaxType(pcg_precond, add_relax_type);
         HYPRE_BoomerAMGSetAddRelaxWt(pcg_precond, add_relax_wt);
         HYPRE_BoomerAMGSetChebyOrder(pcg_precond, cheby_order);
         HYPRE_BoomerAMGSetChebyFraction(pcg_precond, cheby_fraction);
         HYPRE_BoomerAMGSetChebyEigEst(pcg_precond, cheby_eig_est);
         HYPRE_BoomerAMGSetChebyVariant(pcg_precond, cheby_variant);
         HYPRE_BoomerAMGSetChebyScale(pcg_precond, cheby_scale);
         HYPRE_BoomerAMGSetRelaxOrder(pcg_precond, relax_order);
         HYPRE_BoomerAMGSetRelaxWt(pcg_precond, relax_wt);
         HYPRE_BoomerAMGSetOuterWt(pcg_precond, outer_wt);
         if (level_w > -1)
            HYPRE_BoomerAMGSetLevelRelaxWt(pcg_precond, relax_wt_level,level_w);
         if (level_ow > -1)
            HYPRE_BoomerAMGSetLevelOuterWt(pcg_precond,outer_wt_level,level_ow);
         HYPRE_BoomerAMGSetSmoothType(pcg_precond, smooth_type);
         HYPRE_BoomerAMGSetSmoothNumLevels(pcg_precond, smooth_num_levels);
         HYPRE_BoomerAMGSetSmoothNumSweeps(pcg_precond, smooth_num_sweeps);
         HYPRE_BoomerAMGSetMaxLevels(pcg_precond, max_levels);
         HYPRE_BoomerAMGSetMaxRowSum(pcg_precond, max_row_sum);
         HYPRE_BoomerAMGSetDebugFlag(pcg_precond, debug_flag);
         HYPRE_BoomerAMGSetNumFunctions(pcg_precond, num_functions);
         HYPRE_BoomerAMGSetAggNumLevels(pcg_precond, agg_num_levels);
         HYPRE_BoomerAMGSetAggInterpType(pcg_precond, agg_interp_type);
         HYPRE_BoomerAMGSetAggTruncFactor(pcg_precond, agg_trunc_factor);
         HYPRE_BoomerAMGSetAggP12TruncFactor(pcg_precond, agg_P12_trunc_factor);
         HYPRE_BoomerAMGSetAggPMaxElmts(pcg_precond, agg_P_max_elmts);
         HYPRE_BoomerAMGSetAggP12MaxElmts(pcg_precond, agg_P12_max_elmts);
         HYPRE_BoomerAMGSetNumPaths(pcg_precond, num_paths);
         HYPRE_BoomerAMGSetNodal(pcg_precond, nodal);
         HYPRE_BoomerAMGSetNodalDiag(pcg_precond, nodal_diag);
         HYPRE_BoomerAMGSetVariant(pcg_precond, variant);
         HYPRE_BoomerAMGSetOverlap(pcg_precond, overlap);
         HYPRE_BoomerAMGSetDomainType(pcg_precond, domain_type);
         HYPRE_BoomerAMGSetSchwarzUseNonSymm(pcg_precond, use_nonsymm_schwarz);

         HYPRE_BoomerAMGSetSchwarzRlxWeight(pcg_precond, schwarz_rlx_weight);
         if (eu_level < 0) eu_level = 0;
         HYPRE_BoomerAMGSetEuLevel(pcg_precond, eu_level);
         HYPRE_BoomerAMGSetEuBJ(pcg_precond, eu_bj);
         HYPRE_BoomerAMGSetEuSparseA(pcg_precond, eu_sparse_A);
         HYPRE_BoomerAMGSetCycleNumSweeps(pcg_precond, ns_coarse, 3);
         if (num_functions > 1)
            HYPRE_BoomerAMGSetDofFunc(pcg_precond, dof_func);
         HYPRE_BoomerAMGSetAdditive(pcg_precond, additive);
         HYPRE_BoomerAMGSetMultAdditive(pcg_precond, mult_add);
         HYPRE_BoomerAMGSetSimple(pcg_precond, simple);
         HYPRE_BoomerAMGSetAddLastLvl(pcg_precond, add_last_lvl);
         HYPRE_BoomerAMGSetMultAddPMaxElmts(pcg_precond, add_P_max_elmts);
         HYPRE_BoomerAMGSetMultAddTruncFactor(pcg_precond, add_trunc_factor);
         HYPRE_BoomerAMGSetRAP2(pcg_precond, rap2);
         HYPRE_BoomerAMGSetModuleRAP2(pcg_precond, mod_rap2);
         HYPRE_BoomerAMGSetKeepTranspose(pcg_precond, keepTranspose);
#ifdef HYPRE_USING_DSUPERLU
         HYPRE_BoomerAMGSetDSLUThreshold(pcg_precond, dslu_threshold);
#endif
         if (nongalerk_tol)
         {
            HYPRE_BoomerAMGSetNonGalerkinTol(pcg_precond, nongalerk_tol[nongalerk_num_tol-1]);
            for (i=0; i < nongalerk_num_tol-1; i++)
               HYPRE_BoomerAMGSetLevelNonGalerkinTol(pcg_precond, nongalerk_tol[i], i);
         }
         HYPRE_COGMRESSetMaxIter(pcg_solver, mg_max_iter);
         HYPRE_COGMRESSetPrecond(pcg_solver,
                                 (HYPRE_PtrToSolverFcn) HYPRE_BoomerAMGSolve,
                                 (HYPRE_PtrToSolverFcn) HYPRE_BoomerAMGSetup,
                                 pcg_precond);
      }
      else if (solver_id == 17)
      {
         /* use diagonal scaling as preconditioner */
         if (myid == 0) hypre_printf("Solver: DS-COGMRES\n");
         pcg_precond = NULL;

         HYPRE_COGMRESSetPrecond(pcg_solver,
                                 (HYPRE_PtrToSolverFcn) HYPRE_ParCSRDiagScale,
                                 (HYPRE_PtrToSolverFcn) HYPRE_ParCSRDiagScaleSetup,
                                 pcg_precond);
      }
      else if (solver_id == 46)
      {
         /* use Euclid preconditioning */
         if (myid == 0) hypre_printf("Solver: Euclid-BICGSTAB\n");

         HYPRE_EuclidCreate(hypre_MPI_COMM_WORLD, &pcg_precond);

         /* note: There are three three methods of setting run-time
            parameters for Euclid: (see HYPRE_parcsr_ls.h); here
            we'll use what I think is simplest: let Euclid internally
            parse the command line.
         */
         if (eu_level > -1) HYPRE_EuclidSetLevel(pcg_precond, eu_level);
         if (eu_ilut) HYPRE_EuclidSetILUT(pcg_precond, eu_ilut);
         if (eu_sparse_A) HYPRE_EuclidSetSparseA(pcg_precond, eu_sparse_A);
         if (eu_row_scale) HYPRE_EuclidSetRowScale(pcg_precond, eu_row_scale);
         if (eu_bj) HYPRE_EuclidSetBJ(pcg_precond, eu_bj);
         HYPRE_EuclidSetStats(pcg_precond, eu_stats);
         HYPRE_EuclidSetMem(pcg_precond, eu_mem);

         /*HYPRE_EuclidSetParams(pcg_precond, argc, argv);*/

         HYPRE_COGMRESSetPrecond(pcg_solver,
                                 (HYPRE_PtrToSolverFcn) HYPRE_EuclidSolve,
                                 (HYPRE_PtrToSolverFcn) HYPRE_EuclidSetup,
                                 pcg_precond);
      }
      else if (solver_id == 74)
      {
         /* use MGR preconditioning */
         if (myid == 0) hypre_printf("Solver:  MGR-BICGSTAB\n");

         HYPRE_MGRCreate(&pcg_precond);

         mgr_num_cindexes = hypre_CTAlloc(HYPRE_Int, mgr_nlevels, HYPRE_MEMORY_HOST);
         for(i=0; i<mgr_nlevels; i++)
         { /* assume 1 coarse index per level */
            mgr_num_cindexes[i] = 1;
         }
         mgr_cindexes = hypre_CTAlloc(HYPRE_Int*, mgr_nlevels, HYPRE_MEMORY_HOST);
         for(i=0; i<mgr_nlevels; i++)
         {
            mgr_cindexes[i] = hypre_CTAlloc(HYPRE_Int, mgr_num_cindexes[i], HYPRE_MEMORY_HOST);
         }
         for(i=0; i<mgr_nlevels; i++)
         { /* assume coarse point is at index 0 */
            mgr_cindexes[i][0] = 2;
         }

         mgr_reserved_coarse_indexes = hypre_CTAlloc(HYPRE_Int, mgr_num_reserved_nodes, HYPRE_MEMORY_HOST);
         for(i=0; i<mgr_num_reserved_nodes; i++)
         {
            /* Generate 'artificial' reserved nodes. Assumes these are ordered last in the system */
            mgr_reserved_coarse_indexes[i] = last_local_row-i;//2*i+1;
            hypre_printf("mgr_reserved_coarse_indexes[i] = %d \n", mgr_reserved_coarse_indexes[i]);
         }

         /* set MGR data by block */
         HYPRE_MGRSetCpointsByBlock( pcg_precond, mgr_bsize, mgr_nlevels, mgr_num_cindexes,mgr_cindexes);
         /* set reserved coarse nodes */
         if(mgr_num_reserved_nodes)HYPRE_MGRSetReservedCoarseNodes(pcg_precond, mgr_num_reserved_nodes, mgr_reserved_coarse_indexes);

         /* set intermediate coarse grid strategy */
         HYPRE_MGRSetNonCpointsToFpoints(pcg_precond, mgr_non_c_to_f);
         /* set F relaxation strategy */
         HYPRE_MGRSetFRelaxMethod(pcg_precond, mgr_frelax_method);
         /* set relax type for single level F-relaxation and post-relaxation */
         HYPRE_MGRSetRelaxType(pcg_precond, mgr_relax_type);
         HYPRE_MGRSetNumRelaxSweeps(pcg_precond, mgr_num_relax_sweeps);
         /* set interpolation type */
         HYPRE_MGRSetRestrictType(pcg_precond, mgr_restrict_type);
         HYPRE_MGRSetNumRestrictSweeps(pcg_precond, mgr_num_restrict_sweeps);
         HYPRE_MGRSetInterpType(pcg_precond, mgr_interp_type);
         HYPRE_MGRSetNumInterpSweeps(pcg_precond, mgr_num_interp_sweeps);
         /* set print level */
         HYPRE_MGRSetPrintLevel(pcg_precond, 1);
         /* set max iterations */
         HYPRE_MGRSetMaxIter(pcg_precond, 1);
         HYPRE_MGRSetTol(pcg_precond, pc_tol);

         HYPRE_MGRSetGlobalsmoothType(pcg_precond, mgr_gsmooth_type);
         HYPRE_MGRSetMaxGlobalsmoothIters( pcg_precond, mgr_num_gsmooth_sweeps );

         /* create AMG coarse grid solver */

         HYPRE_BoomerAMGCreate(&amg_solver);
         HYPRE_BoomerAMGSetTol(amg_solver, pc_tol);
         HYPRE_BoomerAMGSetPrintLevel(amg_solver, 1);

         HYPRE_BoomerAMGSetMaxIter(amg_solver, 1);

         HYPRE_BoomerAMGSetCycleType(amg_solver, 1);
         HYPRE_BoomerAMGSetNumSweeps(amg_solver, 1);
         HYPRE_BoomerAMGSetCycleRelaxType(amg_solver, 14, 1);
         HYPRE_BoomerAMGSetCycleRelaxType(amg_solver, 14, 2);
         HYPRE_BoomerAMGSetCycleRelaxType(amg_solver, 9, 3);
         /* set the MGR coarse solver. Comment out to use default CG solver in MGR */
         HYPRE_MGRSetCoarseSolver( pcg_precond, HYPRE_BoomerAMGSolve, HYPRE_BoomerAMGSetup, amg_solver);


         /* setup MGR-COGMRES solver */
         HYPRE_COGMRESSetMaxIter(pcg_solver, mg_max_iter);
         HYPRE_COGMRESSetPrecond(pcg_solver,
                                 (HYPRE_PtrToSolverFcn) HYPRE_MGRSolve,
                                 (HYPRE_PtrToSolverFcn) HYPRE_MGRSetup,
                                 pcg_precond);
      }
      HYPRE_COGMRESSetup(pcg_solver, (HYPRE_Matrix)parcsr_A,
                         (HYPRE_Vector)b, (HYPRE_Vector)x);

      hypre_EndTiming(time_index);
      hypre_PrintTiming("Setup phase times", hypre_MPI_COMM_WORLD);
      hypre_FinalizeTiming(time_index);
      hypre_ClearTiming();

      time_index = hypre_InitializeTiming("COGMRES Solve");
      hypre_BeginTiming(time_index);

      HYPRE_COGMRESSolve(pcg_solver, (HYPRE_Matrix)parcsr_A,
                         (HYPRE_Vector)b, (HYPRE_Vector)x);

      hypre_EndTiming(time_index);
      hypre_PrintTiming("Solve phase times", hypre_MPI_COMM_WORLD);
      hypre_FinalizeTiming(time_index);
      hypre_ClearTiming();

      HYPRE_COGMRESGetNumIterations(pcg_solver, &num_iterations);
      HYPRE_COGMRESGetFinalRelativeResidualNorm(pcg_solver,&final_res_norm);
#if SECOND_TIME
      /* run a second time to check for memory leaks */
      HYPRE_ParVectorSetRandomValues(x, 775);
      HYPRE_COGMRESSetup(pcg_solver, (HYPRE_Matrix)parcsr_A,
                         (HYPRE_Vector)b, (HYPRE_Vector)x);
      HYPRE_COGMRESSolve(pcg_solver, (HYPRE_Matrix)parcsr_A,
                         (HYPRE_Vector)b, (HYPRE_Vector)x);
#endif

      HYPRE_ParCSRCOGMRESDestroy(pcg_solver);

      if (solver_id == 16)
      {
         HYPRE_BoomerAMGDestroy(pcg_precond);
      }
      else if (solver_id == 46)
      {
         HYPRE_EuclidDestroy(pcg_precond);
      }
      else if(solver_id == 74)
      {
         /* free memory */
         if(mgr_num_cindexes)
            hypre_TFree(mgr_num_cindexes, HYPRE_MEMORY_HOST);
         mgr_num_cindexes = NULL;

         if(mgr_reserved_coarse_indexes)
            hypre_TFree(mgr_reserved_coarse_indexes, HYPRE_MEMORY_HOST);
         mgr_reserved_coarse_indexes = NULL;

         if(mgr_cindexes)
         {
            for( i=0; i<mgr_nlevels; i++)
            {
               if(mgr_cindexes[i])
                  hypre_TFree(mgr_cindexes[i], HYPRE_MEMORY_HOST);
            }
            hypre_TFree(mgr_cindexes, HYPRE_MEMORY_HOST);
            mgr_cindexes = NULL;
         }

         HYPRE_BoomerAMGDestroy(amg_solver);
         HYPRE_MGRDestroy(pcg_precond);
      }
      if (myid == 0)
      {
         hypre_printf("\n");
         hypre_printf("COGMRES Iterations = %d\n", num_iterations);
         hypre_printf("Final COGMRES Relative Residual Norm = %e\n", final_res_norm);
         hypre_printf("\n");
      }
   }
   /*-----------------------------------------------------------
    * Solve the system using CGNR
    *-----------------------------------------------------------*/

   if (solver_id == 5 || solver_id == 6)
   {
      time_index = hypre_InitializeTiming("CGNR Setup");
      hypre_BeginTiming(time_index);

      HYPRE_ParCSRCGNRCreate(hypre_MPI_COMM_WORLD, &pcg_solver);
      HYPRE_CGNRSetMaxIter(pcg_solver, max_iter);
      HYPRE_CGNRSetTol(pcg_solver, tol);
      HYPRE_CGNRSetLogging(pcg_solver, ioutdat);

      if (solver_id == 5)
      {
         /* use BoomerAMG as preconditioner */
         if (myid == 0) hypre_printf("Solver: AMG-CGNR\n");
         HYPRE_BoomerAMGCreate(&pcg_precond);
         HYPRE_BoomerAMGSetCGCIts(pcg_precond, cgcits);
         HYPRE_BoomerAMGSetInterpType(pcg_precond, interp_type);
         HYPRE_BoomerAMGSetPostInterpType(pcg_precond, post_interp_type);
         HYPRE_BoomerAMGSetNumSamples(pcg_precond, gsmg_samples);
         HYPRE_BoomerAMGSetTol(pcg_precond, pc_tol);
         HYPRE_BoomerAMGSetCoarsenType(pcg_precond, coarsen_type);
         HYPRE_BoomerAMGSetMeasureType(pcg_precond, measure_type);
         HYPRE_BoomerAMGSetStrongThreshold(pcg_precond, strong_threshold);
         HYPRE_BoomerAMGSetSeqThreshold(pcg_precond, seq_threshold);
         HYPRE_BoomerAMGSetRedundant(pcg_precond, redundant);
         HYPRE_BoomerAMGSetMaxCoarseSize(pcg_precond, coarse_threshold);
         HYPRE_BoomerAMGSetMinCoarseSize(pcg_precond, min_coarse_size);
         HYPRE_BoomerAMGSetTruncFactor(pcg_precond, trunc_factor);
         HYPRE_BoomerAMGSetPMaxElmts(pcg_precond, P_max_elmts);
         HYPRE_BoomerAMGSetJacobiTruncThreshold(pcg_precond, jacobi_trunc_threshold);
         HYPRE_BoomerAMGSetSCommPkgSwitch(pcg_precond, S_commpkg_switch);
         HYPRE_BoomerAMGSetPrintLevel(pcg_precond, poutdat);
         HYPRE_BoomerAMGSetPrintFileName(pcg_precond, "driver.out.log");
         HYPRE_BoomerAMGSetMaxIter(pcg_precond, 1);
         HYPRE_BoomerAMGSetCycleType(pcg_precond, cycle_type);
         HYPRE_BoomerAMGSetFCycle(pcg_precond, fcycle);
         HYPRE_BoomerAMGSetNumSweeps(pcg_precond, num_sweeps);
         if (relax_type > -1) HYPRE_BoomerAMGSetRelaxType(pcg_precond, relax_type);
         if (relax_down > -1)
            HYPRE_BoomerAMGSetCycleRelaxType(pcg_precond, relax_down, 1);
         if (relax_up > -1)
            HYPRE_BoomerAMGSetCycleRelaxType(pcg_precond, relax_up, 2);
         if (relax_coarse > -1)
            HYPRE_BoomerAMGSetCycleRelaxType(pcg_precond, relax_coarse, 3);
         HYPRE_BoomerAMGSetAddRelaxType(pcg_precond, add_relax_type);
         HYPRE_BoomerAMGSetAddRelaxWt(pcg_precond, add_relax_wt);
         HYPRE_BoomerAMGSetChebyOrder(pcg_precond, cheby_order);
         HYPRE_BoomerAMGSetChebyFraction(pcg_precond, cheby_fraction);
         HYPRE_BoomerAMGSetChebyEigEst(pcg_precond, cheby_eig_est);
         HYPRE_BoomerAMGSetChebyVariant(pcg_precond, cheby_variant);
         HYPRE_BoomerAMGSetChebyScale(pcg_precond, cheby_scale);
         HYPRE_BoomerAMGSetRelaxOrder(pcg_precond, relax_order);
         HYPRE_BoomerAMGSetRelaxWt(pcg_precond, relax_wt);
         HYPRE_BoomerAMGSetOuterWt(pcg_precond, outer_wt);
         if (level_w > -1)
            HYPRE_BoomerAMGSetLevelRelaxWt(pcg_precond, relax_wt_level,level_w);
         if (level_ow > -1)
            HYPRE_BoomerAMGSetLevelOuterWt(pcg_precond,outer_wt_level,level_ow);
         HYPRE_BoomerAMGSetSmoothType(pcg_precond, smooth_type);
         HYPRE_BoomerAMGSetSmoothNumLevels(pcg_precond, smooth_num_levels);
         HYPRE_BoomerAMGSetSmoothNumSweeps(pcg_precond, smooth_num_sweeps);
         HYPRE_BoomerAMGSetMaxLevels(pcg_precond, max_levels);
         HYPRE_BoomerAMGSetMaxRowSum(pcg_precond, max_row_sum);
         HYPRE_BoomerAMGSetDebugFlag(pcg_precond, debug_flag);
         HYPRE_BoomerAMGSetNumFunctions(pcg_precond, num_functions);
         HYPRE_BoomerAMGSetAggNumLevels(pcg_precond, agg_num_levels);
         HYPRE_BoomerAMGSetAggInterpType(pcg_precond, agg_interp_type);
         HYPRE_BoomerAMGSetAggTruncFactor(pcg_precond, agg_trunc_factor);
         HYPRE_BoomerAMGSetAggP12TruncFactor(pcg_precond, agg_P12_trunc_factor);
         HYPRE_BoomerAMGSetAggPMaxElmts(pcg_precond, agg_P_max_elmts);
         HYPRE_BoomerAMGSetAggP12MaxElmts(pcg_precond, agg_P12_max_elmts);
         HYPRE_BoomerAMGSetNumPaths(pcg_precond, num_paths);
         HYPRE_BoomerAMGSetNodal(pcg_precond, nodal);
         HYPRE_BoomerAMGSetNodalDiag(pcg_precond, nodal_diag);
         HYPRE_BoomerAMGSetVariant(pcg_precond, variant);
         HYPRE_BoomerAMGSetOverlap(pcg_precond, overlap);
         HYPRE_BoomerAMGSetDomainType(pcg_precond, domain_type);
         if (num_functions > 1)
            HYPRE_BoomerAMGSetDofFunc(pcg_precond, dof_func);
         HYPRE_BoomerAMGSetAdditive(pcg_precond, additive);
         HYPRE_BoomerAMGSetMultAdditive(pcg_precond, mult_add);
         HYPRE_BoomerAMGSetSimple(pcg_precond, simple);
         HYPRE_BoomerAMGSetAddLastLvl(pcg_precond, add_last_lvl);
         HYPRE_BoomerAMGSetMultAddPMaxElmts(pcg_precond, add_P_max_elmts);
         HYPRE_BoomerAMGSetMultAddTruncFactor(pcg_precond, add_trunc_factor);
         HYPRE_BoomerAMGSetRAP2(pcg_precond, rap2);
         HYPRE_BoomerAMGSetModuleRAP2(pcg_precond, mod_rap2);
         HYPRE_BoomerAMGSetKeepTranspose(pcg_precond, keepTranspose);
#ifdef HYPRE_USING_DSUPERLU
         HYPRE_BoomerAMGSetDSLUThreshold(pcg_precond, dslu_threshold);
#endif
         if (nongalerk_tol)
         {
            HYPRE_BoomerAMGSetNonGalerkinTol(pcg_precond, nongalerk_tol[nongalerk_num_tol-1]);
            for (i=0; i < nongalerk_num_tol-1; i++)
               HYPRE_BoomerAMGSetLevelNonGalerkinTol(pcg_precond, nongalerk_tol[i], i);
         }
         HYPRE_CGNRSetMaxIter(pcg_solver, mg_max_iter);
         HYPRE_CGNRSetPrecond(pcg_solver,
                              (HYPRE_PtrToSolverFcn) HYPRE_BoomerAMGSolve,
                              (HYPRE_PtrToSolverFcn) HYPRE_BoomerAMGSolveT,
                              (HYPRE_PtrToSolverFcn) HYPRE_BoomerAMGSetup,
                              pcg_precond);
      }
      else if (solver_id == 6)
      {
         /* use diagonal scaling as preconditioner */
         if (myid == 0) hypre_printf("Solver: DS-CGNR\n");
         pcg_precond = NULL;

         HYPRE_CGNRSetPrecond(pcg_solver,
                              (HYPRE_PtrToSolverFcn) HYPRE_ParCSRDiagScale,
                              (HYPRE_PtrToSolverFcn) HYPRE_ParCSRDiagScale,
                              (HYPRE_PtrToSolverFcn) HYPRE_ParCSRDiagScaleSetup,
                              pcg_precond);
      }

      HYPRE_CGNRGetPrecond(pcg_solver, &pcg_precond_gotten);
      if (pcg_precond_gotten != pcg_precond)
      {
         hypre_printf("HYPRE_ParCSRCGNRGetPrecond got bad precond\n");
         return(-1);
      }
      else
         if (myid == 0)
            hypre_printf("HYPRE_ParCSRCGNRGetPrecond got good precond\n");
      HYPRE_CGNRSetup(pcg_solver, (HYPRE_Matrix)parcsr_A, (HYPRE_Vector)b,
                      (HYPRE_Vector)x);

      hypre_EndTiming(time_index);
      hypre_PrintTiming("Setup phase times", hypre_MPI_COMM_WORLD);
      hypre_FinalizeTiming(time_index);
      hypre_ClearTiming();

      time_index = hypre_InitializeTiming("CGNR Solve");
      hypre_BeginTiming(time_index);

      HYPRE_CGNRSolve(pcg_solver, (HYPRE_Matrix)parcsr_A, (HYPRE_Vector)b,
                      (HYPRE_Vector)x);

      hypre_EndTiming(time_index);
      hypre_PrintTiming("Solve phase times", hypre_MPI_COMM_WORLD);
      hypre_FinalizeTiming(time_index);
      hypre_ClearTiming();

      HYPRE_CGNRGetNumIterations(pcg_solver, &num_iterations);
      HYPRE_CGNRGetFinalRelativeResidualNorm(pcg_solver,&final_res_norm);

#if SECOND_TIME
      /* run a second time to check for memory leaks */
      HYPRE_ParVectorSetRandomValues(x, 775);
      HYPRE_CGNRSetup(pcg_solver, (HYPRE_Matrix)parcsr_A, (HYPRE_Vector)b,
                      (HYPRE_Vector)x);
      HYPRE_CGNRSolve(pcg_solver, (HYPRE_Matrix)parcsr_A, (HYPRE_Vector)b,
                      (HYPRE_Vector)x);
#endif

      HYPRE_ParCSRCGNRDestroy(pcg_solver);

      if (solver_id == 5)
      {
         HYPRE_BoomerAMGDestroy(pcg_precond);
      }
      if (myid == 0 /* begin lobpcg */ && !lobpcgFlag /* end lobpcg */)
      {
         hypre_printf("\n");
         hypre_printf("Iterations = %d\n", num_iterations);
         hypre_printf("Final Relative Residual Norm = %e\n", final_res_norm);
         hypre_printf("\n");
      }
   }

   /*-----------------------------------------------------------
    * Solve the system using MGR
    *-----------------------------------------------------------*/

   if (solver_id == 70)
   {
      if (myid == 0) hypre_printf("Solver:  MGR\n");
      time_index = hypre_InitializeTiming("MGR Setup");
      hypre_BeginTiming(time_index);

      HYPRE_Solver mgr_solver;
      HYPRE_MGRCreate(&mgr_solver);

      mgr_num_cindexes = hypre_CTAlloc(HYPRE_Int,  mgr_nlevels, HYPRE_MEMORY_HOST);
      for(i=0; i<mgr_nlevels; i++)
      { /* assume 1 coarse index per level */
         mgr_num_cindexes[i] = 1;
      }
      mgr_cindexes = hypre_CTAlloc(HYPRE_Int*,  mgr_nlevels, HYPRE_MEMORY_HOST);
      for(i=0; i<mgr_nlevels; i++)
      {
         mgr_cindexes[i] = hypre_CTAlloc(HYPRE_Int,  mgr_num_cindexes[i], HYPRE_MEMORY_HOST);
      }
      for(i=0; i<mgr_nlevels; i++)
      { /* assume coarse point is at index 0 */
         mgr_cindexes[i][0] = 0;
      }
      mgr_reserved_coarse_indexes = hypre_CTAlloc(HYPRE_Int,  mgr_num_reserved_nodes, HYPRE_MEMORY_HOST);
      for(i=0; i<mgr_num_reserved_nodes; i++)
      { /* generate artificial reserved nodes */
         mgr_reserved_coarse_indexes[i] = last_local_row-i;//2*i+1;
      }

      /* set MGR data by block */
      HYPRE_MGRSetCpointsByBlock( mgr_solver, mgr_bsize, mgr_nlevels, mgr_num_cindexes,mgr_cindexes);
      /* set reserved coarse nodes */
      if(mgr_num_reserved_nodes)HYPRE_MGRSetReservedCoarseNodes(mgr_solver, mgr_num_reserved_nodes, mgr_reserved_coarse_indexes);

      /* set intermediate coarse grid strategy */
      HYPRE_MGRSetNonCpointsToFpoints(mgr_solver, mgr_non_c_to_f);
      /* set F relaxation strategy */
      HYPRE_MGRSetFRelaxMethod(mgr_solver, mgr_frelax_method);
      /* set relax type for single level F-relaxation and post-relaxation */
      HYPRE_MGRSetRelaxType(mgr_solver, mgr_relax_type);
      HYPRE_MGRSetNumRelaxSweeps(mgr_solver, mgr_num_relax_sweeps);
      /* set interpolation type */
      HYPRE_MGRSetRestrictType(mgr_solver, mgr_restrict_type);
      HYPRE_MGRSetNumRestrictSweeps(mgr_solver, mgr_num_restrict_sweeps);
      HYPRE_MGRSetInterpType(mgr_solver, mgr_interp_type);
      HYPRE_MGRSetNumInterpSweeps(mgr_solver, mgr_num_interp_sweeps);
      /* set print level */
      HYPRE_MGRSetPrintLevel(mgr_solver, 3);
      /* set max iterations */
      HYPRE_MGRSetMaxIter(mgr_solver, max_iter);
      HYPRE_MGRSetTol(mgr_solver, tol);

      HYPRE_MGRSetGlobalsmoothType(mgr_solver, mgr_gsmooth_type);
      HYPRE_MGRSetMaxGlobalsmoothIters( mgr_solver, mgr_num_gsmooth_sweeps );

      /* create AMG coarse grid solver */

      HYPRE_BoomerAMGCreate(&amg_solver);
      /* BM Aug 25, 2006 */
      HYPRE_BoomerAMGSetCGCIts(amg_solver, cgcits);
      HYPRE_BoomerAMGSetInterpType(amg_solver, 0);
      HYPRE_BoomerAMGSetPostInterpType(amg_solver, post_interp_type);
      HYPRE_BoomerAMGSetCoarsenType(amg_solver, 6);
      HYPRE_BoomerAMGSetTol(amg_solver, tol);
      HYPRE_BoomerAMGSetPMaxElmts(amg_solver, 0);
      HYPRE_BoomerAMGSetCycleType(amg_solver, cycle_type);
      HYPRE_BoomerAMGSetFCycle(amg_solver, fcycle);
      HYPRE_BoomerAMGSetNumSweeps(amg_solver, num_sweeps);
      HYPRE_BoomerAMGSetRelaxType(amg_solver, 3);
      if (relax_down > -1)
         HYPRE_BoomerAMGSetCycleRelaxType(amg_solver, relax_down, 1);
      if (relax_up > -1)
         HYPRE_BoomerAMGSetCycleRelaxType(amg_solver, relax_up, 2);
      if (relax_coarse > -1)
         HYPRE_BoomerAMGSetCycleRelaxType(amg_solver, relax_coarse, 3);
      HYPRE_BoomerAMGSetRelaxOrder(amg_solver, 1);
      HYPRE_BoomerAMGSetMaxLevels(amg_solver, max_levels);
      HYPRE_BoomerAMGSetSmoothType(amg_solver, smooth_type);
      HYPRE_BoomerAMGSetSmoothNumSweeps(amg_solver, smooth_num_sweeps);
      if(mgr_nlevels < 1 || mgr_bsize < 2)
      {
         HYPRE_BoomerAMGSetMaxIter(amg_solver, max_iter);
         HYPRE_BoomerAMGSetPrintLevel(amg_solver, 3);
      }
      else
      {
         HYPRE_BoomerAMGSetMaxIter(amg_solver, 1);
         HYPRE_BoomerAMGSetTol(amg_solver, 0.0);
         HYPRE_BoomerAMGSetPrintLevel(amg_solver, 1);
      }
      /* set the MGR coarse solver. Comment out to use default CG solver in MGR */
      HYPRE_MGRSetCoarseSolver( mgr_solver, HYPRE_BoomerAMGSolve, HYPRE_BoomerAMGSetup, amg_solver);

      /* setup MGR solver */
      HYPRE_MGRSetup(mgr_solver, parcsr_A, b, x);

      hypre_EndTiming(time_index);
      hypre_PrintTiming("Setup phase times", hypre_MPI_COMM_WORLD);
      hypre_FinalizeTiming(time_index);
      hypre_ClearTiming();

      time_index = hypre_InitializeTiming("MGR Solve");
      hypre_BeginTiming(time_index);

      /* MGR solve */
      HYPRE_MGRSolve(mgr_solver, parcsr_A, b, x);

      hypre_EndTiming(time_index);
      hypre_PrintTiming("Solve phase times", hypre_MPI_COMM_WORLD);
      hypre_FinalizeTiming(time_index);
      hypre_ClearTiming();

      HYPRE_MGRGetNumIterations(mgr_solver, &num_iterations);
      HYPRE_MGRGetFinalRelativeResidualNorm(mgr_solver, &final_res_norm);

      if (myid == 0)
      {
         hypre_printf("\n");
         hypre_printf("MGR Iterations = %d\n", num_iterations);
         hypre_printf("Final Relative Residual Norm = %e\n", final_res_norm);
         hypre_printf("\n");
      }

#if SECOND_TIME
      /* run a second time to check for memory leaks */
      HYPRE_ParVectorSetRandomValues(x, 775);
      HYPRE_MGRSetup(mgr_solver, parcsr_A, b, x);
      HYPRE_MGRSolve(mgr_solver, parcsr_A, b, x);
#endif

      /* free memory */
      if(mgr_num_cindexes)
         hypre_TFree(mgr_num_cindexes, HYPRE_MEMORY_HOST);
      mgr_num_cindexes = NULL;

      if(mgr_reserved_coarse_indexes)
         hypre_TFree(mgr_reserved_coarse_indexes, HYPRE_MEMORY_HOST);
      mgr_reserved_coarse_indexes = NULL;

      if(mgr_cindexes)
      {
         for( i=0; i<mgr_nlevels; i++)
         {
            if(mgr_cindexes[i])
               hypre_TFree(mgr_cindexes[i], HYPRE_MEMORY_HOST);
         }
         hypre_TFree(mgr_cindexes, HYPRE_MEMORY_HOST);
         mgr_cindexes = NULL;
      }

      HYPRE_BoomerAMGDestroy(amg_solver);
      HYPRE_MGRDestroy(mgr_solver);
   }

   /*-----------------------------------------------------------
    * Print the solution and other info
    *-----------------------------------------------------------*/

   /* RDF: Why is this here? */
   /*if (!(build_rhs_type ==1 || build_rhs_type ==7))
     HYPRE_IJVectorGetObjectType(ij_b, &j);*/

   if (print_system)
   {
      HYPRE_IJVectorPrint(ij_x, "IJ.out.x");
   }

   /*-----------------------------------------------------------
    * Finalize things
    *-----------------------------------------------------------*/
  final:

   HYPRE_ParCSRMatrixDestroy(parcsr_A_host);
   HYPRE_ParVectorDestroy(b_host);
   HYPRE_ParVectorDestroy(x_host);
   HYPRE_ParVectorDestroy(x0_save);

   if (test_ij || build_matrix_type == -1)
   {
      HYPRE_IJMatrixDestroy(ij_A);
   }
   else
   {
      HYPRE_ParCSRMatrixDestroy(parcsr_A);
   }

   /* for build_rhs_type = 1 or 7, we did not create ij_b  - just b*/
   if (build_rhs_type == 1 || build_rhs_type == 7 || build_rhs_type == 6)
   {
      HYPRE_ParVectorDestroy(b);
   }
   else
   {
      HYPRE_IJVectorDestroy(ij_b);
   }

   if ( build_x0_type == 0 || build_x0_type == 7)
   {
      HYPRE_ParVectorDestroy(x);
   }

   HYPRE_IJVectorDestroy(ij_x);

   if (build_rbm)
   {
      for (i = 0; i < num_interp_vecs; i++)
      {
         HYPRE_IJVectorDestroy(ij_rbm[i]);
      }
      hypre_TFree(ij_rbm, HYPRE_MEMORY_HOST);
      hypre_TFree(interp_vecs, HYPRE_MEMORY_HOST);
   }
   if (nongalerk_tol)
   {
      hypre_TFree(nongalerk_tol, HYPRE_MEMORY_HOST);
   }

   /*
      hypre_FinalizeMemoryDebug();
   */

   //hypre_PrintMemoryTracker();

   /* Finalize Hypre */
   HYPRE_Finalize();

   /* Finalize MPI */
   hypre_MPI_Finalize();

   /* when using cuda-memcheck --leak-check full, uncomment this */
#if defined(HYPRE_USING_CUDA) || defined(HYPRE_USING_DEVICE_OPENMP)
   cudaDeviceReset();
#endif

   return (0);
}

/*----------------------------------------------------------------------
 * Build matrix from file. Expects three files on each processor.
 * filename.D.n contains the diagonal part, filename.O.n contains
 * the offdiagonal part and filename.INFO.n contains global row
 * and column numbers, number of columns of offdiagonal matrix
 * and the mapping of offdiagonal column numbers to global column numbers.
 * Parameters given in command line.
 *----------------------------------------------------------------------*/

HYPRE_Int
BuildParFromFile( HYPRE_Int                  argc,
                  char                *argv[],
                  HYPRE_Int                  arg_index,
                  HYPRE_ParCSRMatrix  *A_ptr     )
{
   char               *filename;

   HYPRE_ParCSRMatrix A;

   HYPRE_Int                 myid;

   /*-----------------------------------------------------------
    * Initialize some stuff
    *-----------------------------------------------------------*/

   hypre_MPI_Comm_rank(hypre_MPI_COMM_WORLD, &myid );

   /*-----------------------------------------------------------
    * Parse command line
    *-----------------------------------------------------------*/

   if (arg_index < argc)
   {
      filename = argv[arg_index];
   }
   else
   {
      hypre_printf("Error: No filename specified \n");
      exit(1);
   }

   /*-----------------------------------------------------------
    * Print driver parameters
    *-----------------------------------------------------------*/

   if (myid == 0)
   {
      hypre_printf("  FromFile: %s\n", filename);
   }

   /*-----------------------------------------------------------
    * Generate the matrix
    *-----------------------------------------------------------*/

   HYPRE_ParCSRMatrixRead(hypre_MPI_COMM_WORLD, filename,&A);

   *A_ptr = A;

   return (0);
}


/*----------------------------------------------------------------------
 * Build rhs from file. Expects two files on each processor.
 * filename.n contains the data and
 * and filename.INFO.n contains global row
 * numbers
 *----------------------------------------------------------------------*/

HYPRE_Int
ReadParVectorFromFile( HYPRE_Int            argc,
                       char                *argv[],
                       HYPRE_Int            arg_index,
                       HYPRE_ParVector      *b_ptr     )
{
   char               *filename;

   HYPRE_ParVector b;

   HYPRE_Int                 myid;

   /*-----------------------------------------------------------
    * Initialize some stuff
    *-----------------------------------------------------------*/

   hypre_MPI_Comm_rank(hypre_MPI_COMM_WORLD, &myid );

   /*-----------------------------------------------------------
    * Parse command line
    *-----------------------------------------------------------*/

   if (arg_index < argc)
   {
      filename = argv[arg_index];
   }
   else
   {
      hypre_printf("Error: No filename specified \n");
      exit(1);
   }

   /*-----------------------------------------------------------
    * Print driver parameters
    *-----------------------------------------------------------*/

   if (myid == 0)
   {
      hypre_printf(" From ParFile: %s\n", filename);
   }

   /*-----------------------------------------------------------
    * Generate the matrix
    *-----------------------------------------------------------*/

   HYPRE_ParVectorRead(hypre_MPI_COMM_WORLD, filename, &b);

   *b_ptr = b;

   return (0);
}




/*----------------------------------------------------------------------
 * Build standard 7-point laplacian in 3D with grid and anisotropy.
 * Parameters given in command line.
 *----------------------------------------------------------------------*/

HYPRE_Int
BuildParLaplacian( HYPRE_Int                  argc,
                   char                *argv[],
                   HYPRE_Int                  arg_index,
                   HYPRE_ParCSRMatrix  *A_ptr     )
{
   HYPRE_BigInt              nx, ny, nz;
   HYPRE_Int                 P, Q, R;
   HYPRE_Real          cx, cy, cz;

   HYPRE_ParCSRMatrix  A;

   HYPRE_Int                 num_procs, myid;
   HYPRE_Int                 p, q, r;
   HYPRE_Int                 num_fun = 1;
   HYPRE_Real         *values;
   HYPRE_Real         *mtrx;

   HYPRE_Real          ep = .1;

   HYPRE_Int                 system_vcoef = 0;
   HYPRE_Int                 sys_opt = 0;
   HYPRE_Int                 vcoef_opt = 0;


   /*-----------------------------------------------------------
    * Initialize some stuff
    *-----------------------------------------------------------*/

   hypre_MPI_Comm_size(hypre_MPI_COMM_WORLD, &num_procs );
   hypre_MPI_Comm_rank(hypre_MPI_COMM_WORLD, &myid );

   /*-----------------------------------------------------------
    * Set defaults
    *-----------------------------------------------------------*/

   nx = 10;
   ny = 10;
   nz = 10;

   P  = 1;
   Q  = num_procs;
   R  = 1;

   cx = 1.;
   cy = 1.;
   cz = 1.;

   /*-----------------------------------------------------------
    * Parse command line
    *-----------------------------------------------------------*/
   arg_index = 0;
   while (arg_index < argc)
   {
      if ( strcmp(argv[arg_index], "-n") == 0 )
      {
         arg_index++;
         nx = atoi(argv[arg_index++]);
         ny = atoi(argv[arg_index++]);
         nz = atoi(argv[arg_index++]);
      }
      else if ( strcmp(argv[arg_index], "-P") == 0 )
      {
         arg_index++;
         P  = atoi(argv[arg_index++]);
         Q  = atoi(argv[arg_index++]);
         R  = atoi(argv[arg_index++]);
      }
      else if ( strcmp(argv[arg_index], "-c") == 0 )
      {
         arg_index++;
         cx = atof(argv[arg_index++]);
         cy = atof(argv[arg_index++]);
         cz = atof(argv[arg_index++]);
      }
      else if ( strcmp(argv[arg_index], "-sysL") == 0 )
      {
         arg_index++;
         num_fun = atoi(argv[arg_index++]);
      }
      else if ( strcmp(argv[arg_index], "-sysL_opt") == 0 )
      {
         arg_index++;
         sys_opt = atoi(argv[arg_index++]);
      }
      else if ( strcmp(argv[arg_index], "-sys_vcoef") == 0 )
      {
         /* have to use -sysL for this to */
         arg_index++;
         system_vcoef = 1;
      }
      else if ( strcmp(argv[arg_index], "-sys_vcoef_opt") == 0 )
      {
         arg_index++;
         vcoef_opt = atoi(argv[arg_index++]);
      }
      else if ( strcmp(argv[arg_index], "-ep") == 0 )
      {
         arg_index++;
         ep = atof(argv[arg_index++]);
      }
      else
      {
         arg_index++;
      }
   }

   /*-----------------------------------------------------------
    * Check a few things
    *-----------------------------------------------------------*/

   if ((P*Q*R) != num_procs)
   {
      hypre_printf("Error: Invalid number of processors or processor topology \n");
      exit(1);
   }

   /*-----------------------------------------------------------
    * Print driver parameters
    *-----------------------------------------------------------*/

   if (myid == 0)
   {
      hypre_printf("  Laplacian:   num_fun = %d\n", num_fun);
      hypre_printf("    (nx, ny, nz) = (%b, %b, %b)\n", nx, ny, nz);
      hypre_printf("    (Px, Py, Pz) = (%d, %d, %d)\n", P,  Q,  R);
      hypre_printf("    (cx, cy, cz) = (%f, %f, %f)\n\n", cx, cy, cz);
   }

   /*-----------------------------------------------------------
    * Set up the grid structure
    *-----------------------------------------------------------*/

   /* compute p,q,r from P,Q,R and myid */
   p = myid % P;
   q = (( myid - p)/P) % Q;
   r = ( myid - p - P*q)/( P*Q );

   /*-----------------------------------------------------------
    * Generate the matrix
    *-----------------------------------------------------------*/

   values = hypre_CTAlloc(HYPRE_Real,  4, HYPRE_MEMORY_HOST);

   values[1] = -cx;
   values[2] = -cy;
   values[3] = -cz;

   values[0] = 0.;
   if (nx > 1)
   {
      values[0] += 2.0*cx;
   }
   if (ny > 1)
   {
      values[0] += 2.0*cy;
   }
   if (nz > 1)
   {
      values[0] += 2.0*cz;
   }

   if (num_fun == 1)
      A = (HYPRE_ParCSRMatrix) GenerateLaplacian(hypre_MPI_COMM_WORLD,
                                                 nx, ny, nz, P, Q, R, p, q, r, values);
   else
   {
      mtrx = hypre_CTAlloc(HYPRE_Real,  num_fun*num_fun, HYPRE_MEMORY_HOST);

      if (num_fun == 2)
      {
         if (sys_opt ==1) /* identity  */
         {
            mtrx[0] = 1.0;
            mtrx[1] = 0.0;
            mtrx[2] = 0.0;
            mtrx[3] = 1.0;
         }
         else if (sys_opt ==2)
         {
            mtrx[0] = 1.0;
            mtrx[1] = 0.0;
            mtrx[2] = 0.0;
            mtrx[3] = 20.0;
         }
         else if (sys_opt ==3) /* similar to barry's talk - ex1 */
         {
            mtrx[0] = 1.0;
            mtrx[1] = 2.0;
            mtrx[2] = 2.0;
            mtrx[3] = 1.0;
         }
         else if (sys_opt ==4) /* can use with vcoef to get barry's ex*/
         {
            mtrx[0] = 1.0;
            mtrx[1] = 1.0;
            mtrx[2] = 1.0;
            mtrx[3] = 1.0;
         }
         else if (sys_opt ==5) /* barry's talk - ex1 */
         {
            mtrx[0] = 1.0;
            mtrx[1] = 1.1;
            mtrx[2] = 1.1;
            mtrx[3] = 1.0;
         }
         else if (sys_opt ==6) /*  */
         {
            mtrx[0] = 1.1;
            mtrx[1] = 1.0;
            mtrx[2] = 1.0;
            mtrx[3] = 1.1;
         }

         else /* == 0 */
         {
            mtrx[0] = 2;
            mtrx[1] = 1;
            mtrx[2] = 1;
            mtrx[3] = 2;
         }
      }
      else if (num_fun == 3)
      {
         if (sys_opt ==1)
         {
            mtrx[0] = 1.0;
            mtrx[1] = 0.0;
            mtrx[2] = 0.0;
            mtrx[3] = 0.0;
            mtrx[4] = 1.0;
            mtrx[5] = 0.0;
            mtrx[6] = 0.0;
            mtrx[7] = 0.0;
            mtrx[8] = 1.0;
         }
         else if (sys_opt ==2)
         {
            mtrx[0] = 1.0;
            mtrx[1] = 0.0;
            mtrx[2] = 0.0;
            mtrx[3] = 0.0;
            mtrx[4] = 20.0;
            mtrx[5] = 0.0;
            mtrx[6] = 0.0;
            mtrx[7] = 0.0;
            mtrx[8] =.01;
         }
         else if (sys_opt ==3)
         {
            mtrx[0] = 1.01;
            mtrx[1] = 1;
            mtrx[2] = 0.0;
            mtrx[3] = 1;
            mtrx[4] = 2;
            mtrx[5] = 1;
            mtrx[6] = 0.0;
            mtrx[7] = 1;
            mtrx[8] = 1.01;
         }
         else if (sys_opt ==4) /* barry ex4 */
         {
            mtrx[0] = 3;
            mtrx[1] = 1;
            mtrx[2] = 0.0;
            mtrx[3] = 1;
            mtrx[4] = 4;
            mtrx[5] = 2;
            mtrx[6] = 0.0;
            mtrx[7] = 2;
            mtrx[8] = .25;
         }
         else /* == 0 */
         {
            mtrx[0] = 2.0;
            mtrx[1] = 1.0;
            mtrx[2] = 0.0;
            mtrx[3] = 1.0;
            mtrx[4] = 2.0;
            mtrx[5] = 1.0;
            mtrx[6] = 0.0;
            mtrx[7] = 1.0;
            mtrx[8] = 2.0;
         }

      }
      else if (num_fun == 4)
      {
         mtrx[0] = 1.01;
         mtrx[1] = 1;
         mtrx[2] = 0.0;
         mtrx[3] = 0.0;
         mtrx[4] = 1;
         mtrx[5] = 2;
         mtrx[6] = 1;
         mtrx[7] = 0.0;
         mtrx[8] = 0.0;
         mtrx[9] = 1;
         mtrx[10] = 1.01;
         mtrx[11] = 0.0;
         mtrx[12] = 2;
         mtrx[13] = 1;
         mtrx[14] = 0.0;
         mtrx[15] = 1;
      }

      if (!system_vcoef)
      {
         A = (HYPRE_ParCSRMatrix) GenerateSysLaplacian(hypre_MPI_COMM_WORLD,
                                                       nx, ny, nz, P, Q,
                                                       R, p, q, r, num_fun, mtrx, values);
      }
      else
      {
         HYPRE_Real *mtrx_values;

         mtrx_values = hypre_CTAlloc(HYPRE_Real,  num_fun*num_fun*4, HYPRE_MEMORY_HOST);

         if (num_fun == 2)
         {
            if (vcoef_opt == 1)
            {
               /* Barry's talk * - must also have sys_opt = 4, all fail */
               mtrx[0] = 1.0;
               SetSysVcoefValues(num_fun, nx, ny, nz, 1.0, .10, 1.0, 0, mtrx_values);

               mtrx[1]  = 1.0;
               SetSysVcoefValues(num_fun, nx, ny, nz, .1, 1.0, 1.0, 1, mtrx_values);

               mtrx[2] = 1.0;
               SetSysVcoefValues(num_fun, nx, ny, nz, .01, 1.0, 1.0, 2, mtrx_values);

               mtrx[3] = 1.0;
               SetSysVcoefValues(num_fun, nx, ny, nz, 2.0, .02, 1.0, 3, mtrx_values);
            }
            else if (vcoef_opt == 2)
            {
               /* Barry's talk * - ex2 - if have sys-opt = 4*/
               mtrx[0] = 1.0;
               SetSysVcoefValues(num_fun, nx, ny, nz, 1.0, .010, 1.0, 0, mtrx_values);

               mtrx[1]  = 200.0;
               SetSysVcoefValues(num_fun, nx, ny, nz, 1.0, 1.0, 1.0, 1, mtrx_values);

               mtrx[2] = 200.0;
               SetSysVcoefValues(num_fun, nx, ny, nz, 1.0, 1.0, 1.0, 2, mtrx_values);

               mtrx[3] = 1.0;
               SetSysVcoefValues(num_fun, nx, ny, nz, 2.0, .02, 1.0, 3, mtrx_values);
            }
            else if (vcoef_opt == 3) /* use with default sys_opt  - ulrike ex 3*/
            {

               /* mtrx[0] */
               SetSysVcoefValues(num_fun, nx, ny, nz, ep*1.0, 1.0, 1.0, 0, mtrx_values);

               /* mtrx[1] */
               SetSysVcoefValues(num_fun, nx, ny, nz, 1.0, 1.0, 1.0, 1, mtrx_values);

               /* mtrx[2] */
               SetSysVcoefValues(num_fun, nx, ny, nz, ep*1.0, 1.0, 1.0, 2, mtrx_values);

               /* mtrx[3] */
               SetSysVcoefValues(num_fun, nx, ny, nz, 1.0, 1.0, 1.0, 3, mtrx_values);
            }
            else if (vcoef_opt == 4) /* use with default sys_opt  - ulrike ex 4*/
            {
               HYPRE_Real ep2 = ep;

               /* mtrx[0] */
               SetSysVcoefValues(num_fun, nx, ny, nz, ep*1.0, 1.0, 1.0, 0, mtrx_values);

               /* mtrx[1] */
               SetSysVcoefValues(num_fun, nx, ny, nz, 1.0, ep*1.0, 1.0, 1, mtrx_values);

               /* mtrx[2] */
               SetSysVcoefValues(num_fun, nx, ny, nz, ep*1.0, 1.0, 1.0, 2, mtrx_values);

               /* mtrx[3] */
               SetSysVcoefValues(num_fun, nx, ny, nz, 1.0, ep2*1.0, 1.0, 3, mtrx_values);
            }
            else if (vcoef_opt == 5) /* use with default sys_opt  - */
            {
               HYPRE_Real  alp, beta;
               alp = .001;
               beta = 10;

               /* mtrx[0] */
               SetSysVcoefValues(num_fun, nx, ny, nz, alp*1.0, 1.0, 1.0, 0, mtrx_values);

               /* mtrx[1] */
               SetSysVcoefValues(num_fun, nx, ny, nz, 1.0, beta*1.0, 1.0, 1, mtrx_values);

               /* mtrx[2] */
               SetSysVcoefValues(num_fun, nx, ny, nz, alp*1.0, 1.0, 1.0, 2, mtrx_values);

               /* mtrx[3] */
               SetSysVcoefValues(num_fun, nx, ny, nz, 1.0, beta*1.0, 1.0, 3, mtrx_values);
            }
            else  /* = 0 */
            {
               /* mtrx[0] */
               SetSysVcoefValues(num_fun, nx, ny, nz, 1.0, 1.0, 1.0, 0, mtrx_values);

               /* mtrx[1] */
               SetSysVcoefValues(num_fun, nx, ny, nz, 1.0, 2.0, 1.0, 1, mtrx_values);

               /* mtrx[2] */
               SetSysVcoefValues(num_fun, nx, ny, nz, 2.0, 1.0, 0.0, 2, mtrx_values);

               /* mtrx[3] */
               SetSysVcoefValues(num_fun, nx, ny, nz, 1.0, 3.0, 1.0, 3, mtrx_values);
            }
         }
         else if (num_fun == 3)
         {
            mtrx[0] = 1;
            SetSysVcoefValues(num_fun, nx, ny, nz, 1, .01, 1, 0, mtrx_values);

            mtrx[1] = 1;
            SetSysVcoefValues(num_fun, nx, ny, nz, 1, 1, 1, 1, mtrx_values);

            mtrx[2] = 0.0;
            SetSysVcoefValues(num_fun, nx, ny, nz, 1, 1, 1, 2, mtrx_values);

            mtrx[3] = 1;
            SetSysVcoefValues(num_fun, nx, ny, nz, 1, 1, 1, 3, mtrx_values);

            mtrx[4] = 1;
            SetSysVcoefValues(num_fun, nx, ny, nz, 2, .02, 1, 4, mtrx_values);

            mtrx[5] = 2;
            SetSysVcoefValues(num_fun, nx, ny, nz, 1, 1, 1, 5, mtrx_values);

            mtrx[6] = 0.0;
            SetSysVcoefValues(num_fun, nx, ny, nz, 1, 1, 1, 6, mtrx_values);

            mtrx[7] = 2;
            SetSysVcoefValues(num_fun, nx, ny, nz, 1, 1, 1, 7, mtrx_values);

            mtrx[8] = 1;
            SetSysVcoefValues(num_fun, nx, ny, nz, 1.5, .04, 1, 8, mtrx_values);
         }

         A = (HYPRE_ParCSRMatrix) GenerateSysLaplacianVCoef(hypre_MPI_COMM_WORLD,
                                                            nx, ny, nz, P, Q,
                                                            R, p, q, r, num_fun, mtrx, mtrx_values);

         hypre_TFree(mtrx_values, HYPRE_MEMORY_HOST);
      }

      hypre_TFree(mtrx, HYPRE_MEMORY_HOST);
   }

   hypre_TFree(values, HYPRE_MEMORY_HOST);

   *A_ptr = A;

   return (0);
}

/*----------------------------------------------------------------------
 * returns the sign of a real number
 *  1 : positive
 *  0 : zero
 * -1 : negative
 *----------------------------------------------------------------------*/
static inline HYPRE_Int sign_double(HYPRE_Real a)
{
   return ( (0.0 < a) - (0.0 > a) );
}

/*----------------------------------------------------------------------
 * Build standard 7-point convection-diffusion operator
 * Parameters given in command line.
 * Operator:
 *
 *  -cx Dxx - cy Dyy - cz Dzz + ax Dx + ay Dy + az Dz = f
 *
 *----------------------------------------------------------------------*/

HYPRE_Int
BuildParDifConv( HYPRE_Int                  argc,
                 char                *argv[],
                 HYPRE_Int                  arg_index,
                 HYPRE_ParCSRMatrix  *A_ptr)
{
   HYPRE_BigInt        nx, ny, nz;
   HYPRE_Int           P, Q, R;
   HYPRE_Real          cx, cy, cz;
   HYPRE_Real          ax, ay, az, atype;
   HYPRE_Real          hinx,hiny,hinz;
   HYPRE_Int           sign_prod;

   HYPRE_ParCSRMatrix  A;

   HYPRE_Int           num_procs, myid;
   HYPRE_Int           p, q, r;
   HYPRE_Real         *values;

   /*-----------------------------------------------------------
    * Initialize some stuff
    *-----------------------------------------------------------*/

   hypre_MPI_Comm_size(hypre_MPI_COMM_WORLD, &num_procs );
   hypre_MPI_Comm_rank(hypre_MPI_COMM_WORLD, &myid );

   /*-----------------------------------------------------------
    * Set defaults
    *-----------------------------------------------------------*/

   nx = 10;
   ny = 10;
   nz = 10;

   P  = 1;
   Q  = num_procs;
   R  = 1;

   cx = 1.;
   cy = 1.;
   cz = 1.;

   ax = 1.;
   ay = 1.;
   az = 1.;

   atype = 0;

   /*-----------------------------------------------------------
    * Parse command line
    *-----------------------------------------------------------*/
   arg_index = 0;
   while (arg_index < argc)
   {
      if ( strcmp(argv[arg_index], "-n") == 0 )
      {
         arg_index++;
         nx = atoi(argv[arg_index++]);
         ny = atoi(argv[arg_index++]);
         nz = atoi(argv[arg_index++]);
      }
      else if ( strcmp(argv[arg_index], "-P") == 0 )
      {
         arg_index++;
         P  = atoi(argv[arg_index++]);
         Q  = atoi(argv[arg_index++]);
         R  = atoi(argv[arg_index++]);
      }
      else if ( strcmp(argv[arg_index], "-c") == 0 )
      {
         arg_index++;
         cx = atof(argv[arg_index++]);
         cy = atof(argv[arg_index++]);
         cz = atof(argv[arg_index++]);
      }
      else if ( strcmp(argv[arg_index], "-a") == 0 )
      {
         arg_index++;
         ax = atof(argv[arg_index++]);
         ay = atof(argv[arg_index++]);
         az = atof(argv[arg_index++]);
      }
      else if ( strcmp(argv[arg_index], "-atype") == 0 )
      {
         arg_index++;
         atype = atoi(argv[arg_index++]);
      }
      else
      {
         arg_index++;
      }
   }

   /*-----------------------------------------------------------
    * Check a few things
    *-----------------------------------------------------------*/

   if ((P*Q*R) != num_procs)
   {
      hypre_printf("Error: Invalid number of processors or processor topology \n");
      exit(1);
   }

   /*-----------------------------------------------------------
    * Print driver parameters
    *-----------------------------------------------------------*/

   if (myid == 0)
   {
      hypre_printf("  Convection-Diffusion: \n");
      hypre_printf("    -cx Dxx - cy Dyy - cz Dzz + ax Dx + ay Dy + az Dz = f\n");
      hypre_printf("    (nx, ny, nz) = (%b, %b, %b)\n", nx, ny, nz);
      hypre_printf("    (Px, Py, Pz) = (%d, %d, %d)\n", P,  Q,  R);
      hypre_printf("    (cx, cy, cz) = (%f, %f, %f)\n", cx, cy, cz);
      hypre_printf("    (ax, ay, az) = (%f, %f, %f)\n\n", ax, ay, az);
   }

   /*-----------------------------------------------------------
    * Set up the grid structure
    *-----------------------------------------------------------*/

   /* compute p,q,r from P,Q,R and myid */
   p = myid % P;
   q = (( myid - p)/P) % Q;
   r = ( myid - p - P*q)/( P*Q );

   hinx = 1./(HYPRE_Real)(nx+1);
   hiny = 1./(HYPRE_Real)(ny+1);
   hinz = 1./(HYPRE_Real)(nz+1);

   /*-----------------------------------------------------------
    * Generate the matrix
    *-----------------------------------------------------------*/
   /* values[7]:
    *    [0]: center
    *    [1]: X-
    *    [2]: Y-
    *    [3]: Z-
    *    [4]: X+
    *    [5]: Y+
    *    [6]: Z+
    */
   values = hypre_CTAlloc(HYPRE_Real,  7, HYPRE_MEMORY_HOST);

   values[0] = 0.;

   if (0 == atype) /* forward scheme for conv */
   {
      values[1] = -cx/(hinx*hinx);
      values[2] = -cy/(hiny*hiny);
      values[3] = -cz/(hinz*hinz);
      values[4] = -cx/(hinx*hinx) + ax/hinx;
      values[5] = -cy/(hiny*hiny) + ay/hiny;
      values[6] = -cz/(hinz*hinz) + az/hinz;

      if (nx > 1)
      {
         values[0] += 2.0*cx/(hinx*hinx) - 1.*ax/hinx;
      }
      if (ny > 1)
      {
         values[0] += 2.0*cy/(hiny*hiny) - 1.*ay/hiny;
      }
      if (nz > 1)
      {
         values[0] += 2.0*cz/(hinz*hinz) - 1.*az/hinz;
      }
   }
   else if (1 == atype) /* backward scheme for conv */
   {
      values[1] = -cx/(hinx*hinx) - ax/hinx;
      values[2] = -cy/(hiny*hiny) - ay/hiny;
      values[3] = -cz/(hinz*hinz) - az/hinz;
      values[4] = -cx/(hinx*hinx);
      values[5] = -cy/(hiny*hiny);
      values[6] = -cz/(hinz*hinz);

      if (nx > 1)
      {
         values[0] += 2.0*cx/(hinx*hinx) + 1.*ax/hinx;
      }
      if (ny > 1)
      {
         values[0] += 2.0*cy/(hiny*hiny) + 1.*ay/hiny;
      }
      if (nz > 1)
      {
         values[0] += 2.0*cz/(hinz*hinz) + 1.*az/hinz;
      }
   }
   else if (3 == atype) /* upwind scheme */
   {
      sign_prod = sign_double(cx) * sign_double(ax);
      if (sign_prod == 1) /* same sign use back scheme */
      {
         values[1] = -cx/(hinx*hinx) - ax/hinx;
         values[4] = -cx/(hinx*hinx);
         if (nx > 1)
         {
            values[0] += 2.0*cx/(hinx*hinx) + 1.*ax/hinx;
         }
      }
      else /* diff sign use forward scheme */
      {
         values[1] = -cx/(hinx*hinx);
         values[4] = -cx/(hinx*hinx) + ax/hinx;
         if (nx > 1)
         {
            values[0] += 2.0*cx/(hinx*hinx) - 1.*ax/hinx;
         }
      }

      sign_prod = sign_double(cy) * sign_double(ay);
      if (sign_prod == 1) /* same sign use back scheme */
      {
         values[2] = -cy/(hiny*hiny) - ay/hiny;
         values[5] = -cy/(hiny*hiny);
         if (ny > 1)
         {
            values[0] += 2.0*cy/(hiny*hiny) + 1.*ay/hiny;
         }
      }
      else /* diff sign use forward scheme */
      {
         values[2] = -cy/(hiny*hiny);
         values[5] = -cy/(hiny*hiny) + ay/hiny;
         if (ny > 1)
         {
            values[0] += 2.0*cy/(hiny*hiny) - 1.*ay/hiny;
         }
      }

      sign_prod = sign_double(cz) * sign_double(az);
      if (sign_prod == 1) /* same sign use back scheme */
      {
         values[3] = -cz/(hinz*hinz) - az/hinz;
         values[6] = -cz/(hinz*hinz);
         if (nz > 1)
         {
            values[0] += 2.0*cz/(hinz*hinz) + 1.*az/hinz;
         }
      }
      else /* diff sign use forward scheme */
      {
         values[3] = -cz/(hinz*hinz);
         values[6] = -cz/(hinz*hinz) + az/hinz;
         if (nz > 1)
         {
            values[0] += 2.0*cz/(hinz*hinz) - 1.*az/hinz;
         }
      }
   }
   else /* centered difference scheme */
   {
      values[1] = -cx/(hinx*hinx) - ax/(2.*hinx);
      values[2] = -cy/(hiny*hiny) - ay/(2.*hiny);
      values[3] = -cz/(hinz*hinz) - az/(2.*hinz);
      values[4] = -cx/(hinx*hinx) + ax/(2.*hinx);
      values[5] = -cy/(hiny*hiny) + ay/(2.*hiny);
      values[6] = -cz/(hinz*hinz) + az/(2.*hinz);

      if (nx > 1)
      {
         values[0] += 2.0*cx/(hinx*hinx);
      }
      if (ny > 1)
      {
         values[0] += 2.0*cy/(hiny*hiny);
      }
      if (nz > 1)
      {
         values[0] += 2.0*cz/(hinz*hinz);
      }
   }

   A = (HYPRE_ParCSRMatrix) GenerateDifConv(hypre_MPI_COMM_WORLD,
                                            nx, ny, nz, P, Q, R, p, q, r, values);

   hypre_TFree(values, HYPRE_MEMORY_HOST);

   *A_ptr = A;

   return (0);
}

/*----------------------------------------------------------------------
 * Build matrix from one file on Proc. 0. Expects matrix to be in
 * CSR format. Distributes matrix across processors giving each about
 * the same number of rows.
 * Parameters given in command line.
 *----------------------------------------------------------------------*/

HYPRE_Int
BuildParFromOneFile( HYPRE_Int                  argc,
                     char                *argv[],
                     HYPRE_Int                  arg_index,
                     HYPRE_Int                  num_functions,
                     HYPRE_ParCSRMatrix  *A_ptr     )
{
   char               *filename;

   HYPRE_ParCSRMatrix  A;
   HYPRE_CSRMatrix  A_CSR = NULL;

   HYPRE_Int          myid, numprocs;
   HYPRE_Int          i, rest, size, num_nodes, num_dofs;
   HYPRE_BigInt      *row_part;
   HYPRE_BigInt      *col_part;

   /*-----------------------------------------------------------
    * Initialize some stuff
    *-----------------------------------------------------------*/

   hypre_MPI_Comm_rank(hypre_MPI_COMM_WORLD, &myid );
   hypre_MPI_Comm_size(hypre_MPI_COMM_WORLD, &numprocs );

   /*-----------------------------------------------------------
    * Parse command line
    *-----------------------------------------------------------*/

   if (arg_index < argc)
   {
      filename = argv[arg_index];
   }
   else
   {
      hypre_printf("Error: No filename specified \n");
      exit(1);
   }

   /*-----------------------------------------------------------
    * Print driver parameters
    *-----------------------------------------------------------*/

   if (myid == 0)
   {
      hypre_printf("  FromFile: %s\n", filename);

      /*-----------------------------------------------------------
       * Generate the matrix
       *-----------------------------------------------------------*/

      A_CSR = HYPRE_CSRMatrixRead(filename);
   }

   row_part = NULL;
   col_part = NULL;
   if (myid == 0 && num_functions > 1)
   {
      HYPRE_CSRMatrixGetNumRows(A_CSR, &num_dofs);
      num_nodes = num_dofs/num_functions;
      if (num_dofs != num_functions*num_nodes)
      {
         row_part = NULL;
         col_part = NULL;
      }
      else
      {
         row_part = hypre_CTAlloc(HYPRE_BigInt,  numprocs+1, HYPRE_MEMORY_HOST);
         row_part[0] = 0;
         size = num_nodes/numprocs;
         rest = num_nodes-size*numprocs;
         for (i=0; i < numprocs; i++)
         {
            row_part[i+1] = row_part[i]+size*num_functions;
            if (i < rest) row_part[i+1] += num_functions;
         }
         col_part = row_part;
      }
   }

   HYPRE_CSRMatrixToParCSRMatrix(hypre_MPI_COMM_WORLD, A_CSR, row_part, col_part, &A);

   *A_ptr = A;

   if (myid == 0) HYPRE_CSRMatrixDestroy(A_CSR);

   return (0);
}

/*----------------------------------------------------------------------
 * Build Function array from files on different processors
 *----------------------------------------------------------------------*/

HYPRE_Int
BuildFuncsFromFiles(    HYPRE_Int                  argc,
                        char                *argv[],
                        HYPRE_Int                  arg_index,
                        HYPRE_ParCSRMatrix   parcsr_A,
                        HYPRE_Int                **dof_func_ptr     )
{
/*----------------------------------------------------------------------
 * Build Function array from files on different processors
 *----------------------------------------------------------------------*/

   hypre_printf (" Feature is not implemented yet!\n");
   return(0);

}


HYPRE_Int
BuildFuncsFromOneFile(  HYPRE_Int                  argc,
                        char                *argv[],
                        HYPRE_Int                  arg_index,
                        HYPRE_ParCSRMatrix   parcsr_A,
                        HYPRE_Int                **dof_func_ptr     )
{
   char           *filename;

   HYPRE_Int             myid, num_procs;
   HYPRE_BigInt         *partitioning;
   HYPRE_Int            *dof_func;
   HYPRE_Int            *dof_func_local;
   HYPRE_Int             i, j;
   HYPRE_Int             local_size;
   HYPRE_Int             global_size;
   hypre_MPI_Request    *requests;
   hypre_MPI_Status     *status, status0;
   MPI_Comm              comm;

   /*-----------------------------------------------------------
    * Initialize some stuff
    *-----------------------------------------------------------*/

   comm = hypre_MPI_COMM_WORLD;
   hypre_MPI_Comm_rank(hypre_MPI_COMM_WORLD, &myid );
   hypre_MPI_Comm_size(hypre_MPI_COMM_WORLD, &num_procs );

   /*-----------------------------------------------------------
    * Parse command line
    *-----------------------------------------------------------*/

   if (arg_index < argc)
   {
      filename = argv[arg_index];
   }
   else
   {
      hypre_printf("Error: No filename specified \n");
      exit(1);
   }

   /*-----------------------------------------------------------
    * Print driver parameters
    *-----------------------------------------------------------*/

   if (myid == 0)
   {
      FILE *fp;
      hypre_printf("  Funcs FromFile: %s\n", filename);

      /*-----------------------------------------------------------
       * read in the data
       *-----------------------------------------------------------*/
      fp = fopen(filename, "r");

      hypre_fscanf(fp, "%d", &global_size);
      dof_func = hypre_CTAlloc(HYPRE_Int,  global_size, HYPRE_MEMORY_HOST);

      for (j = 0; j < global_size; j++)
      {
         hypre_fscanf(fp, "%d", &dof_func[j]);
      }

      fclose(fp);

   }
   HYPRE_ParCSRMatrixGetRowPartitioning(parcsr_A, &partitioning);
   local_size = partitioning[myid+1]-partitioning[myid];
   dof_func_local = hypre_CTAlloc(HYPRE_Int, local_size, HYPRE_MEMORY_HOST);

   if (myid == 0)
   {
      requests = hypre_CTAlloc(hypre_MPI_Request, num_procs-1, HYPRE_MEMORY_HOST);
      status = hypre_CTAlloc(hypre_MPI_Status, num_procs-1, HYPRE_MEMORY_HOST);
      j = 0;
      for (i=1; i < num_procs; i++)
         hypre_MPI_Isend(&dof_func[partitioning[i]],
                         partitioning[i+1]-partitioning[i],
                         HYPRE_MPI_INT, i, 0, comm, &requests[j++]);
      for (i=0; i < local_size; i++)
         dof_func_local[i] = dof_func[i];
      hypre_MPI_Waitall(num_procs-1,requests, status);
      hypre_TFree(requests, HYPRE_MEMORY_HOST);
      hypre_TFree(status, HYPRE_MEMORY_HOST);
   }
   else
   {
      hypre_MPI_Recv(dof_func_local,local_size,HYPRE_MPI_INT,0,0,comm,&status0);
   }

   *dof_func_ptr = dof_func_local;

   if (myid == 0) hypre_TFree(dof_func, HYPRE_MEMORY_HOST);

   return (0);
}

/*----------------------------------------------------------------------
 * Build Rhs from one file on Proc. 0. Distributes vector across processors
 * giving each about using the distribution of the matrix A.
 *----------------------------------------------------------------------*/

HYPRE_Int
BuildRhsParFromOneFile( HYPRE_Int                  argc,
                        char                *argv[],
                        HYPRE_Int                  arg_index,
                        HYPRE_BigInt              *partitioning,
                        HYPRE_ParVector     *b_ptr     )
{
   char           *filename;

   HYPRE_ParVector b;
   HYPRE_Vector    b_CSR=NULL;

   HYPRE_Int             myid;

   /*-----------------------------------------------------------
    * Initialize some stuff
    *-----------------------------------------------------------*/

   hypre_MPI_Comm_rank(hypre_MPI_COMM_WORLD, &myid );

   /*-----------------------------------------------------------
    * Parse command line
    *-----------------------------------------------------------*/

   if (arg_index < argc)
   {
      filename = argv[arg_index];
   }
   else
   {
      hypre_printf("Error: No filename specified \n");
      exit(1);
   }

   /*-----------------------------------------------------------
    * Print driver parameters
    *-----------------------------------------------------------*/

   if (myid == 0)
   {
      hypre_printf("  Rhs FromFile: %s\n", filename);

      /*-----------------------------------------------------------
       * Generate the matrix
       *-----------------------------------------------------------*/

      b_CSR = HYPRE_VectorRead(filename);
   }
   HYPRE_VectorToParVector(hypre_MPI_COMM_WORLD, b_CSR, partitioning,&b);

   *b_ptr = b;

   HYPRE_VectorDestroy(b_CSR);

   return (0);
}

/*----------------------------------------------------------------------
 * Build standard 9-point laplacian in 2D with grid and anisotropy.
 * Parameters given in command line.
 *----------------------------------------------------------------------*/

HYPRE_Int
BuildParLaplacian9pt( HYPRE_Int                  argc,
                      char                *argv[],
                      HYPRE_Int                  arg_index,
                      HYPRE_ParCSRMatrix  *A_ptr     )
{
   HYPRE_BigInt              nx, ny;
   HYPRE_Int                 P, Q;

   HYPRE_ParCSRMatrix  A;

   HYPRE_Int                 num_procs, myid;
   HYPRE_Int                 p, q;
   HYPRE_Real         *values;

   /*-----------------------------------------------------------
    * Initialize some stuff
    *-----------------------------------------------------------*/

   hypre_MPI_Comm_size(hypre_MPI_COMM_WORLD, &num_procs );
   hypre_MPI_Comm_rank(hypre_MPI_COMM_WORLD, &myid );

   /*-----------------------------------------------------------
    * Set defaults
    *-----------------------------------------------------------*/

   nx = 10;
   ny = 10;

   P  = 1;
   Q  = num_procs;

   /*-----------------------------------------------------------
    * Parse command line
    *-----------------------------------------------------------*/
   arg_index = 0;
   while (arg_index < argc)
   {
      if ( strcmp(argv[arg_index], "-n") == 0 )
      {
         arg_index++;
         nx = atoi(argv[arg_index++]);
         ny = atoi(argv[arg_index++]);
      }
      else if ( strcmp(argv[arg_index], "-P") == 0 )
      {
         arg_index++;
         P  = atoi(argv[arg_index++]);
         Q  = atoi(argv[arg_index++]);
      }
      else
      {
         arg_index++;
      }
   }

   /*-----------------------------------------------------------
    * Check a few things
    *-----------------------------------------------------------*/

   if ((P*Q) != num_procs)
   {
      hypre_printf("Error: Invalid number of processors or processor topology \n");
      exit(1);
   }

   /*-----------------------------------------------------------
    * Print driver parameters
    *-----------------------------------------------------------*/

   if (myid == 0)
   {
      hypre_printf("  Laplacian 9pt:\n");
      hypre_printf("    (nx, ny) = (%b, %b)\n", nx, ny);
      hypre_printf("    (Px, Py) = (%d, %d)\n\n", P,  Q);
   }

   /*-----------------------------------------------------------
    * Set up the grid structure
    *-----------------------------------------------------------*/

   /* compute p,q from P,Q and myid */
   p = myid % P;
   q = ( myid - p)/P;

   /*-----------------------------------------------------------
    * Generate the matrix
    *-----------------------------------------------------------*/

   values = hypre_CTAlloc(HYPRE_Real,  2, HYPRE_MEMORY_HOST);

   values[1] = -1.;

   values[0] = 0.;
   if (nx > 1)
   {
      values[0] += 2.0;
   }
   if (ny > 1)
   {
      values[0] += 2.0;
   }
   if (nx > 1 && ny > 1)
   {
      values[0] += 4.0;
   }

   A = (HYPRE_ParCSRMatrix) GenerateLaplacian9pt(hypre_MPI_COMM_WORLD,
                                                 nx, ny, P, Q, p, q, values);

   hypre_TFree(values, HYPRE_MEMORY_HOST);

   *A_ptr = A;

   return (0);
}
/*----------------------------------------------------------------------
 * Build 27-point laplacian in 3D,
 * Parameters given in command line.
 *----------------------------------------------------------------------*/

HYPRE_Int
BuildParLaplacian27pt( HYPRE_Int                  argc,
                       char                *argv[],
                       HYPRE_Int                  arg_index,
                       HYPRE_ParCSRMatrix  *A_ptr     )
{
   HYPRE_BigInt              nx, ny, nz;
   HYPRE_Int                 P, Q, R;

   HYPRE_ParCSRMatrix  A;

   HYPRE_Int                 num_procs, myid;
   HYPRE_Int                 p, q, r;
   HYPRE_Real         *values;

   /*-----------------------------------------------------------
    * Initialize some stuff
    *-----------------------------------------------------------*/

   hypre_MPI_Comm_size(hypre_MPI_COMM_WORLD, &num_procs );
   hypre_MPI_Comm_rank(hypre_MPI_COMM_WORLD, &myid );

   /*-----------------------------------------------------------
    * Set defaults
    *-----------------------------------------------------------*/

   nx = 10;
   ny = 10;
   nz = 10;

   P  = 1;
   Q  = num_procs;
   R  = 1;

   /*-----------------------------------------------------------
    * Parse command line
    *-----------------------------------------------------------*/
   arg_index = 0;
   while (arg_index < argc)
   {
      if ( strcmp(argv[arg_index], "-n") == 0 )
      {
         arg_index++;
         nx = atoi(argv[arg_index++]);
         ny = atoi(argv[arg_index++]);
         nz = atoi(argv[arg_index++]);
      }
      else if ( strcmp(argv[arg_index], "-P") == 0 )
      {
         arg_index++;
         P  = atoi(argv[arg_index++]);
         Q  = atoi(argv[arg_index++]);
         R  = atoi(argv[arg_index++]);
      }
      else
      {
         arg_index++;
      }
   }

   /*-----------------------------------------------------------
    * Check a few things
    *-----------------------------------------------------------*/

   if ((P*Q*R) != num_procs)
   {
      hypre_printf("Error: Invalid number of processors or processor topology \n");
      exit(1);
   }

   /*-----------------------------------------------------------
    * Print driver parameters
    *-----------------------------------------------------------*/

   if (myid == 0)
   {
      hypre_printf("  Laplacian_27pt:\n");
      hypre_printf("    (nx, ny, nz) = (%b, %b, %b)\n", nx, ny, nz);
      hypre_printf("    (Px, Py, Pz) = (%d, %d, %d)\n\n", P,  Q,  R);
   }

   /*-----------------------------------------------------------
    * Set up the grid structure
    *-----------------------------------------------------------*/

   /* compute p,q,r from P,Q,R and myid */
   p = myid % P;
   q = (( myid - p)/P) % Q;
   r = ( myid - p - P*q)/( P*Q );

   /*-----------------------------------------------------------
    * Generate the matrix
    *-----------------------------------------------------------*/

   values = hypre_CTAlloc(HYPRE_Real,  2, HYPRE_MEMORY_HOST);

   values[0] = 26.0;
   if (nx == 1 || ny == 1 || nz == 1)
      values[0] = 8.0;
   if (nx*ny == 1 || nx*nz == 1 || ny*nz == 1)
      values[0] = 2.0;
   values[1] = -1.;

   A = (HYPRE_ParCSRMatrix) GenerateLaplacian27pt(hypre_MPI_COMM_WORLD,
                                                  nx, ny, nz, P, Q, R, p, q, r, values);

   hypre_TFree(values, HYPRE_MEMORY_HOST);

   *A_ptr = A;

   return (0);
}


/*----------------------------------------------------------------------
 * Build 7-point in 2D
 * Parameters given in command line.
 *----------------------------------------------------------------------*/

HYPRE_Int
BuildParRotate7pt( HYPRE_Int                  argc,
                   char                *argv[],
                   HYPRE_Int                  arg_index,
                   HYPRE_ParCSRMatrix  *A_ptr     )
{
   HYPRE_BigInt              nx, ny;
   HYPRE_Int                 P, Q;

   HYPRE_ParCSRMatrix  A;

   HYPRE_Int                 num_procs, myid;
   HYPRE_Int                 p, q;
   HYPRE_Real          eps, alpha;

   /*-----------------------------------------------------------
    * Initialize some stuff
    *-----------------------------------------------------------*/

   hypre_MPI_Comm_size(hypre_MPI_COMM_WORLD, &num_procs );
   hypre_MPI_Comm_rank(hypre_MPI_COMM_WORLD, &myid );

   /*-----------------------------------------------------------
    * Set defaults
    *-----------------------------------------------------------*/

   nx = 10;
   ny = 10;

   P  = 1;
   Q  = num_procs;

   /*-----------------------------------------------------------
    * Parse command line
    *-----------------------------------------------------------*/
   arg_index = 0;
   while (arg_index < argc)
   {
      if ( strcmp(argv[arg_index], "-n") == 0 )
      {
         arg_index++;
         nx = atoi(argv[arg_index++]);
         ny = atoi(argv[arg_index++]);
      }
      else if ( strcmp(argv[arg_index], "-P") == 0 )
      {
         arg_index++;
         P  = atoi(argv[arg_index++]);
         Q  = atoi(argv[arg_index++]);
      }
      else if ( strcmp(argv[arg_index], "-alpha") == 0 )
      {
         arg_index++;
         alpha  = atof(argv[arg_index++]);
      }
      else if ( strcmp(argv[arg_index], "-eps") == 0 )
      {
         arg_index++;
         eps  = atof(argv[arg_index++]);
      }
      else
      {
         arg_index++;
      }
   }

   /*-----------------------------------------------------------
    * Check a few things
    *-----------------------------------------------------------*/

   if ((P*Q) != num_procs)
   {
      hypre_printf("Error: Invalid number of processors or processor topology \n");
      exit(1);
   }

   /*-----------------------------------------------------------
    * Print driver parameters
    *-----------------------------------------------------------*/

   if (myid == 0)
   {
      hypre_printf("  Rotate 7pt:\n");
      hypre_printf("    alpha = %f, eps = %f\n", alpha,eps);
      hypre_printf("    (nx, ny) = (%b, %b)\n", nx, ny);
      hypre_printf("    (Px, Py) = (%d, %d)\n", P,  Q);
   }

   /*-----------------------------------------------------------
    * Set up the grid structure
    *-----------------------------------------------------------*/

   /* compute p,q from P,Q and myid */
   p = myid % P;
   q = ( myid - p)/P;

   /*-----------------------------------------------------------
    * Generate the matrix
    *-----------------------------------------------------------*/

   A = (HYPRE_ParCSRMatrix) GenerateRotate7pt(hypre_MPI_COMM_WORLD,
                                              nx, ny, P, Q, p, q, alpha, eps);

   *A_ptr = A;

   return (0);
}

/*----------------------------------------------------------------------
 * Build standard 7-point difference operator using centered differences
 *
 *  eps*(a(x,y,z) ux)x + (b(x,y,z) uy)y + (c(x,y,z) uz)z
 *  d(x,y,z) ux + e(x,y,z) uy + f(x,y,z) uz + g(x,y,z) u
 *
 *  functions a,b,c,d,e,f,g need to be defined inside par_vardifconv.c
 *
 *----------------------------------------------------------------------*/

HYPRE_Int
BuildParVarDifConv( HYPRE_Int                  argc,
                    char                *argv[],
                    HYPRE_Int                  arg_index,
                    HYPRE_ParCSRMatrix  *A_ptr    ,
                    HYPRE_ParVector  *rhs_ptr     )
{
   HYPRE_BigInt              nx, ny, nz;
   HYPRE_Int                 P, Q, R;

   HYPRE_ParCSRMatrix  A;
   HYPRE_ParVector  rhs;

   HYPRE_Int           num_procs, myid;
   HYPRE_Int           p, q, r;
   HYPRE_Int           type;
   HYPRE_Real          eps;

   /*-----------------------------------------------------------
    * Initialize some stuff
    *-----------------------------------------------------------*/

   hypre_MPI_Comm_size(hypre_MPI_COMM_WORLD, &num_procs );
   hypre_MPI_Comm_rank(hypre_MPI_COMM_WORLD, &myid );

   /*-----------------------------------------------------------
    * Set defaults
    *-----------------------------------------------------------*/

   nx = 10;
   ny = 10;
   nz = 10;
   P  = 1;
   Q  = num_procs;
   R  = 1;
   eps = 1.0;

   /* type: 0   : default FD;
    *       1-3 : FD and examples 1-3 in Ruge-Stuben paper */
   type = 0;

   /*-----------------------------------------------------------
    * Parse command line
    *-----------------------------------------------------------*/
   arg_index = 0;
   while (arg_index < argc)
   {
      if ( strcmp(argv[arg_index], "-n") == 0 )
      {
         arg_index++;
         nx = atoi(argv[arg_index++]);
         ny = atoi(argv[arg_index++]);
         nz = atoi(argv[arg_index++]);
      }
      else if ( strcmp(argv[arg_index], "-P") == 0 )
      {
         arg_index++;
         P  = atoi(argv[arg_index++]);
         Q  = atoi(argv[arg_index++]);
         R  = atoi(argv[arg_index++]);
      }
      else if ( strcmp(argv[arg_index], "-eps") == 0 )
      {
         arg_index++;
         eps  = atof(argv[arg_index++]);
      }
      else if ( strcmp(argv[arg_index], "-vardifconvRS") == 0 )
      {
         arg_index++;
         type = atoi(argv[arg_index++]);
      }
      else
      {
         arg_index++;
      }
   }

   /*-----------------------------------------------------------
    * Check a few things
    *-----------------------------------------------------------*/

   if ((P*Q*R) != num_procs)
   {
      hypre_printf("Error: Invalid number of processors or processor topology \n");
      exit(1);
   }

   /*-----------------------------------------------------------
    * Print driver parameters
    *-----------------------------------------------------------*/

   if (myid == 0)
   {
      hypre_printf("  ell PDE: eps = %f\n", eps);
      hypre_printf("    Dx(aDxu) + Dy(bDyu) + Dz(cDzu) + d Dxu + e Dyu + f Dzu  + g u= f\n");
      hypre_printf("    (nx, ny, nz) = (%b, %b, %b)\n", nx, ny, nz);
      hypre_printf("    (Px, Py, Pz) = (%d, %d, %d)\n", P,  Q,  R);
   }
   /*-----------------------------------------------------------
    * Set up the grid structure
    *-----------------------------------------------------------*/

   /* compute p,q,r from P,Q,R and myid */
   p = myid % P;
   q = (( myid - p)/P) % Q;
   r = ( myid - p - P*q)/( P*Q );

   /*-----------------------------------------------------------
    * Generate the matrix
    *-----------------------------------------------------------*/

   if (0 == type)
   {
      A = (HYPRE_ParCSRMatrix) GenerateVarDifConv(hypre_MPI_COMM_WORLD,
                                                  nx, ny, nz, P, Q, R, p, q, r, eps, &rhs);
   }
   else
   {
      A = (HYPRE_ParCSRMatrix) GenerateRSVarDifConv(hypre_MPI_COMM_WORLD,
                                                    nx, ny, nz, P, Q, R, p, q, r, eps, &rhs,
                                                    type);
   }

   *A_ptr = A;
   *rhs_ptr = rhs;

   return (0);
}

/**************************************************************************/

HYPRE_Int SetSysVcoefValues(HYPRE_Int num_fun, HYPRE_BigInt nx, HYPRE_BigInt ny, HYPRE_BigInt nz, HYPRE_Real vcx,
                            HYPRE_Real vcy, HYPRE_Real vcz, HYPRE_Int mtx_entry, HYPRE_Real *values)
{


   HYPRE_Int sz = num_fun*num_fun;

   values[1*sz + mtx_entry] = -vcx;
   values[2*sz + mtx_entry] = -vcy;
   values[3*sz + mtx_entry] = -vcz;
   values[0*sz + mtx_entry] = 0.0;

   if (nx > 1)
   {
      values[0*sz + mtx_entry] += 2.0*vcx;
   }
   if (ny > 1)
   {
      values[0*sz + mtx_entry] += 2.0*vcy;
   }
   if (nz > 1)
   {
      values[0*sz + mtx_entry] += 2.0*vcz;
   }

   return 0;

}

/*----------------------------------------------------------------------
 * Build coordinates for 1D/2D/3D
 *----------------------------------------------------------------------*/

HYPRE_Int
BuildParCoordinates( HYPRE_Int                  argc,
                     char                *argv[],
                     HYPRE_Int                  arg_index,
                     HYPRE_Int                 *coorddim_ptr,
                     float               **coord_ptr     )
{
   HYPRE_BigInt              nx, ny, nz;
   HYPRE_Int                 P, Q, R;

   HYPRE_Int                 num_procs, myid;
   HYPRE_Int                 p, q, r;

   HYPRE_Int                 coorddim;
   float               *coordinates;

   /*-----------------------------------------------------------
    * Initialize some stuff
    *-----------------------------------------------------------*/

   hypre_MPI_Comm_size(hypre_MPI_COMM_WORLD, &num_procs );
   hypre_MPI_Comm_rank(hypre_MPI_COMM_WORLD, &myid );

   /*-----------------------------------------------------------
    * Set defaults
    *-----------------------------------------------------------*/

   nx = 10;
   ny = 10;
   nz = 10;

   P  = 1;
   Q  = num_procs;
   R  = 1;

   /*-----------------------------------------------------------
    * Parse command line
    *-----------------------------------------------------------*/
   arg_index = 0;
   while (arg_index < argc)
   {
      if ( strcmp(argv[arg_index], "-n") == 0 )
      {
         arg_index++;
         nx = atoi(argv[arg_index++]);
         ny = atoi(argv[arg_index++]);
         nz = atoi(argv[arg_index++]);
      }
      else if ( strcmp(argv[arg_index], "-P") == 0 )
      {
         arg_index++;
         P  = atoi(argv[arg_index++]);
         Q  = atoi(argv[arg_index++]);
         R  = atoi(argv[arg_index++]);
      }
      else
      {
         arg_index++;
      }
   }

   /* compute p,q,r from P,Q,R and myid */
   p = myid % P;
   q = (( myid - p)/P) % Q;
   r = ( myid - p - P*q)/( P*Q );

   /*-----------------------------------------------------------
    * Generate the coordinates
    *-----------------------------------------------------------*/

   coorddim = 3;
   if (nx<2) coorddim--;
   if (ny<2) coorddim--;
   if (nz<2) coorddim--;

   if (coorddim>0)
      coordinates = GenerateCoordinates (hypre_MPI_COMM_WORLD,
                                         nx, ny, nz, P, Q, R, p, q, r, coorddim);
   else
      coordinates=NULL;

   *coorddim_ptr = coorddim;
   *coord_ptr = coordinates;
   return (0);
}


/* begin lobpcg */

/*----------------------------------------------------------------------
 * Build standard 7-point laplacian in 3D.
 *----------------------------------------------------------------------*/

HYPRE_Int
BuildParIsoLaplacian( HYPRE_Int argc, char** argv, HYPRE_ParCSRMatrix *A_ptr )
{

   HYPRE_BigInt              nx, ny, nz;
   HYPRE_Real          cx, cy, cz;

   HYPRE_Int                 P, Q, R;

   HYPRE_ParCSRMatrix  A;

   HYPRE_Int                 num_procs, myid;
   HYPRE_Int                 p, q, r;
   HYPRE_Real         *values;

   HYPRE_Int arg_index;

   /*-----------------------------------------------------------
    * Initialize some stuff
    *-----------------------------------------------------------*/

   hypre_MPI_Comm_size(hypre_MPI_COMM_WORLD, &num_procs );
   hypre_MPI_Comm_rank(hypre_MPI_COMM_WORLD, &myid );

   /*-----------------------------------------------------------
    * Set defaults
    *-----------------------------------------------------------*/

   P  = 1;
   Q  = num_procs;
   R  = 1;

   nx = 10;
   ny = 10;
   nz = 10;

   cx = 1.0;
   cy = 1.0;
   cz = 1.0;


   arg_index = 0;
   while (arg_index < argc)
   {
      if ( strcmp(argv[arg_index], "-n") == 0 )
      {
         arg_index++;
         nx = atoi(argv[arg_index++]);
         ny = atoi(argv[arg_index++]);
         nz = atoi(argv[arg_index++]);
      }
      else
      {
         arg_index++;
      }
   }

   /*-----------------------------------------------------------
    * Print driver parameters
    *-----------------------------------------------------------*/

   if (myid == 0)
   {
      hypre_printf("  Laplacian:\n");
      hypre_printf("    (nx, ny, nz) = (%b, %b, %b)\n", nx, ny, nz);
      hypre_printf("    (Px, Py, Pz) = (%d, %d, %d)\n", P,  Q,  R);
      hypre_printf("    (cx, cy, cz) = (%f, %f, %f)\n\n", cx, cy, cz);
   }

   /*-----------------------------------------------------------
    * Set up the grid structure
    *-----------------------------------------------------------*/

   /* compute p,q,r from P,Q,R and myid */
   p = myid % P;
   q = (( myid - p)/P) % Q;
   r = ( myid - p - P*q)/( P*Q );

   /*-----------------------------------------------------------
    * Generate the matrix
    *-----------------------------------------------------------*/

   values = hypre_CTAlloc(HYPRE_Real,  4, HYPRE_MEMORY_HOST);

   values[1] = -cx;
   values[2] = -cy;
   values[3] = -cz;

   values[0] = 0.;
   if (nx > 1)
   {
      values[0] += 2.0*cx;
   }
   if (ny > 1)
   {
      values[0] += 2.0*cy;
   }
   if (nz > 1)
   {
      values[0] += 2.0*cz;
   }

   A = (HYPRE_ParCSRMatrix) GenerateLaplacian(hypre_MPI_COMM_WORLD,
                                              nx, ny, nz, P, Q, R, p, q, r, values);

   hypre_TFree(values, HYPRE_MEMORY_HOST);

   *A_ptr = A;

   return (0);
}

/* end lobpcg */
<|MERGE_RESOLUTION|>--- conflicted
+++ resolved
@@ -387,6 +387,7 @@
 
    HYPRE_Int no_cuda_um = 0;
    HYPRE_Int spgemm_use_cusparse = 1;
+   HYPRE_Int memory_location = HYPRE_MEMORY_SHARED;
 
    /* CUB Allocator */
    hypre_uint mempool_bin_growth   = 8,
@@ -1053,19 +1054,10 @@
       {
          arg_index++;
          no_cuda_um = atoi(argv[arg_index++]);
-<<<<<<< HEAD
-         HYPRE_SetNoCUDAUM(no_cuda_um);
-=======
-         //RL: TODO
-         if (no_cuda_um && build_rhs_type == 2)
-         {
-            build_rhs_type = 22;
-         }
          if (no_cuda_um)
          {
-            hypre_handle->memory_location = HYPRE_MEMORY_DEVICE;
-         }
->>>>>>> 039dc283
+            hypre_handle->memory_location = memory_location = HYPRE_MEMORY_DEVICE;
+         }
       }
       else if ( strcmp(argv[arg_index], "-mm_cusparse") == 0 )
       {
@@ -2111,10 +2103,6 @@
    /* Check the ij interface - not necessary if one just wants to test solvers */
    if (test_ij && build_matrix_type > -1)
    {
-      HYPRE_Int memory_location = HYPRE_MEMORY_SHARED;
-#if defined(HYPRE_USING_CUDA) || defined(HYPRE_USING_DEVICE_OPENMP)
-      memory_location = hypre_handle->no_cuda_um ? HYPRE_MEMORY_DEVICE : HYPRE_MEMORY_SHARED;
-#endif
       HYPRE_Int mx_size = 5;
       time_index = hypre_InitializeTiming("Generate IJ matrix");
       hypre_BeginTiming(time_index);
@@ -2499,9 +2487,7 @@
       }
 
       HYPRE_Int memory_location = HYPRE_MEMORY_SHARED;
-#if defined(HYPRE_USING_CUDA) || defined(HYPRE_USING_DEVICE_OPENMP)
-      memory_location = hypre_handle->no_cuda_um ? HYPRE_MEMORY_DEVICE : HYPRE_MEMORY_SHARED;
-#endif
+      memory_location = no_cuda_um ? HYPRE_MEMORY_DEVICE : HYPRE_MEMORY_SHARED;
       HYPRE_Real *values_h = hypre_CTAlloc(HYPRE_Real, local_num_rows, HYPRE_MEMORY_HOST);
       HYPRE_Real *values_d = hypre_CTAlloc(HYPRE_Real, local_num_rows, memory_location);
       for (i = 0; i < local_num_rows; i++)
@@ -2529,32 +2515,8 @@
       ierr = HYPRE_IJVectorGetObject( ij_x, &object );
       x = (HYPRE_ParVector) object;
 
-<<<<<<< HEAD
       hypre_TFree(values_h, HYPRE_MEMORY_HOST);
       hypre_TFree(values_d, memory_location);
-=======
-      memory_location = HYPRE_MEMORY_SHARED;
-#if defined(HYPRE_USING_CUDA) || defined(HYPRE_USING_DEVICE_OPENMP)
-      if (no_cuda_um)
-      {
-         memory_location = HYPRE_MEMORY_DEVICE;
-      }
-#endif
-
-      b = hypre_ParVectorCreate(hypre_MPI_COMM_WORLD,
-                                hypre_ParCSRMatrixGlobalNumRows(parcsr_A),
-                                hypre_ParCSRMatrixRowStarts(parcsr_A));
-      hypre_ParVectorOwnsPartitioning(b) = 0;
-      hypre_ParVectorInitialize_v2(b, memory_location);
-      hypre_ParVectorSetConstantValues(b, 1.0);
-
-      x = hypre_ParVectorCreate(hypre_MPI_COMM_WORLD,
-                                hypre_ParCSRMatrixGlobalNumCols(parcsr_A),
-                                hypre_ParCSRMatrixColStarts(parcsr_A));
-      hypre_ParVectorOwnsPartitioning(x) = 0;
-      hypre_ParVectorInitialize_v2(x, memory_location);
-      hypre_ParVectorSetConstantValues(x, 0.0);
->>>>>>> 039dc283
    }
    else if ( build_rhs_type == 3 )
    {
@@ -2994,31 +2956,24 @@
    }
 
 #if defined(HYPRE_USING_CUDA) || defined(HYPRE_USING_DEVICE_OPENMP)
-<<<<<<< HEAD
-=======
    memory_location = no_cuda_um ? HYPRE_MEMORY_DEVICE : HYPRE_MEMORY_SHARED;
 
    if (hypre_ParCSRMatrixMemoryLocation(parcsr_A) == HYPRE_MEMORY_HOST)
->>>>>>> 039dc283
-   {
-      HYPRE_Int memory_location = hypre_handle->no_cuda_um ? HYPRE_MEMORY_DEVICE : HYPRE_MEMORY_SHARED;
-      if (hypre_ParCSRMatrixMemoryLocation(parcsr_A) == HYPRE_MEMORY_HOST)
-      {
-         parcsr_A_host = parcsr_A;
-         parcsr_A = hypre_ParCSRMatrixClone_v2(parcsr_A, 1, memory_location);
-      }
-
-      if (hypre_ParVectorMemoryLocation(b) == HYPRE_MEMORY_HOST)
-      {
-         b_host = b;
-         b = hypre_ParVectorCloneDeep_v2(b, memory_location);
-      }
-
-      if (hypre_ParVectorMemoryLocation(x) == HYPRE_MEMORY_HOST)
-      {
-         x_host = x;
-         x = hypre_ParVectorCloneDeep_v2(x, memory_location);
-      }
+   {
+      parcsr_A_host = parcsr_A;
+      parcsr_A = hypre_ParCSRMatrixClone_v2(parcsr_A, 1, memory_location);
+   }
+
+   if (hypre_ParVectorMemoryLocation(b) == HYPRE_MEMORY_HOST)
+   {
+      b_host = b;
+      b = hypre_ParVectorCloneDeep_v2(b, memory_location);
+   }
+
+   if (hypre_ParVectorMemoryLocation(x) == HYPRE_MEMORY_HOST)
+   {
+      x_host = x;
+      x = hypre_ParVectorCloneDeep_v2(x, memory_location);
    }
 #endif
 
