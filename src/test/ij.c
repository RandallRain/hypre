--- conflicted
+++ resolved
@@ -104,10 +104,6 @@
 #ifdef __cplusplus
 }
 #endif
-<<<<<<< HEAD
-#define SECOND_TIME 1
-=======
->>>>>>> d079a90f
 
 hypre_int
 main( hypre_int argc,
@@ -3878,19 +3874,6 @@
             HYPRE_BoomerAMGDDSetup(amgdd_solver, parcsr_A, b, x);
          }
 
-<<<<<<< HEAD
-#if SECOND_TIME
-      /* run a second time [for timings, to check for memory leaks] */
-      //HYPRE_ParVectorSetRandomValues(x, 775);
-      hypre_ParVectorCopy(x0_save, x);
-
-#if defined(HYPRE_USING_CUDA)
-      cudaProfilerStart();
-#endif
-
-      time_index = hypre_InitializeTiming("BoomerAMG/AMG-DD Setup2");
-      hypre_BeginTiming(time_index);
-=======
 #if defined(HYPRE_USING_NVTX)
          hypre_GpuProfilingPopRange();
 #endif
@@ -3902,7 +3885,6 @@
 
          time_index = hypre_InitializeTiming("BoomerAMG/AMG-DD Solve2");
          hypre_BeginTiming(time_index);
->>>>>>> d079a90f
 
 #if defined(HYPRE_USING_NVTX)
          hypre_GpuProfilingPushRange("AMG-Solve-2");
@@ -3921,24 +3903,10 @@
          hypre_GpuProfilingPopRange();
 #endif
 
-<<<<<<< HEAD
-#if defined(HYPRE_USING_CUDA)
-      //cudaProfilerStop();
-#endif
-
-      hypre_EndTiming(time_index);
-      hypre_PrintTiming("Setup phase times", hypre_MPI_COMM_WORLD);
-      hypre_FinalizeTiming(time_index);
-      hypre_ClearTiming();
-
-      time_index = hypre_InitializeTiming("BoomerAMG/AMG-DD Solve2");
-      hypre_BeginTiming(time_index);
-=======
          hypre_EndTiming(time_index);
          hypre_PrintTiming("Solve phase times", hypre_MPI_COMM_WORLD);
          hypre_FinalizeTiming(time_index);
          hypre_ClearTiming();
->>>>>>> d079a90f
 
 #if defined(HYPRE_USING_CUDA)
          cudaProfilerStop();
@@ -3956,26 +3924,6 @@
          HYPRE_BoomerAMGDDGetFinalRelativeResidualNorm(amgdd_solver, &final_res_norm);
       }
 
-<<<<<<< HEAD
-#if defined(HYPRE_USING_NVTX)
-      hypre_GpuProfilingPopRange();
-#endif
-
-#if defined(HYPRE_USING_GPU)
-      hypre_SyncCudaDevice(hypre_handle());
-#endif
-
-      hypre_EndTiming(time_index);
-      hypre_PrintTiming("Solve phase times", hypre_MPI_COMM_WORLD);
-      hypre_FinalizeTiming(time_index);
-      hypre_ClearTiming();
-
-#if defined(HYPRE_USING_CUDA)
-      cudaProfilerStop();
-#endif
-
-#endif // #if SECOND_TIME
-=======
       if (myid == 0)
       {
          hypre_printf("\n");
@@ -3990,7 +3938,6 @@
          hypre_printf("Final Relative Residual Norm = %e\n", final_res_norm);
          hypre_printf("\n");
       }
->>>>>>> d079a90f
 
       if (solver_id == 0)
       {
@@ -4683,38 +4630,6 @@
 #endif
          hypre_ParVectorCopy(x0_save, x);
 
-<<<<<<< HEAD
-#if SECOND_TIME
-      /* run a second time to check for memory leaks */
-      HYPRE_ParVectorSetRandomValues(x, 775);
-
-#if defined(HYPRE_USING_CUDA)
-      cudaProfilerStart();
-#endif
-
-      time_index = hypre_InitializeTiming("PCG Setup");
-      hypre_BeginTiming(time_index);
-
-#if defined(HYPRE_USING_NVTX)
-      hypre_GpuProfilingPushRange("PCG-Setup-2");
-#endif
-
-      HYPRE_PCGSetup(pcg_solver, (HYPRE_Matrix)parcsr_A,
-                     (HYPRE_Vector)b, (HYPRE_Vector)x);
-
-#if defined(HYPRE_USING_NVTX)
-      hypre_GpuProfilingPopRange();
-#endif
-
-#if defined(HYPRE_USING_GPU)
-      hypre_SyncCudaDevice(hypre_handle());
-#endif
-
-      hypre_EndTiming(time_index);
-      hypre_PrintTiming("Setup phase times", hypre_MPI_COMM_WORLD);
-      hypre_FinalizeTiming(time_index);
-      hypre_ClearTiming();
-=======
 #if defined(HYPRE_USING_CUDA)
          cudaProfilerStart();
 #endif
@@ -4725,35 +4640,11 @@
 #if defined(HYPRE_USING_NVTX)
          hypre_GpuProfilingPushRange("PCG-Setup-2");
 #endif
->>>>>>> d079a90f
 
          HYPRE_PCGSetup(pcg_solver, (HYPRE_Matrix)parcsr_A,
                         (HYPRE_Vector)b, (HYPRE_Vector)x);
 
 #if defined(HYPRE_USING_NVTX)
-<<<<<<< HEAD
-      hypre_GpuProfilingPushRange("PCG-Solve-2");
-#endif
-
-      HYPRE_PCGSolve(pcg_solver, (HYPRE_Matrix)parcsr_A,
-                     (HYPRE_Vector)b, (HYPRE_Vector)x);
-
-#if defined(HYPRE_USING_NVTX)
-      hypre_GpuProfilingPopRange();
-#endif
-
-#if defined(HYPRE_USING_GPU)
-      hypre_SyncCudaDevice(hypre_handle());
-#endif
-
-      hypre_EndTiming(time_index);
-      hypre_PrintTiming("Solve phase times", hypre_MPI_COMM_WORLD);
-      hypre_FinalizeTiming(time_index);
-      hypre_ClearTiming();
-
-#if defined(HYPRE_USING_CUDA)
-      cudaProfilerStop();
-=======
          hypre_GpuProfilingPopRange();
 #endif
 
@@ -4774,9 +4665,7 @@
 
 #if defined(HYPRE_USING_NVTX)
          hypre_GpuProfilingPopRange();
->>>>>>> d079a90f
 #endif
-#endif // #if SECOND_TIME
 
          hypre_EndTiming(time_index);
          hypre_PrintTiming("Solve phase times", hypre_MPI_COMM_WORLD);
