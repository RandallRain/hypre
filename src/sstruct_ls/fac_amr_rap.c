/*BHEADER**********************************************************************
 * Copyright (c) 2008,  Lawrence Livermore National Security, LLC.
 * Produced at the Lawrence Livermore National Laboratory.
 * This file is part of HYPRE.  See file COPYRIGHT for details.
 *
 * HYPRE is free software; you can redistribute it and/or modify it under the
 * terms of the GNU Lesser General Public License (as published by the Free
 * Software Foundation) version 2.1 dated February 1999.
 *
 * $Revision$
 ***********************************************************************EHEADER*/

#include "_hypre_sstruct_ls.h" 
#include "fac.h"

/*--------------------------------------------------------------------------
 * hypre_AMR_RAP:  Forms the coarse operators for all amr levels.
 * Given an amr composite matrix, the coarse grid operator is produced.
 * Nesting of amr levels is not assumed. Communication of chunks of the 
 * coarse grid operator is performed. 
 *
 * Note: The sstruct_grid of A and fac_A are the same. These are kept the
 * same so that the row ranks are the same. However, the generated
 * coarse-grid operators are re-distributed so that each processor has its
 * operator on its grid.
 *--------------------------------------------------------------------------*/
HYPRE_Int
hypre_AMR_RAP( hypre_SStructMatrix  *A,
               hypre_Index          *rfactors,
               hypre_SStructMatrix **fac_A_ptr )
{

   MPI_Comm                     comm         = hypre_SStructMatrixComm(A);
   HYPRE_Int                    ndim         = hypre_SStructMatrixNDim(A);
   HYPRE_Int                    nparts       = hypre_SStructMatrixNParts(A);
   hypre_SStructGraph          *graph        = hypre_SStructMatrixGraph(A);
   HYPRE_IJMatrix               ij_A         = hypre_SStructMatrixIJMatrix(A);
   HYPRE_Int                    matrix_type  = hypre_SStructMatrixObjectType(A);

   hypre_SStructGrid           *grid         = hypre_SStructGraphGrid(graph);
   HYPRE_Int                    nUventries   = hypre_SStructGraphNUVEntries(graph);
   HYPRE_Int                   *iUventries   = hypre_SStructGraphIUVEntries(graph);
   hypre_SStructUVEntry       **Uventries    = hypre_SStructGraphUVEntries(graph);
   hypre_SStructUVEntry        *Uventry;
   HYPRE_Int                    nUentries;

   hypre_CommPkg               *amrA_comm_pkg;
   hypre_CommHandle            *comm_handle;

   hypre_SStructMatrix         *fac_A;
   hypre_SStructPMatrix        *pmatrix, *fac_pmatrix;
   hypre_StructMatrix          *smatrix, *fac_smatrix;
   hypre_Box                   *smatrix_dbox, *fac_smatrix_dbox;
   HYPRE_Real                  *smatrix_vals, *fac_smatrix_vals;

   hypre_SStructGrid           *fac_grid;
   hypre_SStructGraph          *fac_graph;
   hypre_SStructPGrid          *f_pgrid, *c_pgrid;
   hypre_StructGrid            *fgrid, *cgrid;
   hypre_BoxArray              *grid_boxes, *cgrid_boxes;
   hypre_Box                   *grid_box;
   hypre_Box                    scaled_box;

   hypre_SStructPGrid          *temp_pgrid;
   hypre_SStructStencil       **temp_sstencils;
   hypre_SStructPMatrix        *temp_pmatrix;

   hypre_SStructOwnInfoData  ***owninfo;
   hypre_SStructRecvInfoData   *recvinfo;
   hypre_SStructSendInfoData   *sendinfo;
   hypre_BoxArrayArray         *own_composite_cboxes, *own_boxes;
   hypre_BoxArray              *own_composite_cbox;
   HYPRE_Int                  **own_cboxnums;

   hypre_BoxManager            *fboxman, *cboxman;
   hypre_BoxManEntry           *boxman_entry;
   hypre_Index                  ilower;

   HYPRE_Real                  *values;
   HYPRE_Int                   *ncols, *rows, *cols, tot_cols;

   hypre_SStructStencil        *stencils;
   hypre_Index                  stencil_shape, loop_size;
   HYPRE_Int                    stencil_size, *stencil_vars;

   hypre_Index                  index, stride, zero_index;
   HYPRE_Int                    nvars, var1, var2, part, cbox;
   HYPRE_Int                    i, j, k, size;

   HYPRE_Int                    myid;
   HYPRE_Int                    ierr= 0;

   hypre_MPI_Comm_rank(comm, &myid);
   hypre_ClearIndex(zero_index);

   hypre_BoxInit(&scaled_box, ndim);

   hypre_SStructGraphRef(graph, &fac_graph);
   fac_grid= hypre_SStructGraphGrid(fac_graph);
   HYPRE_SStructMatrixCreate(comm, fac_graph, &fac_A);
   HYPRE_SStructMatrixInitialize(fac_A);

   /*--------------------------------------------------------------------------
    * Copy all A's unstructured data and structured data that are not processed
    * into fac_A. Since the grids are the same for both matrices, the ranks
    * are also the same. Thus, the rows, cols, etc. for the IJ_matrix are
    * the same.
    *--------------------------------------------------------------------------*/
   ncols= hypre_CTAlloc(HYPRE_Int,  nUventries, HYPRE_MEMORY_HOST);
   rows = hypre_CTAlloc(HYPRE_Int,  nUventries, HYPRE_MEMORY_HOST);

   tot_cols= 0;
   for (i= 0; i< nUventries; i++)
   {
      Uventry= Uventries[iUventries[i]];
      tot_cols+= hypre_SStructUVEntryNUEntries(Uventry);
   }
   cols = hypre_CTAlloc(HYPRE_Int,  tot_cols, HYPRE_MEMORY_HOST);

   k    = 0;
   for (i= 0; i< nUventries; i++)
   {
      Uventry= Uventries[iUventries[i]];
      part   = hypre_SStructUVEntryPart(Uventry);
      hypre_CopyIndex(hypre_SStructUVEntryIndex(Uventry), index);
      var1     = hypre_SStructUVEntryVar(Uventry);
      nUentries= hypre_SStructUVEntryNUEntries(Uventry);

      ncols[i]= nUentries;
      hypre_SStructGridFindBoxManEntry(grid, part, index, var1, &boxman_entry);
      hypre_SStructBoxManEntryGetGlobalRank(boxman_entry, index, &rows[i], matrix_type);

      for (j= 0; j< nUentries; j++)
      {
         cols[k++]= hypre_SStructUVEntryToRank(Uventry, j);
      }
   }

   values= hypre_CTAlloc(HYPRE_Real,  tot_cols, HYPRE_MEMORY_HOST);
   HYPRE_IJMatrixGetValues(ij_A, nUventries, ncols, rows, cols, values);

   HYPRE_IJMatrixSetValues(hypre_SStructMatrixIJMatrix(fac_A), nUventries,
                           ncols, (const HYPRE_Int *) rows, (const HYPRE_Int *) cols,
                           (const HYPRE_Real *) values);
   hypre_TFree(ncols, HYPRE_MEMORY_HOST);
   hypre_TFree(rows, HYPRE_MEMORY_HOST);
   hypre_TFree(cols, HYPRE_MEMORY_HOST);
   hypre_TFree(values, HYPRE_MEMORY_HOST);

   owninfo = hypre_CTAlloc(hypre_SStructOwnInfoData  **,  nparts, HYPRE_MEMORY_HOST);
   for (part= (nparts-1); part> 0; part--)
   {
      f_pgrid= hypre_SStructGridPGrid(fac_grid, part);
      c_pgrid= hypre_SStructGridPGrid(fac_grid, part-1);

      nvars  = hypre_SStructPGridNVars(f_pgrid);
      owninfo[part] = hypre_CTAlloc(hypre_SStructOwnInfoData   *,  nvars, HYPRE_MEMORY_HOST);

      for (var1= 0; var1< nvars; var1++)
      {
         fboxman= hypre_SStructGridBoxManager(fac_grid, part, var1);
         cboxman= hypre_SStructGridBoxManager(fac_grid, part-1, var1);

         fgrid= hypre_SStructPGridSGrid(f_pgrid, var1);
         cgrid= hypre_SStructPGridSGrid(c_pgrid, var1);

         owninfo[part][var1]= hypre_SStructOwnInfo(fgrid, cgrid, cboxman, fboxman,
                                                   rfactors[part]); 
      }
   }

   hypre_SetIndex3(stride, 1, 1, 1);
   for (part= (nparts-1); part> 0; part--)
   {
      f_pgrid= hypre_SStructGridPGrid(fac_grid, part);
      c_pgrid= hypre_SStructGridPGrid(fac_grid, part-1);
      nvars  = hypre_SStructPGridNVars(f_pgrid);

      for (var1= 0; var1< nvars; var1++)
      {
         fgrid     = hypre_SStructPGridSGrid(f_pgrid, var1);
         cgrid     = hypre_SStructPGridSGrid(c_pgrid, var1);
         grid_boxes= hypre_StructGridBoxes(fgrid);

         stencils= hypre_SStructGraphStencil(graph, part, var1);
         stencil_size= hypre_SStructStencilSize(stencils);
         stencil_vars= hypre_SStructStencilVars(stencils);
 
         if (part == (nparts-1)) /* copy all fine data */
         {
            pmatrix    = hypre_SStructMatrixPMatrix(A, part);
            fac_pmatrix= hypre_SStructMatrixPMatrix(fac_A, part);
            hypre_ForBoxI(i, grid_boxes)
            {
               grid_box= hypre_BoxArrayBox(grid_boxes, i);
               hypre_BoxGetSize(grid_box, loop_size); 
               hypre_CopyIndex(hypre_BoxIMin(grid_box), ilower);
      
               for (j = 0; j< stencil_size; j++)
               {
                  var2       = stencil_vars[j];
                  smatrix    = hypre_SStructPMatrixSMatrix(pmatrix, var1, var2);
                  fac_smatrix= hypre_SStructPMatrixSMatrix(fac_pmatrix, var1, var2);

                  smatrix_dbox= hypre_BoxArrayBox(hypre_StructMatrixDataSpace(smatrix),
                                                  i);
                  fac_smatrix_dbox=
                     hypre_BoxArrayBox(hypre_StructMatrixDataSpace(fac_smatrix), i);

                  hypre_CopyIndex(hypre_SStructStencilEntry(stencils, j), stencil_shape);
                  smatrix_vals= hypre_StructMatrixExtractPointerByIndex(smatrix,
                                                                        i,
                                                                        stencil_shape);
                  fac_smatrix_vals= hypre_StructMatrixExtractPointerByIndex(fac_smatrix,
                                                                            i,
                                                                            stencil_shape);

#undef DEVICE_VAR
#define DEVICE_VAR is_device_ptr(fac_smatrix_vals,smatrix_vals)
                  hypre_BoxLoop2Begin(ndim, loop_size, 
                                      smatrix_dbox, ilower, stride, iA,
                                      fac_smatrix_dbox, ilower, stride, iAc);
<<<<<<< HEAD
#if defined(HYPRE_USING_OPENMP) && !defined(HYPRE_USE_RAJA)
#pragma omp parallel for private(HYPRE_BOX_PRIVATE) HYPRE_SMP_SCHEDULE
#endif
                  hypre_BoxLoop2For(iA, iAc)
=======
>>>>>>> 52e3b4f2
                  {
                     fac_smatrix_vals[iAc]= smatrix_vals[iA];
                  }
                  hypre_BoxLoop2End(iA, iAc);
#undef DEVICE_VAR
#define DEVICE_VAR 

               }  /* for (j = 0; j < stencil_size; j++) */
            }     /* hypre_ForBoxI(i, grid_boxes) */
         }        /* if (part == (nparts-1)) */

         /*----------------------------------------------------------------------
          *  Copy all coarse data not underlying a fbox and on this processor-
          *  i.e., the own_composite_cbox data.
          *----------------------------------------------------------------------*/
         pmatrix    = hypre_SStructMatrixPMatrix(A, part-1);
         fac_pmatrix= hypre_SStructMatrixPMatrix(fac_A, part-1);

         own_composite_cboxes= hypre_SStructOwnInfoDataCompositeCBoxes(owninfo[part][var1]);

         stencils= hypre_SStructGraphStencil(graph, part-1, var1);
         stencil_size= hypre_SStructStencilSize(stencils);
         stencil_vars= hypre_SStructStencilVars(stencils);
      
         hypre_ForBoxArrayI(i, own_composite_cboxes)
         {
            own_composite_cbox= hypre_BoxArrayArrayBoxArray(own_composite_cboxes, i);
            hypre_ForBoxI(j, own_composite_cbox)
            {
               grid_box= hypre_BoxArrayBox(own_composite_cbox, j);
               hypre_BoxGetSize(grid_box, loop_size); 
               hypre_CopyIndex(hypre_BoxIMin(grid_box), ilower);
      
               for (k = 0; k< stencil_size; k++)
               {
                  var2       = stencil_vars[k];
                  smatrix    = hypre_SStructPMatrixSMatrix(pmatrix, var1, var2);
                  fac_smatrix= hypre_SStructPMatrixSMatrix(fac_pmatrix, var1, var2);

                  smatrix_dbox= hypre_BoxArrayBox(hypre_StructMatrixDataSpace(smatrix),
                                                  i);
                  fac_smatrix_dbox=
                     hypre_BoxArrayBox(hypre_StructMatrixDataSpace(fac_smatrix), i);

                  hypre_CopyIndex(hypre_SStructStencilEntry(stencils, k), stencil_shape);
                  smatrix_vals= hypre_StructMatrixExtractPointerByIndex(smatrix,
                                                                        i,
                                                                        stencil_shape);
                  fac_smatrix_vals= hypre_StructMatrixExtractPointerByIndex(fac_smatrix,
                                                                            i,
                                                                            stencil_shape);

#undef DEVICE_VAR
#define DEVICE_VAR is_device_ptr(fac_smatrix_vals,smatrix_vals)
                  hypre_BoxLoop2Begin(ndim, loop_size, 
                                      smatrix_dbox, ilower, stride, iA,
                                      fac_smatrix_dbox, ilower, stride, iAc);
<<<<<<< HEAD
#if defined(HYPRE_USING_OPENMP) && !defined(HYPRE_USE_RAJA)
#pragma omp parallel for private(HYPRE_BOX_PRIVATE) HYPRE_SMP_SCHEDULE
#endif
                  hypre_BoxLoop2For(iA, iAc)
=======
>>>>>>> 52e3b4f2
                  {
                     fac_smatrix_vals[iAc]= smatrix_vals[iA];
                  }
                  hypre_BoxLoop2End(iA, iAc);
#undef DEVICE_VAR
#define DEVICE_VAR 

               }  /* for (k = 0; k< stencil_size; k++) */
            }      /* hypre_ForBoxI(j, own_composite_cbox) */
         }          /* hypre_ForBoxArrayI(i, own_composite_cboxes) */

      }  /* for (var1= 0; var1< nvars; var1++) */
   }     /* for (part= (nparts-1); part> 0; part--) */

   /*--------------------------------------------------------------------------
    * All possible data has been copied into fac_A- i.e., the original amr 
    * composite operator. Now we need to coarsen away the fboxes and the
    * interface connections. 
    *
    * Algo.:
    *   Loop from the finest amr_level to amr_level 1
    *   {
    *      1) coarsen the cf connections to get stencil connections from
    *         the coarse nodes to the coarsened fbox nodes.
    *      2) coarsen the fboxes and the fc connections. These are coarsened
    *         into a temp SStruct_PMatrix whose grid is the coarsened fgrid.
    *      3) copy all coarsened data that belongs on this processor and
    *         communicate any that belongs to another processor.
    *   }
    *--------------------------------------------------------------------------*/
   for (part= (nparts-1); part>= 1; part--)
   {
      hypre_AMR_CFCoarsen(A, fac_A, rfactors[part], part);
    
      /*-----------------------------------------------------------------------
       *  Create the temp SStruct_PMatrix for coarsening away the level= part
       *  boxes. 
       *-----------------------------------------------------------------------*/
      f_pgrid= hypre_SStructGridPGrid(fac_grid, part);
      c_pgrid= hypre_SStructGridPGrid(fac_grid, part-1);
      grid_boxes= hypre_SStructPGridCellIBoxArray(f_pgrid);

      hypre_SStructPGridCreate(hypre_SStructGridComm(f_pgrid),
                               ndim, &temp_pgrid);
      
      /*coarsen the fboxes.*/
      for (i= 0; i< hypre_BoxArraySize(grid_boxes); i++)
      {
         grid_box= hypre_BoxArrayBox(grid_boxes, i);
         hypre_StructMapFineToCoarse(hypre_BoxIMin(grid_box), zero_index,
                                     rfactors[part], hypre_BoxIMin(&scaled_box));
         hypre_StructMapFineToCoarse(hypre_BoxIMax(grid_box), zero_index,
                                     rfactors[part], hypre_BoxIMax(&scaled_box));

         hypre_SStructPGridSetExtents(temp_pgrid,
                                      hypre_BoxIMin(&scaled_box),
                                      hypre_BoxIMax(&scaled_box));
      }

      nvars  = hypre_SStructPGridNVars(f_pgrid);
      hypre_SStructPGridSetVariables(temp_pgrid, nvars,
                                     hypre_SStructPGridVarTypes(f_pgrid));
      hypre_SStructPGridAssemble(temp_pgrid);

      /* reference the sstruct_stencil of fac_pmatrix- to be used in temp_pmatrix */
      temp_sstencils= hypre_CTAlloc(hypre_SStructStencil *,  nvars, HYPRE_MEMORY_HOST);
      fac_pmatrix= hypre_SStructMatrixPMatrix(fac_A, part-1);
      for (i=0; i< nvars; i++)
      {
         hypre_SStructStencilRef(hypre_SStructPMatrixStencil(fac_pmatrix, i),
                                 &temp_sstencils[i]);
      }

      hypre_SStructPMatrixCreate(hypre_SStructPMatrixComm(fac_pmatrix),
                                 temp_pgrid,
                                 temp_sstencils,
                                 &temp_pmatrix);
      hypre_SStructPMatrixInitialize(temp_pmatrix);

      hypre_AMR_FCoarsen(A, fac_A, temp_pmatrix, rfactors[part], part);

      /*-----------------------------------------------------------------------
       * Extract the own_box data (boxes of coarsen data of this processor).
       *-----------------------------------------------------------------------*/
      fac_pmatrix= hypre_SStructMatrixPMatrix(fac_A, part-1);
      for (var1= 0; var1< nvars; var1++)
      {
         stencils= hypre_SStructGraphStencil(graph, part-1, var1);
         stencil_size= hypre_SStructStencilSize(stencils);
         stencil_vars= hypre_SStructStencilVars(stencils);

         own_boxes= hypre_SStructOwnInfoDataOwnBoxes(owninfo[part][var1]);
         own_cboxnums= hypre_SStructOwnInfoDataOwnBoxNums(owninfo[part][var1]);
         size= hypre_SStructOwnInfoDataSize(owninfo[part][var1]);

         /* loop over all the cbox chunks */
         for (i= 0; i< size; i++)
         {
            cgrid_boxes= hypre_BoxArrayArrayBoxArray(own_boxes, i);
            hypre_ForBoxI(j, cgrid_boxes)
            {
               grid_box= hypre_BoxArrayBox(cgrid_boxes, j);
               hypre_BoxGetSize(grid_box, loop_size);
               hypre_CopyIndex(hypre_BoxIMin(grid_box), ilower);

               cbox= own_cboxnums[i][j];

               for (k= 0; k< stencil_size; k++)
               {
                  var2= stencil_vars[k];
                  smatrix= hypre_SStructPMatrixSMatrix(temp_pmatrix, var1, var2);
                  fac_smatrix= hypre_SStructPMatrixSMatrix(fac_pmatrix, var1, var2);

                  /*---------------------------------------------------------------
                   * note: the cbox number of the temp_grid is the same as the 
                   * fbox number, whereas the cbox numbers of the fac_grid is in
                   * own_cboxnums- i.e., numbers i & cbox, respectively.
                   *---------------------------------------------------------------*/
                  smatrix_dbox= hypre_BoxArrayBox(hypre_StructMatrixDataSpace(smatrix),
                                                  i);
                  fac_smatrix_dbox=
                     hypre_BoxArrayBox(hypre_StructMatrixDataSpace(fac_smatrix), cbox);

                  hypre_CopyIndex(hypre_SStructStencilEntry(stencils, k), stencil_shape);
                  smatrix_vals= 
                     hypre_StructMatrixExtractPointerByIndex(smatrix,
                                                             i,
                                                             stencil_shape);
                  fac_smatrix_vals=
                     hypre_StructMatrixExtractPointerByIndex(fac_smatrix,
                                                             cbox,
                                                             stencil_shape);
      
#undef DEVICE_VAR
#define DEVICE_VAR is_device_ptr(fac_smatrix_vals,smatrix_vals)
                  hypre_BoxLoop2Begin(ndim, loop_size,
                                      smatrix_dbox, ilower, stride, iA,
                                      fac_smatrix_dbox, ilower, stride, iAc);
<<<<<<< HEAD
#if defined(HYPRE_USING_OPENMP) && !defined(HYPRE_USE_RAJA)
#pragma omp parallel for private(HYPRE_BOX_PRIVATE) HYPRE_SMP_SCHEDULE
#endif
                  hypre_BoxLoop2For(iA, iAc)
=======
>>>>>>> 52e3b4f2
                  {
                     fac_smatrix_vals[iAc]= smatrix_vals[iA];
                  }
                  hypre_BoxLoop2End(iA, iAc);
#undef DEVICE_VAR
#define DEVICE_VAR 

               }  /* for (k = 0; k < stencil_size; k++) */
            }     /* hypre_ForBoxI(j, cgrid_boxes) */
         }        /* for (i= 0; i< size; i++) */

         hypre_SStructOwnInfoDataDestroy(owninfo[part][var1]);
      }           /* for (var1= 0; var1< nvars; var1++) */

      hypre_TFree(owninfo[part], HYPRE_MEMORY_HOST);

      /*-----------------------------------------------------------------------
       * Communication of off-process coarse data. A communication pkg is 
       * needed. Thus, compute the communication info- sendboxes, recvboxes, 
       * etc.
       *-----------------------------------------------------------------------*/
      for (var1= 0; var1< nvars; var1++)
      {
         fboxman= hypre_SStructGridBoxManager(fac_grid, part, var1);
         cboxman= hypre_SStructGridBoxManager(fac_grid, part-1, var1);

         fgrid= hypre_SStructPGridSGrid(f_pgrid, var1);
         cgrid= hypre_SStructPGridSGrid(c_pgrid, var1);

         sendinfo= hypre_SStructSendInfo(fgrid, cboxman, rfactors[part]);
         recvinfo= hypre_SStructRecvInfo(cgrid, fboxman, rfactors[part]);

         /*-------------------------------------------------------------------
          * need to check this for more than one variable- are the comm. info
          * for this sgrid okay for cross-variable matrices?
          *-------------------------------------------------------------------*/
         for (var2= 0; var2< nvars; var2++)
         {
            fac_smatrix= hypre_SStructPMatrixSMatrix(fac_pmatrix, var1, var2);
            smatrix    = hypre_SStructPMatrixSMatrix(temp_pmatrix, var1, var2);

            hypre_SStructAMRInterCommunication(sendinfo,
                                               recvinfo,
                                               hypre_StructMatrixDataSpace(smatrix),
                                               hypre_StructMatrixDataSpace(fac_smatrix),
                                               hypre_StructMatrixNumValues(smatrix),
                                               comm,
                                               &amrA_comm_pkg);

            hypre_InitializeCommunication(amrA_comm_pkg,
                                          hypre_StructMatrixData(smatrix),
                                          hypre_StructMatrixData(fac_smatrix), 0, 0,
                                          &comm_handle);
            hypre_FinalizeCommunication(comm_handle);

            hypre_CommPkgDestroy(amrA_comm_pkg);
         }
            
         hypre_SStructSendInfoDataDestroy(sendinfo);
         hypre_SStructRecvInfoDataDestroy(recvinfo);

      }  /* for (var1= 0; var1< nvars; var1++) */
          
      hypre_SStructPGridDestroy(temp_pgrid);
      hypre_SStructPMatrixDestroy(temp_pmatrix);

   }  /* for (part= 0; part< nparts; part++) */

   hypre_TFree(owninfo, HYPRE_MEMORY_HOST);

   HYPRE_SStructMatrixAssemble(fac_A);

   *fac_A_ptr = fac_A;
   return ierr;
}<|MERGE_RESOLUTION|>--- conflicted
+++ resolved
@@ -220,13 +220,6 @@
                   hypre_BoxLoop2Begin(ndim, loop_size, 
                                       smatrix_dbox, ilower, stride, iA,
                                       fac_smatrix_dbox, ilower, stride, iAc);
-<<<<<<< HEAD
-#if defined(HYPRE_USING_OPENMP) && !defined(HYPRE_USE_RAJA)
-#pragma omp parallel for private(HYPRE_BOX_PRIVATE) HYPRE_SMP_SCHEDULE
-#endif
-                  hypre_BoxLoop2For(iA, iAc)
-=======
->>>>>>> 52e3b4f2
                   {
                      fac_smatrix_vals[iAc]= smatrix_vals[iA];
                   }
@@ -284,13 +277,6 @@
                   hypre_BoxLoop2Begin(ndim, loop_size, 
                                       smatrix_dbox, ilower, stride, iA,
                                       fac_smatrix_dbox, ilower, stride, iAc);
-<<<<<<< HEAD
-#if defined(HYPRE_USING_OPENMP) && !defined(HYPRE_USE_RAJA)
-#pragma omp parallel for private(HYPRE_BOX_PRIVATE) HYPRE_SMP_SCHEDULE
-#endif
-                  hypre_BoxLoop2For(iA, iAc)
-=======
->>>>>>> 52e3b4f2
                   {
                      fac_smatrix_vals[iAc]= smatrix_vals[iA];
                   }
@@ -429,13 +415,6 @@
                   hypre_BoxLoop2Begin(ndim, loop_size,
                                       smatrix_dbox, ilower, stride, iA,
                                       fac_smatrix_dbox, ilower, stride, iAc);
-<<<<<<< HEAD
-#if defined(HYPRE_USING_OPENMP) && !defined(HYPRE_USE_RAJA)
-#pragma omp parallel for private(HYPRE_BOX_PRIVATE) HYPRE_SMP_SCHEDULE
-#endif
-                  hypre_BoxLoop2For(iA, iAc)
-=======
->>>>>>> 52e3b4f2
                   {
                      fac_smatrix_vals[iAc]= smatrix_vals[iA];
                   }
