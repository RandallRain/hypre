--- conflicted
+++ resolved
@@ -1332,11 +1332,7 @@
                               }
                            }
                         }  /* if ((rank <= cupper_ranks[part][var]) &&
-<<<<<<< HEAD
-               (rank >= clower_ranks[part][var])) */
-=======
 (rank >= clower_ranks[part][var])) */
->>>>>>> 805ee77b
                      }
 
                      hypre_SerialBoxLoop0End();
@@ -1432,11 +1428,7 @@
                               }
                            }
                         }  /* if ((rank <= cupper_ranks[part][var]) &&
-<<<<<<< HEAD
-               (rank >= clower_ranks[part][var])) */
-=======
 (rank >= clower_ranks[part][var])) */
->>>>>>> 805ee77b
                      }
 
                      hypre_SerialBoxLoop0End();
@@ -1533,11 +1525,7 @@
                               }
                            }
                         }  /* if ((rank <= cupper_ranks[part][var]) &&
-<<<<<<< HEAD
-               (rank >= clower_ranks[part][var])) */
-=======
 (rank >= clower_ranks[part][var])) */
->>>>>>> 805ee77b
                      }
                      hypre_SerialBoxLoop0End();
                   }  /* hypre_ForBoxI(i, cboxes) */
