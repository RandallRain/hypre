/******************************************************************************
 * Copyright 1998-2019 Lawrence Livermore National Security, LLC and other
 * HYPRE Project Developers. See the top-level COPYRIGHT file for details.
 *
 * SPDX-License-Identifier: (Apache-2.0 OR MIT)
 ******************************************************************************/

/*
   Example 13

   Interface:      Semi-Structured interface (SStruct)

   Compile with:   make ex13

   Sample run:     mpirun -np 6 ex13 -n 10

   To see options: ex13 -help

   Description:    This code solves the 2D Laplace equation using bilinear
                   finite element discretization on a mesh with an "enhanced
                   connectivity" point.  Specifically, we solve -Delta u = 1
                   with zero boundary conditions on a star-shaped domain
                   consisting of identical rhombic parts each meshed with a
                   uniform n x n grid.  Every part is assigned to a different
                   processor and all parts meet at the origin, equally
                   subdividing the 2*pi angle there. The case of six processors
                   (parts) looks as follows:

                                                +
                                               / \
                                              /   \
                                             /     \
                                   +--------+   1   +---------+
                                    \        \     /         /
                                     \    2   \   /    0    /
                                      \        \ /         /
                                       +--------+---------+
                                      /        / \         \
                                     /    3   /   \    5    \
                                    /        /     \         \
                                   +--------+   4   +---------+
                                             \     /
                                              \   /
                                               \ /
                                                +

                   Note that in this problem we use nodal variables, which are
                   shared between the different parts.  The node at the origin,
                   for example, belongs to all parts as illustrated below:

                                                .
                                               / \
                                              .   .
                                             / \ / \
                                            o   .   *
                                  .---.---o  \ / \ /  *---.---.
                                   \   \   \  o   *  /   /   /
                                    .---.---o  \ /  *---.---.
                                     \   \   \  x  /   /   /
                                      @---@---x   x---z---z
                                      @---@---x   x---z---z
                                     /   /   /  x  \   \   \
                                    .---.---a  / \  #---.---.
                                   /   /   /  a   #  \   \   \
                                  .---.---a  / \ / \  #---.---.
                                            a   .   #
                                             \ / \ /
                                              .   .
                                               \ /
                                                .

                   We recommend viewing the Struct examples before viewing this
                   and the other SStruct examples.  The primary role of this
                   particular SStruct example is to demonstrate a stencil-based
                   way to set up finite element problems in SStruct, and
                   specifically to show how to handle problems with an "enhanced
                   connectivity" point.
*/

#include <stdio.h>
#include <stdlib.h>
#include <string.h>
#include <math.h>
#include "HYPRE_sstruct_mv.h"
#include "HYPRE_sstruct_ls.h"
#include "HYPRE.h"
#include "ex.h"

#ifndef M_PI
#define M_PI 3.14159265358979
#endif

#ifdef HYPRE_EXVIS
#include "vis.c"
#endif

/*
   This routine computes the bilinear finite element stiffness matrix and
   load vector on a rhombus with angle gamma. Specifically, let R be the
   rhombus
                              [3]------[2]
                              /        /
                             /        /
                           [0]------[1]

   with sides of length h. The finite element stiffness matrix

                  S_ij = (grad phi_i,grad phi_j)_R

   with bilinear finite element functions {phi_i} has the form

                       /  4-k    -1  -2+k    -1 \
               alpha . |   -1   4+k    -1  -2-k |
                       | -2+k    -1   4-k    -1 |
                       \   -1  -2-k    -1   4+k /

   where alpha = 1/(6*sin(gamma)) and k = 3*cos(gamma). The load vector
   corresponding to a right-hand side of 1 is

                  F_j = (1,phi_j)_R = h^2/4 * sin(gamma)
*/
void ComputeFEMRhombus (double **S, double F[4], double gamma, double h)
{
   int i, j;

   double h2_4 = h * h / 4;
   double sing = sin(gamma);
   double alpha = 1 / (6 * sing);
   double k = 3 * cos(gamma);

   S[0][0] = alpha * (4 - k);
   S[0][1] = alpha * (-1);
   S[0][2] = alpha * (-2 + k);
   S[0][3] = alpha * (-1);
   S[1][1] = alpha * (4 + k);
   S[1][2] = alpha * (-1);
   S[1][3] = alpha * (-2 - k);
   S[2][2] = alpha * (4 - k);
   S[2][3] = alpha * (-1);
   S[3][3] = alpha * (4 + k);

   /* The stiffness matrix is symmetric */
   for (i = 1; i < 4; i++)
      for (j = 0; j < i; j++)
      {
         S[i][j] = S[j][i];
      }

   for (i = 0; i < 4; i++)
   {
      F[i] = h2_4 * sing;
   }
}


int main (int argc, char *argv[])
{
   int myid, num_procs;
   int n;
   double gamma, h;
   int vis;

   HYPRE_SStructGrid     grid;
   HYPRE_SStructGraph    graph;
   HYPRE_SStructStencil  stencil;
   HYPRE_SStructMatrix   A;
   HYPRE_SStructVector   b;
   HYPRE_SStructVector   x;

   HYPRE_Solver          solver;

   /* Initialize MPI */
   MPI_Init(&argc, &argv);
   MPI_Comm_rank(MPI_COMM_WORLD, &myid);
   MPI_Comm_size(MPI_COMM_WORLD, &num_procs);

   /* Initialize HYPRE */
   HYPRE_Init();

   /* Print GPU info */
   /* HYPRE_PrintDeviceInfo(); */

   /* Set default parameters */
   n = 10;
   vis = 0;

   /* Parse command line */
   {
      int arg_index = 0;
      int print_usage = 0;

      while (arg_index < argc)
      {
         if ( strcmp(argv[arg_index], "-n") == 0 )
         {
            arg_index++;
            n = atoi(argv[arg_index++]);
         }
         else if ( strcmp(argv[arg_index], "-vis") == 0 )
         {
            arg_index++;
            vis = 1;
         }
         else if ( strcmp(argv[arg_index], "-help") == 0 )
         {
            print_usage = 1;
            break;
         }
         else
         {
            arg_index++;
         }
      }

      if ((print_usage) && (myid == 0))
      {
         printf("\n");
         printf("Usage: %s [<options>]\n", argv[0]);
         printf("\n");
         printf("  -n <n>              : problem size per processor (default: 10)\n");
         printf("  -vis                : save the solution for GLVis visualization\n");
         printf("\n");
      }

      if (print_usage)
      {
         MPI_Finalize();
         return (0);
      }
   }

   /* Set the rhombus angle, gamma, and the mesh size, h, depending on the
      number of processors np and the given n */
   if (num_procs < 3)
   {
      if (myid == 0) { printf("Must run with at least 3 processors!\n"); }
      MPI_Finalize();
      exit(1);
   }
   gamma = 2 * M_PI / num_procs;
   h = 1.0 / n;

   /* 1. Set up the grid.  We will set up the grid so that processor X owns
         part X.  Note that each part has its own index space numbering. Later
         we relate the parts to each other. */
   {
      int ndim = 2;
      int nparts = num_procs;

      /* Create an empty 2D grid object */
      HYPRE_SStructGridCreate(MPI_COMM_WORLD, ndim, nparts, &grid);

      /* Set the extents of the grid - each processor sets its grid boxes.  Each
         part has its own relative index space numbering */
      {
         int part = myid;
         int ilower[2] = {1, 1}; /* lower-left cell touching the origin */
         int iupper[2] = {n, n}; /* upper-right cell */

         HYPRE_SStructGridSetExtents(grid, part, ilower, iupper);
      }

      /* Set the variable type and number of variables on each part.  These need
         to be set in each part which is neighboring or contains boxes owned by
         the processor. */
      {
         int i;
         int nvars = 1;

         HYPRE_SStructVariable vartypes[1] = {HYPRE_SSTRUCT_VARIABLE_NODE};
         for (i = 0; i < nparts; i++)
         {
            HYPRE_SStructGridSetVariables(grid, i, nvars, vartypes);
         }
      }

      /* Now we need to set the spatial relation between each of the parts.
         Since we are using nodal variables, we have to use SetSharedPart to
         establish the connection at the origin. */
      {
         /* Relation to the clockwise-previous neighbor part, e.g. 0 and 1 for
            the case of 6 parts.  Note that we could have used SetNeighborPart
            here instead of SetSharedPart. */
         {
            int part = myid;
            /* the box of cells intersecting the boundary in the current part */
            int ilower[2] = {1, 1}, iupper[2] = {1, n};
            /* share all data on the left side of the box */
            int offset[2] = {-1, 0};

            int shared_part = (myid + 1) % num_procs;
            /* the box of cells intersecting the boundary in the neighbor */
            int shared_ilower[2] = {1, 1}, shared_iupper[2] = {n, 1};
            /* share all data on the bottom of the box */
            int shared_offset[2] = {0, -1};

            /* x/y-direction on the current part is -y/x on the neighbor */
            int index_map[2] = {1, 0};
            int index_dir[2] = {-1, 1};

            HYPRE_SStructGridSetSharedPart(grid, part, ilower, iupper, offset,
                                           shared_part, shared_ilower,
                                           shared_iupper, shared_offset,
                                           index_map, index_dir);
         }

         /* Relation to the clockwise-following neighbor part, e.g. 0 and 5 for
            the case of 6 parts.  Note that we could have used SetNeighborPart
            here instead of SetSharedPart. */
         {
            int part = myid;
            /* the box of cells intersecting the boundary in the current part */
            int ilower[2] = {1, 1}, iupper[2] = {n, 1};
            /* share all data on the bottom of the box */
            int offset[2] = {0, -1};

            int shared_part = (myid + num_procs - 1) % num_procs;
            /* the box of cells intersecting the boundary in the neighbor */
            int shared_ilower[2] = {1, 1}, shared_iupper[2] = {1, n};
            /* share all data on the left side of the box */
            int shared_offset[2] = {-1, 0};

            /* x/y-direction on the current part is y/-x on the neighbor */
            int index_map[2] = {1, 0};
            int index_dir[2] = {1, -1};

            HYPRE_SStructGridSetSharedPart(grid, part, ilower, iupper, offset,
                                           shared_part, shared_ilower,
                                           shared_iupper, shared_offset,
                                           index_map, index_dir);
         }

         /* Relation to all other parts, e.g. 0 and 2,3,4.  This can be
            described only by SetSharedPart. */
         {
            int part = myid;
            /* the (one cell) box that touches the origin */
            int ilower[2] = {1, 1}, iupper[2] = {1, 1};
            /* share all data in the bottom left corner (i.e. the origin) */
            int offset[2] = {-1, -1};

            int shared_part;
            /* the box of one cell that touches the origin */
            int shared_ilower[2] = {1, 1}, shared_iupper[2] = {1, 1};
            /* share all data in the bottom left corner (i.e. the origin) */
            int shared_offset[2] = {-1, -1};

            /* x/y-direction on the current part is -x/-y on the neighbor, but
               in this case the arguments are not really important since we are
               only sharing a point */
            int index_map[2] = {0, 1};
            int index_dir[2] = {-1, -1};

            for (shared_part = 0; shared_part < myid - 1; shared_part++)
               HYPRE_SStructGridSetSharedPart(grid, part, ilower, iupper, offset,
                                              shared_part, shared_ilower,
                                              shared_iupper, shared_offset,
                                              index_map, index_dir);

            for (shared_part = myid + 2; shared_part < num_procs; shared_part++)
               HYPRE_SStructGridSetSharedPart(grid, part, ilower, iupper, offset,
                                              shared_part, shared_ilower,
                                              shared_iupper, shared_offset,
                                              index_map, index_dir);
         }
      }

      /* Now the grid is ready to be used */
      HYPRE_SStructGridAssemble(grid);
   }

   /* 2. Define the discretization stencils.  Since this is a finite element
         discretization we define here a full 9-point stencil.  We will later
         use four sub-stencils for the rows of the local stiffness matrix. */
   {
      int ndim = 2;
      int var = 0;
      int entry;

      /* Define the geometry of the 9-point stencil */
      int stencil_size = 9;
<<<<<<< HEAD
      int offsets[9][2] = {{0, 0},          /*  [8] [4] [7]  */
         {-1, 0}, {1, 0}, /*     \ | /     */
         {0, -1}, {0, 1}, /*  [1]-[0]-[2]  */
         {-1, -1}, {1, -1}, /*     / | \     */
         {1, 1}, {-1, 1}
      };  /*  [5] [3] [6]  */
=======
      int offsets[9][2] =
      {
         { 0,  0},           /*  [8] [4] [7]  */
         {-1,  0}, { 1,  0}, /*     \ | /     */
         { 0, -1}, { 0,  1}, /*  [1]-[0]-[2]  */
         {-1, -1}, { 1, -1}, /*     / | \     */
         { 1,  1}, {-1,  1}  /*  [5] [3] [6]  */
      };
>>>>>>> 805ee77b

      HYPRE_SStructStencilCreate(ndim, stencil_size, &stencil);

      for (entry = 0; entry < stencil_size; entry++)
      {
         HYPRE_SStructStencilSetEntry(stencil, entry, offsets[entry], var);
      }
   }

   /* 3. Set up the Graph - this determines the non-zero structure of the
         matrix. */
   {
      int part;
      int var = 0;

      /* Create the graph object */
      HYPRE_SStructGraphCreate(MPI_COMM_WORLD, grid, &graph);

      /* See MatrixSetObjectType below */
      HYPRE_SStructGraphSetObjectType(graph, HYPRE_PARCSR);

      /* Now we need to tell the graph which stencil to use for each
         variable on each part (we only have one variable) */
      for (part = 0; part < num_procs; part++)
      {
         HYPRE_SStructGraphSetStencil(graph, part, var, stencil);
      }

      /* Assemble the graph */
      HYPRE_SStructGraphAssemble(graph);
   }

   /* 4. Set up the SStruct Matrix and right-hand side vector */
   {
      int part = myid;
      int var = 0;

      /* Create the matrix object */
      HYPRE_SStructMatrixCreate(MPI_COMM_WORLD, graph, &A);
      /* Use a ParCSR storage */
      HYPRE_SStructMatrixSetObjectType(A, HYPRE_PARCSR);
      /* Indicate that the matrix coefficients are ready to be set */
      HYPRE_SStructMatrixInitialize(A);

      /* Create an empty vector object */
      HYPRE_SStructVectorCreate(MPI_COMM_WORLD, grid, &b);
      /* Use a ParCSR storage */
      HYPRE_SStructVectorSetObjectType(b, HYPRE_PARCSR);
      /* Indicate that the vector coefficients are ready to be set */
      HYPRE_SStructVectorInitialize(b);

      /* Set the matrix and vector entries by finite element assembly */
      {
         /* local stifness matrix and load vector */
         /* double F[4]; OK to use constant-length arrays for CPUs */
         double *F = (double *) malloc(4 * sizeof(double));
         /*double S[4][4]; OK to use constant-length arrays for CPUs */
         double *S_flat = (double *) malloc(16 * sizeof(double));
         double *S[4];
         S[0] = S_flat; S[1] = S[0] + 4; S[2] = S[1] + 4; S[3] = S[2] + 4;

         /* The index of the local nodes 0-3 relative to the cell index,
            i.e. node k in cell (i,j) is in the upper-right corner of the
            cell (i,j) + node_index_offset[k]. */
         int node_index_offset[4][2] = {{-1, -1}, {0, -1}, {0, 0}, {-1, 0}};

         /* The cell sub-stencils of nodes 0-3 indexed from the full stencil,
            i.e. we take the full stencil in each node of a fixed cell, and
            restrict it to that as is done in the finite element stiffness
            matrix:
                         [4] [7]   [8] [4]   [1]-[0]   [0]-[2]
                          | /         \ |       / |     | \
                         [0]-[2] , [1]-[0] , [5] [3] , [3] [6]

            Note that the ordering of the local nodes remains fixed, and
            therefore the above sub-stencil at node k corresponds to the kth row
            of the local stiffness matrix and the kth entry of the local load
            vector. */
         int node_stencil[4][4] = {{0, 2, 7, 4}, {1, 0, 4, 8}, {5, 3, 0, 1}, {3, 6, 2, 0}};

         int i, j, k;
         int index[2];
         int nentries = 4;

         /* set the values in the interior cells */
         {
            ComputeFEMRhombus(S, F, gamma, h);

            for (i = 1; i <= n; i++)
               for (j = 1; j <= n; j++)
                  for (k = 0; k < 4; k++) /* node k in cell (i,j) */
                  {
                     index[0] = i + node_index_offset[k][0];
                     index[1] = j + node_index_offset[k][1];
                     HYPRE_SStructMatrixAddToValues(A, part, index, var,
                                                    nentries, node_stencil[k],
                                                    &S[k][0]);
                     HYPRE_SStructVectorAddToValues(b, part, index, var, &F[k]);
                  }
         }

         /* cells having nodes 1,2 on the domain boundary */
         {
            ComputeFEMRhombus(S, F, gamma, h);

            /* eliminate nodes 1,2 from S and F */
            for (k = 0; k < 4; k++)
            {
               S[1][k] = S[k][1] = 0.0;
               S[2][k] = S[k][2] = 0.0;
            }
            S[1][1] = 1.0;
            S[2][2] = 1.0;
            F[1] = 0.0;
            F[2] = 0.0;

            for (i = n; i <= n; i++)
               for (j = 1; j <= n; j++)
                  for (k = 0; k < 4; k++) /* node k in cell (n,j) */
                  {
                     index[0] = i + node_index_offset[k][0];
                     index[1] = j + node_index_offset[k][1];
                     HYPRE_SStructMatrixAddToValues(A, part, index, var,
                                                    nentries, node_stencil[k],
                                                    &S[k][0]);
                     HYPRE_SStructVectorAddToValues(b, part, index, var, &F[k]);
                  }
         }

         /* cells having nodes 2,3 on the domain boundary */
         {
            ComputeFEMRhombus(S, F, gamma, h);

            /* eliminate nodes 2,3 from S and F */
            for (k = 0; k < 4; k++)
            {
               S[2][k] = S[k][2] = 0.0;
               S[3][k] = S[k][3] = 0.0;
            }
            S[2][2] = 1.0;
            S[3][3] = 1.0;
            F[2] = 0.0;
            F[3] = 0.0;

            for (i = 1; i <= n; i++)
               for (j = n; j <= n; j++)
                  for (k = 0; k < 4; k++) /* node k in cell (i,n) */
                  {
                     index[0] = i + node_index_offset[k][0];
                     index[1] = j + node_index_offset[k][1];
                     HYPRE_SStructMatrixAddToValues(A, part, index, var,
                                                    nentries, node_stencil[k],
                                                    &S[k][0]);
                     HYPRE_SStructVectorAddToValues(b, part, index, var, &F[k]);
                  }
         }

         /* cells having nodes 1,2,3 on the domain boundary */
         {
            ComputeFEMRhombus(S, F, gamma, h);

            /* eliminate nodes 2,3 from S and F */
            for (k = 0; k < 4; k++)
            {
               S[1][k] = S[k][1] = 0.0;
               S[2][k] = S[k][2] = 0.0;
               S[3][k] = S[k][3] = 0.0;
            }
            S[1][1] = 1.0;
            S[2][2] = 1.0;
            S[3][3] = 1.0;
            F[1] = 0.0;
            F[2] = 0.0;
            F[3] = 0.0;

            for (i = n; i <= n; i++)
               for (j = n; j <= n; j++)
                  for (k = 0; k < 4; k++) /* node k in cell (n,n) */
                  {
                     index[0] = i + node_index_offset[k][0];
                     index[1] = j + node_index_offset[k][1];
                     HYPRE_SStructMatrixAddToValues(A, part, index, var,
                                                    nentries, node_stencil[k],
                                                    &S[k][0]);
                     HYPRE_SStructVectorAddToValues(b, part, index, var, &F[k]);
                  }
         }
         free(F);
         free(S_flat);
      }
   }

   /* Collective calls finalizing the matrix and vector assembly */
   HYPRE_SStructMatrixAssemble(A);
   HYPRE_SStructVectorAssemble(b);

   /* 5. Set up SStruct Vector for the solution vector x */
   {
      int part = myid;
      int var = 0;
      int nvalues = (n + 1) * (n + 1);
      double *values;

      /* Since the SetBoxValues() calls below set the values of the nodes in
         the upper-right corners of the cells, the nodal box should start
         from (0,0) instead of (1,1). */
      int ilower[2] = {0, 0};
      int iupper[2] = {n, n};

      values = (double*) calloc(nvalues, sizeof(double));

      /* Create an empty vector object */
      HYPRE_SStructVectorCreate(MPI_COMM_WORLD, grid, &x);
      /* Set the object type to ParCSR */
      HYPRE_SStructVectorSetObjectType(x, HYPRE_PARCSR);
      /* Indicate that the vector coefficients are ready to be set */
      HYPRE_SStructVectorInitialize(x);
      /* Set the values for the initial guess */
      HYPRE_SStructVectorSetBoxValues(x, part, ilower, iupper, var, values);

      free(values);

      /* Finalize the vector assembly */
      HYPRE_SStructVectorAssemble(x);
   }

   /* 6. Set up and call the solver (Solver options can be found in the
         Reference Manual.) */
   {
      double final_res_norm;
      int its;

      HYPRE_ParCSRMatrix    par_A;
      HYPRE_ParVector       par_b;
      HYPRE_ParVector       par_x;

      /* Extract the ParCSR objects needed in the solver */
      HYPRE_SStructMatrixGetObject(A, (void **) &par_A);
      HYPRE_SStructVectorGetObject(b, (void **) &par_b);
      HYPRE_SStructVectorGetObject(x, (void **) &par_x);

      /* Here we construct a BoomerAMG solver.  See the other SStruct examples
         as well as the Reference manual for additional solver choices. */
      HYPRE_BoomerAMGCreate(&solver);
      HYPRE_BoomerAMGSetOldDefault(solver);
      HYPRE_BoomerAMGSetStrongThreshold(solver, 0.25);
      HYPRE_BoomerAMGSetTol(solver, 1e-6);
      HYPRE_BoomerAMGSetPrintLevel(solver, 2);
      HYPRE_BoomerAMGSetMaxIter(solver, 50);

      /* call the setup */
      HYPRE_BoomerAMGSetup(solver, par_A, par_b, par_x);

      /* call the solve */
      HYPRE_BoomerAMGSolve(solver, par_A, par_b, par_x);

      /* get some info */
      HYPRE_BoomerAMGGetNumIterations(solver, &its);
      HYPRE_BoomerAMGGetFinalRelativeResidualNorm(solver,
                                                  &final_res_norm);
      /* clean up */
      HYPRE_BoomerAMGDestroy(solver);

      /* Gather the solution vector */
      HYPRE_SStructVectorGather(x);

      /* Save the solution for GLVis visualization, see vis/glvis-ex13.sh */
      if (vis)
      {
#ifdef HYPRE_EXVIS
         FILE *file;
         char filename[255];

         int i, part = myid, var = 0;
         int nvalues = (n + 1) * (n + 1);
         double *values = (double*) calloc(nvalues, sizeof(double));
         int ilower[2] = {0, 0};
         int iupper[2] = {n, n};

         /* get all local data (including a local copy of the shared values) */
         HYPRE_SStructVectorGetBoxValues(x, part, ilower, iupper,
                                         var, values);

         sprintf(filename, "%s.%06d", "vis/ex13.sol", myid);
         if ((file = fopen(filename, "w")) == NULL)
         {
            printf("Error: can't open output file %s\n", filename);
            MPI_Finalize();
            exit(1);
         }

         /* finite element space header */
         fprintf(file, "FiniteElementSpace\n");
         fprintf(file, "FiniteElementCollection: H1_2D_P1\n");
         fprintf(file, "VDim: 1\n");
         fprintf(file, "Ordering: 0\n\n");

         /* save solution */
         for (i = 0; i < nvalues; i++)
         {
            fprintf(file, "%.14e\n", values[i]);
         }

         fflush(file);
         fclose(file);
         free(values);

         /* save local finite element mesh */
         GLVis_PrintLocalRhombusMesh("vis/ex13.mesh", n, myid, gamma);

         /* additional visualization data */
         GLVis_PrintData("vis/ex13.data", myid, num_procs);
#endif
      }

      if (myid == 0)
      {
         printf("\n");
         printf("Iterations = %d\n", its);
         printf("Final Relative Residual Norm = %g\n", final_res_norm);
         printf("\n");
      }
   }

   /* Free memory */
   HYPRE_SStructGridDestroy(grid);
   HYPRE_SStructStencilDestroy(stencil);
   HYPRE_SStructGraphDestroy(graph);
   HYPRE_SStructMatrixDestroy(A);
   HYPRE_SStructVectorDestroy(b);
   HYPRE_SStructVectorDestroy(x);

   /* Finalize HYPRE */
   HYPRE_Finalize();

   /* Finalize MPI */
   MPI_Finalize();

   return 0;
}<|MERGE_RESOLUTION|>--- conflicted
+++ resolved
@@ -379,14 +379,6 @@
 
       /* Define the geometry of the 9-point stencil */
       int stencil_size = 9;
-<<<<<<< HEAD
-      int offsets[9][2] = {{0, 0},          /*  [8] [4] [7]  */
-         {-1, 0}, {1, 0}, /*     \ | /     */
-         {0, -1}, {0, 1}, /*  [1]-[0]-[2]  */
-         {-1, -1}, {1, -1}, /*     / | \     */
-         {1, 1}, {-1, 1}
-      };  /*  [5] [3] [6]  */
-=======
       int offsets[9][2] =
       {
          { 0,  0},           /*  [8] [4] [7]  */
@@ -395,7 +387,6 @@
          {-1, -1}, { 1, -1}, /*     / | \     */
          { 1,  1}, {-1,  1}  /*  [5] [3] [6]  */
       };
->>>>>>> 805ee77b
 
       HYPRE_SStructStencilCreate(ndim, stencil_size, &stencil);
 
