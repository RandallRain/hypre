/*BHEADER**********************************************************************
 * Copyright (c) 2008,  Lawrence Livermore National Security, LLC.
 * Produced at the Lawrence Livermore National Laboratory.
 * This file is part of HYPRE.  See file COPYRIGHT for details.
 *
 * HYPRE is free software; you can redistribute it and/or modify it under the
 * terms of the GNU Lesser General Public License (as published by the Free
 * Software Foundation) version 2.1 dated February 1999.
 *
 * $Revision$
 ***********************************************************************EHEADER*/

/******************************************************************************
 *
 * This routine assumes a 3-pt (1D), 5-pt (2D), or 7-pt (3D) stencil.
 *
 *****************************************************************************/

#include "_hypre_struct_ls.h"
#include "red_black_gs.h"

/*--------------------------------------------------------------------------
 *--------------------------------------------------------------------------*/

void *
hypre_RedBlackGSCreate( MPI_Comm  comm )
{
   hypre_RedBlackGSData *relax_data;

   relax_data = hypre_CTAlloc(hypre_RedBlackGSData,  1, HYPRE_MEMORY_HOST);

   (relax_data -> comm)       = comm;
   (relax_data -> time_index) = hypre_InitializeTiming("RedBlackGS");

   /* set defaults */
   (relax_data -> tol)         = 1.0e-06;
   (relax_data -> max_iter)    = 1000;
   (relax_data -> rel_change)  = 0;
   (relax_data -> zero_guess)  = 0;
   (relax_data -> rb_start)    = 1;
   (relax_data -> flops)       = 0;
   (relax_data -> A)           = NULL;
   (relax_data -> b)           = NULL;
   (relax_data -> x)           = NULL;
   (relax_data -> compute_pkg) = NULL;

   return (void *) relax_data;
}

/*--------------------------------------------------------------------------
 *--------------------------------------------------------------------------*/

HYPRE_Int
hypre_RedBlackGSDestroy( void *relax_vdata )
{
   hypre_RedBlackGSData *relax_data = (hypre_RedBlackGSData *)relax_vdata;

   if (relax_data)
   {
      hypre_StructMatrixDestroy(relax_data -> A);
      hypre_StructVectorDestroy(relax_data -> b);
      hypre_StructVectorDestroy(relax_data -> x);
      hypre_ComputePkgDestroy(relax_data -> compute_pkg);

      hypre_FinalizeTiming(relax_data -> time_index);
      hypre_TFree(relax_data, HYPRE_MEMORY_HOST);
   }

   return hypre_error_flag;
}

/*--------------------------------------------------------------------------
 *--------------------------------------------------------------------------*/

HYPRE_Int
hypre_RedBlackGSSetup( void               *relax_vdata,
                       hypre_StructMatrix *A,
                       hypre_StructVector *b,
                       hypre_StructVector *x )
{
   hypre_RedBlackGSData  *relax_data = (hypre_RedBlackGSData *)relax_vdata;

   HYPRE_Int              diag_rank;
   hypre_ComputePkg      *compute_pkg;

   hypre_StructGrid      *grid;
   hypre_StructStencil   *stencil;
   hypre_Index            diag_index;
   hypre_ComputeInfo     *compute_info;
                       
   /*----------------------------------------------------------
    * Find the matrix diagonal
    *----------------------------------------------------------*/

   grid    = hypre_StructMatrixGrid(A);
   stencil = hypre_StructMatrixStencil(A);

   hypre_SetIndex3(diag_index, 0, 0, 0);
   diag_rank = hypre_StructStencilElementRank(stencil, diag_index);

   /*----------------------------------------------------------
    * Set up the compute packages
    *----------------------------------------------------------*/

   hypre_CreateComputeInfo(grid, stencil, &compute_info);
   hypre_ComputePkgCreate(compute_info, hypre_StructVectorDataSpace(x), 1,
                          grid, &compute_pkg);

   /*----------------------------------------------------------
    * Set up the relax data structure
    *----------------------------------------------------------*/

   (relax_data -> A) = hypre_StructMatrixRef(A);
   (relax_data -> x) = hypre_StructVectorRef(x);
   (relax_data -> b) = hypre_StructVectorRef(b);
   (relax_data -> diag_rank) = diag_rank;
   (relax_data -> compute_pkg) = compute_pkg;

   return hypre_error_flag;
}

/*--------------------------------------------------------------------------
 *--------------------------------------------------------------------------*/

HYPRE_Int
hypre_RedBlackGS( void               *relax_vdata,
                  hypre_StructMatrix *A,
                  hypre_StructVector *b,
                  hypre_StructVector *x )
{
   hypre_RedBlackGSData  *relax_data = (hypre_RedBlackGSData *)relax_vdata;

   HYPRE_Int              max_iter    = (relax_data -> max_iter);
   HYPRE_Int              zero_guess  = (relax_data -> zero_guess);
   HYPRE_Int              rb_start    = (relax_data -> rb_start);
   HYPRE_Int              diag_rank   = (relax_data -> diag_rank);
   hypre_ComputePkg      *compute_pkg = (relax_data -> compute_pkg);
   HYPRE_Int              ndim = hypre_StructMatrixNDim(A);

   hypre_CommHandle      *comm_handle;
                        
   hypre_BoxArrayArray   *compute_box_aa;
   hypre_BoxArray        *compute_box_a;
   hypre_Box             *compute_box;
                        
   hypre_Box             *A_dbox;
   hypre_Box             *b_dbox;
   hypre_Box             *x_dbox;
                        
   HYPRE_Int              Astart, Ani, Anj;
   HYPRE_Int              bstart, bni, bnj;
   HYPRE_Int              xstart, xni, xnj;
   HYPRE_Int              xoff0, xoff1, xoff2, xoff3, xoff4, xoff5;
                        
   HYPRE_Real            *Ap;
   HYPRE_Real            *Ap0, *Ap1, *Ap2, *Ap3, *Ap4, *Ap5;
   HYPRE_Real            *bp;
   HYPRE_Real            *xp;
                        
   hypre_IndexRef         start;
   hypre_Index            loop_size;
                        
   hypre_StructStencil   *stencil;
   hypre_Index           *stencil_shape;
   HYPRE_Int              stencil_size;
   HYPRE_Int              offd[6];
                        
   HYPRE_Int              iter, rb, redblack, d;
   HYPRE_Int              compute_i, i, j;
   HYPRE_Int              ni, nj, nk;

   /*----------------------------------------------------------
    * Initialize some things and deal with special cases
    *----------------------------------------------------------*/

   hypre_BeginTiming(relax_data -> time_index);

   hypre_StructMatrixDestroy(relax_data -> A);
   hypre_StructVectorDestroy(relax_data -> b);
   hypre_StructVectorDestroy(relax_data -> x);
   (relax_data -> A) = hypre_StructMatrixRef(A);
   (relax_data -> x) = hypre_StructVectorRef(x);
   (relax_data -> b) = hypre_StructVectorRef(b);

   (relax_data -> num_iterations) = 0;

   /* if max_iter is zero, return */
   if (max_iter == 0)
   {
      /* if using a zero initial guess, return zero */
      if (zero_guess)
      {
         hypre_StructVectorSetConstantValues(x, 0.0);
      }

      hypre_EndTiming(relax_data -> time_index);
      return hypre_error_flag;
   }
   else
   {
      stencil       = hypre_StructMatrixStencil(A);
      stencil_shape = hypre_StructStencilShape(stencil);
      stencil_size  = hypre_StructStencilSize(stencil);

      /* get off-diag entry ranks ready */
      i = 0;
      for (j = 0; j < stencil_size; j++)
      {
         if (j != diag_rank)
         {
            offd[i] = j;
            i++;
         }
      }
   }

   /*----------------------------------------------------------
    * Do zero_guess iteration
    *----------------------------------------------------------*/

   rb = rb_start;
   iter = 0;

   if (zero_guess)
   {
      for (compute_i = 0; compute_i < 2; compute_i++)
      {
         switch(compute_i)
         {
            case 0:
            {
               compute_box_aa = hypre_ComputePkgIndtBoxes(compute_pkg);
            }
            break;

            case 1:
            {
               compute_box_aa = hypre_ComputePkgDeptBoxes(compute_pkg);
            }
            break;
         }

         hypre_ForBoxArrayI(i, compute_box_aa)
         {
            compute_box_a = hypre_BoxArrayArrayBoxArray(compute_box_aa, i);

            A_dbox = hypre_BoxArrayBox(hypre_StructMatrixDataSpace(A), i);
            b_dbox = hypre_BoxArrayBox(hypre_StructVectorDataSpace(b), i);
            x_dbox = hypre_BoxArrayBox(hypre_StructVectorDataSpace(x), i);

            Ap = hypre_StructMatrixBoxData(A, i, diag_rank);
            bp = hypre_StructVectorBoxData(b, i);
            xp = hypre_StructVectorBoxData(x, i);

            hypre_ForBoxI(j, compute_box_a)
            {
               compute_box = hypre_BoxArrayBox(compute_box_a, j);

               start  = hypre_BoxIMin(compute_box);
               hypre_BoxGetSize(compute_box, loop_size);

               /* Are we relaxing index start or start+(1,0,0)? */
               redblack = rb;
               for (d = 0; d < ndim; d++)
               {
                  redblack += hypre_IndexD(start, d);
               }
               redblack = hypre_abs(redblack) % 2;

               Astart = hypre_BoxIndexRank(A_dbox, start);
               bstart = hypre_BoxIndexRank(b_dbox, start);
               xstart = hypre_BoxIndexRank(x_dbox, start);
               ni = hypre_IndexX(loop_size);
               nj = hypre_IndexY(loop_size);
               nk = hypre_IndexZ(loop_size);
               Ani = hypre_BoxSizeX(A_dbox);
               bni = hypre_BoxSizeX(b_dbox);
               xni = hypre_BoxSizeX(x_dbox);
               Anj = hypre_BoxSizeY(A_dbox);
               bnj = hypre_BoxSizeY(b_dbox);
               xnj = hypre_BoxSizeY(x_dbox);
               if (ndim < 3)
               {
                  nk = 1;
                  if (ndim < 2)
                  {
                     nj = 1;
                  }
               }

               hypre_RedBlackLoopInit();
<<<<<<< HEAD
#if defined(HYPRE_USING_OPENMP) && !defined(HYPRE_USE_RAJA)
#pragma omp parallel for private(HYPRE_REDBLACK_PRIVATE) HYPRE_SMP_SCHEDULE
#endif
=======
#undef DEVICE_VAR
#define DEVICE_VAR is_device_ptr(xp,bp,Ap)
>>>>>>> 52e3b4f2
               hypre_RedBlackLoopBegin(ni,nj,nk,redblack,
                                       Astart,Ani,Anj,Ai,
                                       bstart,bni,bnj,bi,
                                       xstart,xni,xnj,xi);
               {
                  xp[xi] = bp[bi] / Ap[Ai];
               }
               hypre_RedBlackLoopEnd();
#undef DEVICE_VAR
#define DEVICE_VAR 
            }
         }
      }
      
      rb = (rb + 1) % 2;
      iter++;
   }

   /*----------------------------------------------------------
    * Do regular iterations
    *----------------------------------------------------------*/

   while (iter < 2*max_iter)
   {
      for (compute_i = 0; compute_i < 2; compute_i++)
      {
         switch(compute_i)
         {
            case 0:
            {
               xp = hypre_StructVectorData(x);
               hypre_InitializeIndtComputations(compute_pkg, xp, &comm_handle);
               compute_box_aa = hypre_ComputePkgIndtBoxes(compute_pkg);
            }
            break;

            case 1:
            {
               hypre_FinalizeIndtComputations(comm_handle);
               compute_box_aa = hypre_ComputePkgDeptBoxes(compute_pkg);
            }
            break;
         }

         hypre_ForBoxArrayI(i, compute_box_aa)
         {
            compute_box_a = hypre_BoxArrayArrayBoxArray(compute_box_aa, i);

            A_dbox = hypre_BoxArrayBox(hypre_StructMatrixDataSpace(A), i);
            b_dbox = hypre_BoxArrayBox(hypre_StructVectorDataSpace(b), i);
            x_dbox = hypre_BoxArrayBox(hypre_StructVectorDataSpace(x), i);

            Ap = hypre_StructMatrixBoxData(A, i, diag_rank);
            bp = hypre_StructVectorBoxData(b, i);
            xp = hypre_StructVectorBoxData(x, i);

            hypre_ForBoxI(j, compute_box_a)
            {
               compute_box = hypre_BoxArrayBox(compute_box_a, j);

               start  = hypre_BoxIMin(compute_box);
               hypre_BoxGetSize(compute_box, loop_size);

               /* Are we relaxing index start or start+(1,0,0)? */
               redblack = rb;
               for (d = 0; d < ndim; d++)
               {
                  redblack += hypre_IndexD(start, d);
               }
               redblack = hypre_abs(redblack) % 2;

               Astart = hypre_BoxIndexRank(A_dbox, start);
               bstart = hypre_BoxIndexRank(b_dbox, start);
               xstart = hypre_BoxIndexRank(x_dbox, start);
               ni = hypre_IndexX(loop_size);
               nj = hypre_IndexY(loop_size);
               nk = hypre_IndexZ(loop_size);
               Ani = hypre_BoxSizeX(A_dbox);
               bni = hypre_BoxSizeX(b_dbox);
               xni = hypre_BoxSizeX(x_dbox);
               Anj = hypre_BoxSizeY(A_dbox);
               bnj = hypre_BoxSizeY(b_dbox);
               xnj = hypre_BoxSizeY(x_dbox);
               if (ndim < 3)
               {
                  nk = 1;
                  if (ndim < 2)
                  {
                     nj = 1;
                  }
               }

               switch(stencil_size)
               {
                  case 7:
                     Ap5 = hypre_StructMatrixBoxData(A, i, offd[5]);
                     Ap4 = hypre_StructMatrixBoxData(A, i, offd[4]);
                     xoff5 = hypre_BoxOffsetDistance(
                        x_dbox, stencil_shape[offd[5]]);
                     xoff4 = hypre_BoxOffsetDistance(
                        x_dbox, stencil_shape[offd[4]]);

                  case 5:
                     Ap3 = hypre_StructMatrixBoxData(A, i, offd[3]);
                     Ap2 = hypre_StructMatrixBoxData(A, i, offd[2]);
                     xoff3 = hypre_BoxOffsetDistance(
                        x_dbox, stencil_shape[offd[3]]);
                     xoff2 = hypre_BoxOffsetDistance(
                        x_dbox, stencil_shape[offd[2]]);

                  case 3:
                     Ap1 = hypre_StructMatrixBoxData(A, i, offd[1]);
                     Ap0 = hypre_StructMatrixBoxData(A, i, offd[0]);
                     xoff1 = hypre_BoxOffsetDistance(
                        x_dbox, stencil_shape[offd[1]]);
                     xoff0 = hypre_BoxOffsetDistance(
                        x_dbox, stencil_shape[offd[0]]);
                     break;
               }

               switch(stencil_size)
               {
                  case 7:
                     hypre_RedBlackLoopInit();
<<<<<<< HEAD
#if defined(HYPRE_USING_OPENMP) && !defined(HYPRE_USE_RAJA)
#pragma omp parallel for private(HYPRE_REDBLACK_PRIVATE) HYPRE_SMP_SCHEDULE
#endif
=======
#undef DEVICE_VAR
#define DEVICE_VAR is_device_ptr(xp,bp,Ap0,Ap1,Ap2,Ap3,Ap4,Ap5,Ap)
>>>>>>> 52e3b4f2
                     hypre_RedBlackLoopBegin(ni,nj,nk,redblack,
                                             Astart,Ani,Anj,Ai,
                                             bstart,bni,bnj,bi,
                                             xstart,xni,xnj,xi);
                     {
                        xp[xi] =
                           (bp[bi] - 
                            Ap0[Ai] * xp[xi + xoff0] -
                            Ap1[Ai] * xp[xi + xoff1] -
                            Ap2[Ai] * xp[xi + xoff2] -
                            Ap3[Ai] * xp[xi + xoff3] -
                            Ap4[Ai] * xp[xi + xoff4] -
                            Ap5[Ai] * xp[xi + xoff5]) / Ap[Ai];
                     }
                     hypre_RedBlackLoopEnd();
#undef DEVICE_VAR
#define DEVICE_VAR 
                     break;

                  case 5:
                     hypre_RedBlackLoopInit();
<<<<<<< HEAD
#if defined(HYPRE_USING_OPENMP) && !defined(HYPRE_USE_RAJA)
#pragma omp parallel for private(HYPRE_REDBLACK_PRIVATE) HYPRE_SMP_SCHEDULE
#endif
=======
#undef DEVICE_VAR
#define DEVICE_VAR is_device_ptr(xp,bp,Ap0,Ap1,Ap2,Ap3,Ap)
>>>>>>> 52e3b4f2
                     hypre_RedBlackLoopBegin(ni,nj,nk,redblack,
                                             Astart,Ani,Anj,Ai,
                                             bstart,bni,bnj,bi,
                                             xstart,xni,xnj,xi);
                     {
                        xp[xi] =
                           (bp[bi] - 
                            Ap0[Ai] * xp[xi + xoff0] -
                            Ap1[Ai] * xp[xi + xoff1] -
                            Ap2[Ai] * xp[xi + xoff2] -
                            Ap3[Ai] * xp[xi + xoff3]) / Ap[Ai];
                     }
                     hypre_RedBlackLoopEnd();
#undef DEVICE_VAR
#define DEVICE_VAR 
                     break;

                  case 3:
                     hypre_RedBlackLoopInit();
<<<<<<< HEAD
#if defined(HYPRE_USING_OPENMP) && !defined(HYPRE_USE_RAJA)
#pragma omp parallel for private(HYPRE_REDBLACK_PRIVATE) HYPRE_SMP_SCHEDULE
#endif
=======
#undef DEVICE_VAR
#define DEVICE_VAR is_device_ptr(xp,bp,Ap0,Ap1,Ap)
>>>>>>> 52e3b4f2
                     hypre_RedBlackLoopBegin(ni,nj,nk,redblack,
                                             Astart,Ani,Anj,Ai,
                                             bstart,bni,bnj,bi,
                                             xstart,xni,xnj,xi);
                     {
                        xp[xi] =
                           (bp[bi] - 
                            Ap0[Ai] * xp[xi + xoff0] -
                            Ap1[Ai] * xp[xi + xoff1]) / Ap[Ai];
                     }
                     hypre_RedBlackLoopEnd();
#undef DEVICE_VAR
#define DEVICE_VAR 

                     break;
               }
            }
         }
      }

      rb = (rb + 1) % 2;
      iter++;
   }
   
   (relax_data -> num_iterations) = iter / 2;

   /*-----------------------------------------------------------------------
    * Return
    *-----------------------------------------------------------------------*/

   hypre_IncFLOPCount(relax_data -> flops);
   hypre_EndTiming(relax_data -> time_index);

   return hypre_error_flag;
}

/*--------------------------------------------------------------------------
 *--------------------------------------------------------------------------*/

HYPRE_Int
hypre_RedBlackGSSetTol( void   *relax_vdata,
                        HYPRE_Real  tol )
{
   hypre_RedBlackGSData *relax_data = (hypre_RedBlackGSData *)relax_vdata;

   (relax_data -> tol) = tol;

   return hypre_error_flag;
}

/*--------------------------------------------------------------------------
 *--------------------------------------------------------------------------*/

HYPRE_Int
hypre_RedBlackGSSetMaxIter( void *relax_vdata,
                            HYPRE_Int   max_iter )
{
   hypre_RedBlackGSData *relax_data = (hypre_RedBlackGSData *)relax_vdata;

   (relax_data -> max_iter) = max_iter;

   return hypre_error_flag;
}

/*--------------------------------------------------------------------------
 *--------------------------------------------------------------------------*/

HYPRE_Int
hypre_RedBlackGSSetZeroGuess( void *relax_vdata,
                              HYPRE_Int   zero_guess )
{
   hypre_RedBlackGSData *relax_data = (hypre_RedBlackGSData *)relax_vdata;

   (relax_data -> zero_guess) = zero_guess;

   return hypre_error_flag;
}

/*--------------------------------------------------------------------------
 *--------------------------------------------------------------------------*/

HYPRE_Int
hypre_RedBlackGSSetStartRed( void *relax_vdata )
{
   hypre_RedBlackGSData *relax_data = (hypre_RedBlackGSData *)relax_vdata;

   (relax_data -> rb_start) = 1;

   return hypre_error_flag;
}

/*--------------------------------------------------------------------------
 *--------------------------------------------------------------------------*/

HYPRE_Int
hypre_RedBlackGSSetStartBlack( void *relax_vdata )
{
   hypre_RedBlackGSData *relax_data = (hypre_RedBlackGSData *)relax_vdata;

   (relax_data -> rb_start) = 0;

   return hypre_error_flag;
}
<|MERGE_RESOLUTION|>--- conflicted
+++ resolved
@@ -289,14 +289,8 @@
                }
 
                hypre_RedBlackLoopInit();
-<<<<<<< HEAD
-#if defined(HYPRE_USING_OPENMP) && !defined(HYPRE_USE_RAJA)
-#pragma omp parallel for private(HYPRE_REDBLACK_PRIVATE) HYPRE_SMP_SCHEDULE
-#endif
-=======
 #undef DEVICE_VAR
 #define DEVICE_VAR is_device_ptr(xp,bp,Ap)
->>>>>>> 52e3b4f2
                hypre_RedBlackLoopBegin(ni,nj,nk,redblack,
                                        Astart,Ani,Anj,Ai,
                                        bstart,bni,bnj,bi,
@@ -421,14 +415,8 @@
                {
                   case 7:
                      hypre_RedBlackLoopInit();
-<<<<<<< HEAD
-#if defined(HYPRE_USING_OPENMP) && !defined(HYPRE_USE_RAJA)
-#pragma omp parallel for private(HYPRE_REDBLACK_PRIVATE) HYPRE_SMP_SCHEDULE
-#endif
-=======
 #undef DEVICE_VAR
 #define DEVICE_VAR is_device_ptr(xp,bp,Ap0,Ap1,Ap2,Ap3,Ap4,Ap5,Ap)
->>>>>>> 52e3b4f2
                      hypre_RedBlackLoopBegin(ni,nj,nk,redblack,
                                              Astart,Ani,Anj,Ai,
                                              bstart,bni,bnj,bi,
@@ -450,14 +438,8 @@
 
                   case 5:
                      hypre_RedBlackLoopInit();
-<<<<<<< HEAD
-#if defined(HYPRE_USING_OPENMP) && !defined(HYPRE_USE_RAJA)
-#pragma omp parallel for private(HYPRE_REDBLACK_PRIVATE) HYPRE_SMP_SCHEDULE
-#endif
-=======
 #undef DEVICE_VAR
 #define DEVICE_VAR is_device_ptr(xp,bp,Ap0,Ap1,Ap2,Ap3,Ap)
->>>>>>> 52e3b4f2
                      hypre_RedBlackLoopBegin(ni,nj,nk,redblack,
                                              Astart,Ani,Anj,Ai,
                                              bstart,bni,bnj,bi,
@@ -477,14 +459,8 @@
 
                   case 3:
                      hypre_RedBlackLoopInit();
-<<<<<<< HEAD
-#if defined(HYPRE_USING_OPENMP) && !defined(HYPRE_USE_RAJA)
-#pragma omp parallel for private(HYPRE_REDBLACK_PRIVATE) HYPRE_SMP_SCHEDULE
-#endif
-=======
 #undef DEVICE_VAR
 #define DEVICE_VAR is_device_ptr(xp,bp,Ap0,Ap1,Ap)
->>>>>>> 52e3b4f2
                      hypre_RedBlackLoopBegin(ni,nj,nk,redblack,
                                              Astart,Ani,Anj,Ai,
                                              bstart,bni,bnj,bi,
