/*BHEADER**********************************************************************
 * Copyright (c) 2008,  Lawrence Livermore National Security, LLC.
 * Produced at the Lawrence Livermore National Laboratory.
 * This file is part of HYPRE.  See file COPYRIGHT for details.
 *
 * HYPRE is free software; you can redistribute it and/or modify it under the
 * terms of the GNU Lesser General Public License (as published by the Free
 * Software Foundation) version 2.1 dated February 1999.
 *
 * $Revision$
 ***********************************************************************EHEADER*/

#include "_hypre_struct_ls.h"
#include "pfmg.h"

/*--------------------------------------------------------------------------
 * Macro to "change coordinates".  This routine is written as though
 * coarsening is being done in the z-direction.  This macro is used to
 * allow for coarsening to be done in the x- and y-directions also.
 *--------------------------------------------------------------------------*/

#define MapIndex(in_index, cdir, out_index)                     \
   hypre_IndexD(out_index, cdir) = hypre_IndexD(in_index, 2);   \
   cdir = (cdir + 1) % 3;                                       \
   hypre_IndexD(out_index, cdir) = hypre_IndexD(in_index, 0);   \
   cdir = (cdir + 1) % 3;                                       \
   hypre_IndexD(out_index, cdir) = hypre_IndexD(in_index, 1);   \
   cdir = (cdir + 1) % 3;

/*--------------------------------------------------------------------------
 * hypre_PFMGCreateCoarseOp7 
 *    Sets up new coarse grid operator stucture. Fine grid
 *    operator is 7pt and so is coarse, i.e. non-Galerkin.
 *--------------------------------------------------------------------------*/
 
hypre_StructMatrix *
hypre_PFMGCreateCoarseOp7( hypre_StructMatrix *R,
                           hypre_StructMatrix *A,
                           hypre_StructMatrix *P,
                           hypre_StructGrid   *coarse_grid,
                           HYPRE_Int           cdir        )
{
   hypre_StructMatrix    *RAP;

   hypre_Index           *RAP_stencil_shape;
   hypre_StructStencil   *RAP_stencil;
   HYPRE_Int              RAP_stencil_size;
   HYPRE_Int              RAP_stencil_dim;
   HYPRE_Int              RAP_num_ghost[] = {1, 1, 1, 1, 1, 1};

   hypre_Index            index_temp;
   HYPRE_Int              k, j, i;
   HYPRE_Int              stencil_rank;
 
   RAP_stencil_dim = 3;

   /*-----------------------------------------------------------------------
    * Define RAP_stencil
    *-----------------------------------------------------------------------*/

   stencil_rank = 0;

   /*-----------------------------------------------------------------------
    * non-symmetric case
    *-----------------------------------------------------------------------*/

   if (!hypre_StructMatrixSymmetric(A))
   {

      /*--------------------------------------------------------------------
       * 7 point coarse grid stencil 
       *--------------------------------------------------------------------*/
      RAP_stencil_size = 7;
      RAP_stencil_shape = hypre_CTAlloc(hypre_Index, RAP_stencil_size);
      for (k = -1; k < 2; k++)
      {
         for (j = -1; j < 2; j++)
         {
            for (i = -1; i < 2; i++)
            {

               /*--------------------------------------------------------------
                * Storage for 7 elements (c,w,e,n,s,a,b)
                *--------------------------------------------------------------*/
               if (i*j == 0 && i*k == 0 && j*k == 0)
               {
                  hypre_SetIndex3(index_temp,i,j,k);
                  MapIndex(index_temp, cdir, RAP_stencil_shape[stencil_rank]);
                  stencil_rank++;
               }
            }
         }
      }
   }

   /*-----------------------------------------------------------------------
    * symmetric case
    *-----------------------------------------------------------------------*/

   else
   {

      /*--------------------------------------------------------------------
       * 7 point coarse grid stencil
       * Only store the lower triangular part + diagonal = 4 entries,
       * lower triangular means the lower triangular part on the matrix
       * in the standard lexicographic ordering.
       *--------------------------------------------------------------------*/
      RAP_stencil_size = 4;
      RAP_stencil_shape = hypre_CTAlloc(hypre_Index, RAP_stencil_size);
      for (k = -1; k < 1; k++)
      {
         for (j = -1; j < 1; j++)
         {
            for (i = -1; i < 1; i++)
            {

               /*--------------------------------------------------------------
                * Store 4 elements in (c,w,s,b)
                *--------------------------------------------------------------*/
               if (i*j == 0 && i*k == 0 && j*k == 0)
               {
                  hypre_SetIndex3(index_temp,i,j,k);
                  MapIndex(index_temp, cdir, RAP_stencil_shape[stencil_rank]);
                  stencil_rank++;
               }
            }
         }
      }
   }

   RAP_stencil = hypre_StructStencilCreate(RAP_stencil_dim, RAP_stencil_size,
                                           RAP_stencil_shape);

   RAP = hypre_StructMatrixCreate(hypre_StructMatrixComm(A),
                                  coarse_grid, RAP_stencil);

   hypre_StructStencilDestroy(RAP_stencil);

   /*-----------------------------------------------------------------------
    * Coarse operator in symmetric iff fine operator is
    *-----------------------------------------------------------------------*/
   hypre_StructMatrixSymmetric(RAP) = hypre_StructMatrixSymmetric(A);

   /*-----------------------------------------------------------------------
    * Set number of ghost points - one one each boundary
    *-----------------------------------------------------------------------*/
   hypre_StructMatrixSetNumGhost(RAP, RAP_num_ghost);

   return RAP;
}

/*--------------------------------------------------------------------------
 * hypre_PFMGBuildCoarseOp7
 *    Sets up new coarse grid operator stucture. Fine grid operator is 7pt and
 *    so is coarse, i.e. non-Galerkin.
 *
 *    Uses the non-Galerkin strategy from Ashby & Falgout's original ParFlow
 *    algorithm.  For constant_coefficient==2, see [issue663].
 *--------------------------------------------------------------------------*/

HYPRE_Int
hypre_PFMGBuildCoarseOp7( hypre_StructMatrix *A,
                          hypre_StructMatrix *P,
                          hypre_StructMatrix *R,
                          HYPRE_Int           cdir,
                          hypre_Index         cindex,
                          hypre_Index         cstride,
                          hypre_StructMatrix *RAP     )
{
   HYPRE_Int             ndim = hypre_StructMatrixNDim(A);
   hypre_Index           index;
   hypre_Index           index_temp;

   hypre_StructGrid     *fgrid;
   hypre_BoxArray       *fgrid_boxes;
   hypre_Box            *fgrid_box;
   HYPRE_Int            *fgrid_ids;
   hypre_StructGrid     *cgrid;
   hypre_BoxArray       *cgrid_boxes;
   hypre_Box            *cgrid_box;
   HYPRE_Int            *cgrid_ids;
   hypre_IndexRef        cstart, bfstart, stridef;
   hypre_Index           fstart, bcstart, stridec;
   hypre_Index           loop_size;

   HYPRE_Int             constant_coefficient;

   HYPRE_Int             fi, ci, fbi;

   hypre_Box            *A_dbox;
   hypre_Box            *P_dbox;
   hypre_Box            *RAP_dbox;

   hypre_BoxArray       *bdy_boxes, *tmp_boxes;
   hypre_Box            *bdy_box, *fcbox;

   HYPRE_Real           *pb, *pa;

   HYPRE_Real           *a_cc, *a_cw, *a_ce, *a_cs, *a_cn, *a_cb, *a_ca;

   HYPRE_Real           *rap_cc, *rap_cw, *rap_ce, *rap_cs, *rap_cn;
   HYPRE_Real           *rap_cb, *rap_ca;
   HYPRE_Real            center_int, center_bdy;
                      
   HYPRE_Int             OffsetA; 
   HYPRE_Int             OffsetP; 
                      
   stridef = cstride;
   hypre_SetIndex3(stridec, 1, 1, 1);

   fgrid = hypre_StructMatrixGrid(A);
   fgrid_boxes = hypre_StructGridBoxes(fgrid);
   fgrid_ids = hypre_StructGridIDs(fgrid);

   cgrid = hypre_StructMatrixGrid(RAP);
   cgrid_boxes = hypre_StructGridBoxes(cgrid);
   cgrid_ids = hypre_StructGridIDs(cgrid);

   constant_coefficient = hypre_StructMatrixConstantCoefficient(RAP);
   hypre_assert( hypre_StructMatrixConstantCoefficient(A) == constant_coefficient );
   if ( constant_coefficient==0 )
   {
      hypre_assert( hypre_StructMatrixConstantCoefficient(R) == 0 );
      hypre_assert( hypre_StructMatrixConstantCoefficient(P) == 0 );
   }
   else /* 1 or 2 */
   {
      hypre_assert( hypre_StructMatrixConstantCoefficient(R) == 1 );
      hypre_assert( hypre_StructMatrixConstantCoefficient(P) == 1 );
   }

   fcbox = hypre_BoxCreate(ndim);
   bdy_boxes = hypre_BoxArrayCreate(0, ndim);
   tmp_boxes = hypre_BoxArrayCreate(0, ndim);

   fi = 0;
   hypre_ForBoxI(ci, cgrid_boxes)
   {
      while (fgrid_ids[fi] != cgrid_ids[ci])
      {
         fi++;
      }

      cgrid_box = hypre_BoxArrayBox(cgrid_boxes, ci);
      fgrid_box = hypre_BoxArrayBox(fgrid_boxes, fi);

      cstart = hypre_BoxIMin(cgrid_box);
      hypre_StructMapCoarseToFine(cstart, cindex, cstride, fstart);

      A_dbox = hypre_BoxArrayBox(hypre_StructMatrixDataSpace(A), fi);
      P_dbox = hypre_BoxArrayBox(hypre_StructMatrixDataSpace(P), fi);
      RAP_dbox = hypre_BoxArrayBox(hypre_StructMatrixDataSpace(RAP), ci);

      /*-----------------------------------------------------------------
       * Extract pointers for interpolation operator:
       * pb is pointer for weight for f-point below c-point 
       * pa is pointer for weight for f-point above c-point 
       *-----------------------------------------------------------------*/

      hypre_SetIndex3(index_temp,0,0,-1);
      MapIndex(index_temp, cdir, index);
      pa = hypre_StructMatrixExtractPointerByIndex(P, fi, index);

      hypre_SetIndex3(index_temp,0,0,1);
      MapIndex(index_temp, cdir, index);
      pb = hypre_StructMatrixExtractPointerByIndex(P, fi, index) -
         hypre_BoxOffsetDistance(P_dbox, index);
 
      /*-----------------------------------------------------------------
       * Extract pointers for 7-point fine grid operator:
       * 
       * a_cc is pointer for center coefficient
       * a_cw is pointer for west coefficient
       * a_ce is pointer for east coefficient
       * a_cs is pointer for south coefficient
       * a_cn is pointer for north coefficient
       * a_cb is pointer for below coefficient
       * a_ca is pointer for above coefficient
       *-----------------------------------------------------------------*/

      hypre_SetIndex3(index_temp,0,0,0);
      MapIndex(index_temp, cdir, index);
      a_cc = hypre_StructMatrixExtractPointerByIndex(A, fi, index);

      hypre_SetIndex3(index_temp,-1,0,0);
      MapIndex(index_temp, cdir, index);
      a_cw = hypre_StructMatrixExtractPointerByIndex(A, fi, index);

      hypre_SetIndex3(index_temp,1,0,0);
      MapIndex(index_temp, cdir, index);
      a_ce = hypre_StructMatrixExtractPointerByIndex(A, fi, index);

      hypre_SetIndex3(index_temp,0,-1,0);
      MapIndex(index_temp, cdir, index);
      a_cs = hypre_StructMatrixExtractPointerByIndex(A, fi, index);

      hypre_SetIndex3(index_temp,0,1,0);
      MapIndex(index_temp, cdir, index);
      a_cn = hypre_StructMatrixExtractPointerByIndex(A, fi, index);

      hypre_SetIndex3(index_temp,0,0,-1);
      MapIndex(index_temp, cdir, index);
      a_cb = hypre_StructMatrixExtractPointerByIndex(A, fi, index);

      hypre_SetIndex3(index_temp,0,0,1);
      MapIndex(index_temp, cdir, index);
      a_ca = hypre_StructMatrixExtractPointerByIndex(A, fi, index);

      /*-----------------------------------------------------------------
       * Extract pointers for coarse grid operator
       * rap_cc is pointer for center coefficient (etc.)
       *-----------------------------------------------------------------*/

      hypre_SetIndex3(index_temp,0,0,0);
      MapIndex(index_temp, cdir, index);
      rap_cc = hypre_StructMatrixExtractPointerByIndex(RAP, ci, index);

      hypre_SetIndex3(index_temp,-1,0,0);
      MapIndex(index_temp, cdir, index);
      rap_cw = hypre_StructMatrixExtractPointerByIndex(RAP, ci, index);

      hypre_SetIndex3(index_temp,1,0,0);
      MapIndex(index_temp, cdir, index);
      rap_ce = hypre_StructMatrixExtractPointerByIndex(RAP, ci, index);

      hypre_SetIndex3(index_temp,0,-1,0);
      MapIndex(index_temp, cdir, index);
      rap_cs = hypre_StructMatrixExtractPointerByIndex(RAP, ci, index);

      hypre_SetIndex3(index_temp,0,1,0);
      MapIndex(index_temp, cdir, index);
      rap_cn = hypre_StructMatrixExtractPointerByIndex(RAP, ci, index);

      hypre_SetIndex3(index_temp,0,0,-1);
      MapIndex(index_temp, cdir, index);
      rap_cb = hypre_StructMatrixExtractPointerByIndex(RAP, ci, index);

      hypre_SetIndex3(index_temp,0,0,1);
      MapIndex(index_temp, cdir, index);
      rap_ca = hypre_StructMatrixExtractPointerByIndex(RAP, ci, index);

      /*-----------------------------------------------------------------
       * Define offsets for fine grid stencil and interpolation
       *
       * In the BoxLoop below I assume iA and iP refer to data associated
       * with the point which we are building the stencil for. The below
       * Offsets are used in refering to data associated with other points. 
       *-----------------------------------------------------------------*/

      hypre_SetIndex3(index_temp,0,0,1);
      MapIndex(index_temp, cdir, index);

      OffsetP = hypre_BoxOffsetDistance(P_dbox,index);
      OffsetA = hypre_BoxOffsetDistance(A_dbox,index);

      /*--------------------------------------------------------------
       * Loop for symmetric 7-point fine grid operator; produces a
       * symmetric 7-point coarse grid operator. 
       *--------------------------------------------------------------*/

      if ( constant_coefficient==0 )
      {
         hypre_BoxGetSize(cgrid_box, loop_size);

         hypre_BoxLoop3Begin(hypre_StructMatrixNDim(A), loop_size,
                             P_dbox, cstart, stridec, iP,
                             A_dbox, fstart, stridef, iA,
                             RAP_dbox, cstart, stridec, iAc);
#ifdef HYPRE_USING_OPENMP
#pragma omp parallel for private(HYPRE_BOX_PRIVATE) HYPRE_SMP_SCHEDULE
#endif
         hypre_BoxLoop3For(iP, iA, iAc)
         {
<<<<<<< HEAD
	    HYPRE_Int iAm1,iAp1,iPm1,iPp1;
	    HYPRE_Real west,east,south,north;
=======
            HYPRE_Int iAm1,iAp1,iPm1,iPp1;
            HYPRE_Real west,east,south,north;
>>>>>>> 51f9646c
             
            iAm1 = iA - OffsetA;
            iAp1 = iA + OffsetA;

            iPm1 = iP - OffsetP;
            iPp1 = iP + OffsetP;

            rap_cb[iAc] = a_cb[iA] * pa[iPm1];
            rap_ca[iAc] = a_ca[iA] * pb[iPp1];

            west  = a_cw[iA] + 0.5 * a_cw[iAm1] + 0.5 * a_cw[iAp1];
            east  = a_ce[iA] + 0.5 * a_ce[iAm1] + 0.5 * a_ce[iAp1];
            south = a_cs[iA] + 0.5 * a_cs[iAm1] + 0.5 * a_cs[iAp1];
            north = a_cn[iA] + 0.5 * a_cn[iAm1] + 0.5 * a_cn[iAp1];

            /*-----------------------------------------------------
             * Prevent non-zero entries reaching off grid
             *-----------------------------------------------------*/
            if(a_cw[iA] == 0.0) west = 0.0;
            if(a_ce[iA] == 0.0) east = 0.0;
            if(a_cs[iA] == 0.0) south = 0.0;
            if(a_cn[iA] == 0.0) north = 0.0;

            rap_cw[iAc] = west;
            rap_ce[iAc] = east;
            rap_cs[iAc] = south;
            rap_cn[iAc] = north;

            rap_cc[iAc] = a_cc[iA] 
               + a_cw[iA] + a_ce[iA] + a_cs[iA] + a_cn[iA]
               + a_cb[iA] * pb[iP] + a_ca[iA] * pa[iP]
               - west - east - south - north;
         }
         hypre_BoxLoop3End(iP, iA, iAc);
      }

      else if ( constant_coefficient==1 )
      {
         rap_cb[0] = rap_ca[0] = a_cb[0] * pa[0];

         rap_cw[0] = rap_ce[0] = 2.0*a_cw[0];
         rap_cs[0] = rap_cn[0] = 2.0*a_cs[0];

         rap_cc[0] = a_cc[0] - 2.0*( a_cw[0] + a_cs[0] - rap_cb[0] );
      }

      else if ( constant_coefficient==2 )
      {
         /* NOTE: This does not reduce to either of the above operators unless
          * the row sum is zero and the interpolation weights are 1/2 */

         rap_cb[0] = rap_ca[0] = 0.5*a_cb[0];

         rap_cw[0] = rap_ce[0] = 2.0*a_cw[0];
         rap_cs[0] = rap_cn[0] = 2.0*a_cs[0];

         center_int = 3.0*a_cb[0];
         center_bdy = 0.5*a_cb[0] + (a_cw[0] + a_cs[0] + a_cb[0]);

         hypre_BoxGetSize(cgrid_box, loop_size);

         hypre_BoxLoop2Begin(hypre_StructMatrixNDim(A), loop_size,
                             A_dbox, fstart, stridef, iA,
                             RAP_dbox, cstart, stridec, iAc);
#ifdef HYPRE_USING_OPENMP
#pragma omp parallel for private(HYPRE_BOX_PRIVATE,iA,iAc) HYPRE_SMP_SCHEDULE
#endif
         hypre_BoxLoop2For(iA, iAc)
         {
            rap_cc[iAc] = 2.0*a_cc[iA] + center_int;
         }
         hypre_BoxLoop2End(iA, iAc);

         hypre_CopyBox(cgrid_box, fcbox);
         hypre_StructMapCoarseToFine(hypre_BoxIMin(fcbox), cindex, cstride,
                                     hypre_BoxIMin(fcbox));
         hypre_StructMapCoarseToFine(hypre_BoxIMax(fcbox), cindex, cstride,
                                     hypre_BoxIMax(fcbox));
         hypre_BoxArraySetSize(bdy_boxes, 0);
         if (hypre_BoxIMinD(fcbox, cdir) == hypre_BoxIMinD(fgrid_box, cdir))
         {
            hypre_BoxBoundaryIntersect(fcbox, fgrid, cdir, -1, bdy_boxes);
         }
         if (hypre_BoxIMaxD(fcbox, cdir) == hypre_BoxIMaxD(fgrid_box, cdir))
         {
            hypre_BoxBoundaryIntersect(fcbox, fgrid, cdir, 1, tmp_boxes);
            hypre_AppendBoxArray(tmp_boxes, bdy_boxes);
         }

         hypre_ForBoxI(fbi, bdy_boxes)
         {
            bdy_box = hypre_BoxArrayBox(bdy_boxes, fbi);

            hypre_BoxGetSize(bdy_box, loop_size);
            bfstart = hypre_BoxIMin(bdy_box);
            hypre_StructMapFineToCoarse(bfstart, cindex, cstride, bcstart);
            hypre_BoxLoop2Begin(hypre_StructMatrixNDim(A), loop_size,
                                A_dbox, bfstart, stridef, iA,
                                RAP_dbox, bcstart, stridec, iAc);
#ifdef HYPRE_USING_OPENMP
#pragma omp parallel for private(HYPRE_BOX_PRIVATE,iA,iAc) HYPRE_SMP_SCHEDULE
#endif
            hypre_BoxLoop2For(iA, iAc)
            {
               rap_cc[iAc] -= 0.5*a_cc[iA] + center_bdy;
            }
            hypre_BoxLoop2End(iA, iAc);
         }
      }

   } /* end ForBoxI */

   hypre_BoxDestroy(fcbox);
   hypre_BoxArrayDestroy(bdy_boxes);
   hypre_BoxArrayDestroy(tmp_boxes);

   return hypre_error_flag;
}<|MERGE_RESOLUTION|>--- conflicted
+++ resolved
@@ -372,13 +372,8 @@
 #endif
          hypre_BoxLoop3For(iP, iA, iAc)
          {
-<<<<<<< HEAD
-	    HYPRE_Int iAm1,iAp1,iPm1,iPp1;
-	    HYPRE_Real west,east,south,north;
-=======
             HYPRE_Int iAm1,iAp1,iPm1,iPp1;
             HYPRE_Real west,east,south,north;
->>>>>>> 51f9646c
              
             iAm1 = iA - OffsetA;
             iAp1 = iA + OffsetA;
