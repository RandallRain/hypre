--- conflicted
+++ resolved
@@ -49,13 +49,8 @@
    hypre_CommPkg        **comm_pkgs;
    hypre_StructGrid      *sgrid;
    HYPRE_Int              var;
-<<<<<<< HEAD
-
-   pvector = hypre_TAlloc(hypre_SStructPVector, 1);
-=======
  
    pvector = hypre_TAlloc(hypre_SStructPVector,  1, HYPRE_MEMORY_HOST);
->>>>>>> 21a12a8e
 
    hypre_SStructPVectorComm(pvector)  = comm;
    hypre_SStructPVectorPGrid(pvector) = pgrid;
@@ -88,7 +83,7 @@
 /*--------------------------------------------------------------------------
  *--------------------------------------------------------------------------*/
 
-HYPRE_Int
+HYPRE_Int 
 hypre_SStructPVectorDestroy( hypre_SStructPVector *pvector )
 {
    HYPRE_Int            nvars;
@@ -114,29 +109,21 @@
             hypre_StructVectorDestroy(svectors[var]);
             hypre_CommPkgDestroy(comm_pkgs[var]);
          }
-<<<<<<< HEAD
-
-         hypre_TFree(dataindices);
-         hypre_TFree(svectors);
-         hypre_TFree(comm_pkgs);
-         hypre_TFree(pvector);
-=======
            
          hypre_TFree(dataindices, HYPRE_MEMORY_HOST);
          hypre_TFree(svectors, HYPRE_MEMORY_HOST);
          hypre_TFree(comm_pkgs, HYPRE_MEMORY_HOST);
          hypre_TFree(pvector, HYPRE_MEMORY_HOST);
->>>>>>> 21a12a8e
-      }
-   }
-
-   return hypre_error_flag;
-}
-
-/*--------------------------------------------------------------------------
- *--------------------------------------------------------------------------*/
-
-HYPRE_Int
+      }
+   }
+
+   return hypre_error_flag;
+}
+
+/*--------------------------------------------------------------------------
+ *--------------------------------------------------------------------------*/
+
+HYPRE_Int 
 hypre_SStructPVectorInitialize( hypre_SStructPVector *pvector )
 {
    hypre_SStructPGrid    *pgrid     = hypre_SStructPVectorPGrid(pvector);
@@ -167,7 +154,7 @@
  * (action < 0): get values
  *--------------------------------------------------------------------------*/
 
-HYPRE_Int
+HYPRE_Int 
 hypre_SStructPVectorSetValues( hypre_SStructPVector *pvector,
                                hypre_Index           index,
                                HYPRE_Int             var,
@@ -246,7 +233,7 @@
  * (action < 0): get values
  *--------------------------------------------------------------------------*/
 
-HYPRE_Int
+HYPRE_Int 
 hypre_SStructPVectorSetBoxValues( hypre_SStructPVector *pvector,
                                   hypre_Box            *set_box,
                                   HYPRE_Int             var,
@@ -341,7 +328,7 @@
 /*--------------------------------------------------------------------------
  *--------------------------------------------------------------------------*/
 
-HYPRE_Int
+HYPRE_Int 
 hypre_SStructPVectorAccumulate( hypre_SStructPVector *pvector )
 {
    hypre_SStructPGrid    *pgrid     = hypre_SStructPVectorPGrid(pvector);
@@ -377,7 +364,7 @@
          {
             num_ghost[2*d]   = num_ghost[2*d+1] = hypre_IndexD(varoffset, d);
          }
-
+         
          hypre_CreateCommInfoFromNumGhost(sgrid, num_ghost, &comm_info);
          hypre_CommPkgDestroy(comm_pkgs[var]);
          hypre_CommPkgCreate(comm_info,
@@ -411,7 +398,7 @@
 /*--------------------------------------------------------------------------
  *--------------------------------------------------------------------------*/
 
-HYPRE_Int
+HYPRE_Int 
 hypre_SStructPVectorAssemble( hypre_SStructPVector *pvector )
 {
    HYPRE_Int              nvars     = hypre_SStructPVectorNVars(pvector);
@@ -432,7 +419,7 @@
 /*--------------------------------------------------------------------------
  *--------------------------------------------------------------------------*/
 
-HYPRE_Int
+HYPRE_Int 
 hypre_SStructPVectorGather( hypre_SStructPVector *pvector )
 {
    HYPRE_Int              nvars     = hypre_SStructPVectorNVars(pvector);
@@ -459,7 +446,7 @@
 /*--------------------------------------------------------------------------
  *--------------------------------------------------------------------------*/
 
-HYPRE_Int
+HYPRE_Int 
 hypre_SStructPVectorGetValues( hypre_SStructPVector *pvector,
                                hypre_Index           index,
                                HYPRE_Int             var,
@@ -483,7 +470,7 @@
 /*--------------------------------------------------------------------------
  *--------------------------------------------------------------------------*/
 
-HYPRE_Int
+HYPRE_Int 
 hypre_SStructPVectorGetBoxValues( hypre_SStructPVector *pvector,
                                   hypre_Box            *set_box,
                                   HYPRE_Int             var,
@@ -508,7 +495,7 @@
 /*--------------------------------------------------------------------------
  *--------------------------------------------------------------------------*/
 
-HYPRE_Int
+HYPRE_Int 
 hypre_SStructPVectorSetConstantValues( hypre_SStructPVector *pvector,
                                        HYPRE_Complex         value )
 {
@@ -569,7 +556,7 @@
 /*--------------------------------------------------------------------------
  *--------------------------------------------------------------------------*/
 
-HYPRE_Int
+HYPRE_Int 
 hypre_SStructVectorSetConstantValues( hypre_SStructVector *vector,
                                       HYPRE_Complex        value )
 {
@@ -622,7 +609,7 @@
    hypre_Index           loop_size;
    hypre_IndexRef        start;
    hypre_Index           stride;
-
+                        
    HYPRE_Int             nparts, nvars;
    HYPRE_Int             part, var, i;
 
@@ -630,7 +617,6 @@
 
    parvector = hypre_SStructVectorParVector(vector);
    pardata = hypre_VectorData(hypre_ParVectorLocalVector(parvector));
-
    pari = 0;
    nparts = hypre_SStructVectorNParts(vector);
    for (part = 0; part < nparts; part++)
@@ -707,22 +693,16 @@
    hypre_Index           loop_size;
    hypre_IndexRef        start;
    hypre_Index           stride;
-
+                        
    HYPRE_Int             nparts, nvars;
    HYPRE_Int             part, var, i;
-#if 0//defined(HYPRE_MEMORY_GPU)
-   HYPRE_Complex        *pardata_device;
-#endif
+
    if (parvector != NULL)
    {
       hypre_SetIndex(stride, 1);
 
       parvector = hypre_SStructVectorParVector(vector);
       pardata = hypre_VectorData(hypre_ParVectorLocalVector(parvector));
-#if 0//defined(HYPRE_MEMORY_GPU)
-      pardata_device = hypre_TAlloc(HYPRE_Complex, hypre_VectorSize(hypre_ParVectorLocalVector(parvector)) ,HYPRE_MEMORY_DEVICE);
-      hypre_TMemcpy(pardata_device, pardata, HYPRE_Complex, hypre_VectorSize(hypre_ParVectorLocalVector(parvector)), HYPRE_MEMORY_DEVICE,HYPRE_MEMORY_HOST);
-#endif
       pari = 0;
       nparts = hypre_SStructVectorNParts(vector);
       for (part = 0; part < nparts; part++)
@@ -751,11 +731,7 @@
                                    y_data_box, start, stride, yi,
                                    box,        start, stride, bi);
                {
-#if 0//defined(HYPRE_MEMORY_GPU)		 
-                  yp[yi] = pardata_device[pari+bi];
-#else
-		  yp[yi] = pardata[pari+bi];
-#endif
+                  yp[yi] = pardata[pari+bi];
                }
                hypre_BoxLoop2End(yi, bi);
 #undef DEVICE_VAR
@@ -766,20 +742,18 @@
          }
       }
    }
-#if 0//defined(HYPRE_MEMORY_GPU)   
-   hypre_TFree(pardata_device,HYPRE_MEMORY_DEVICE);
-#endif
+
    return hypre_error_flag;
 }
 /*------------------------------------------------------------------
- *  GEC1002 shell initialization of a pvector
+ *  GEC1002 shell initialization of a pvector 
  *   if the pvector exists. This function will set the dataindices
  *  and datasize of the pvector. Datasize is the sum of the sizes
  *  of each svector and dataindices is defined as
  *  dataindices[var]= aggregated initial size of the pvector[var]
  *  When ucvars are present we need to modify adding nucvars.
- *----------------------------------------------------------------*/
-HYPRE_Int
+ *----------------------------------------------------------------*/   
+HYPRE_Int 
 hypre_SStructPVectorInitializeShell( hypre_SStructPVector *pvector)
 {
    HYPRE_Int            nvars = hypre_SStructPVectorNVars(pvector);
@@ -798,12 +772,12 @@
       svector = hypre_SStructPVectorSVector(pvector, var);
       hypre_StructVectorInitializeShell(svector);
       pdataindices[var] = pdatasize ;
-      svectdatasize = hypre_StructVectorDataSize(svector);
-      pdatasize += svectdatasize;
+      svectdatasize = hypre_StructVectorDataSize(svector); 
+      pdatasize += svectdatasize;    
    }
 
    /* GEC1002 assuming that the ucvars are located at the end, after the
-    * the size of the vars has been included we add the number of uvar
+    * the size of the vars has been included we add the number of uvar 
     * for this part                                                  */
 
    hypre_SStructPVectorDataIndices(pvector) = pdataindices;
@@ -813,21 +787,21 @@
 
    return hypre_error_flag;
 }
-
+     
 /*------------------------------------------------------------------
  *  GEC1002 shell initialization of a sstructvector
  *  if the vector exists. This function will set the
  *  dataindices and datasize of the vector. When ucvars
  *  are present at the end of all the parts we need to modify adding pieces
  *  for ucvars.
- *----------------------------------------------------------------*/
-HYPRE_Int
+ *----------------------------------------------------------------*/  
+HYPRE_Int 
 hypre_SStructVectorInitializeShell( hypre_SStructVector *vector)
 {
    HYPRE_Int                part  ;
    HYPRE_Int                datasize;
    HYPRE_Int                pdatasize;
-   HYPRE_Int                nparts = hypre_SStructVectorNParts(vector);
+   HYPRE_Int                nparts = hypre_SStructVectorNParts(vector); 
    hypre_SStructPVector    *pvector;
    HYPRE_Int               *dataindices;
 
@@ -839,13 +813,13 @@
       hypre_SStructPVectorInitializeShell(pvector);
       pdatasize = hypre_SStructPVectorDataSize(pvector);
       dataindices[part] = datasize ;
-      datasize        += pdatasize ;
-   }
+      datasize        += pdatasize ;  
+   } 
    hypre_SStructVectorDataIndices(vector) = dataindices;
    hypre_SStructVectorDataSize(vector) = datasize ;
 
    return hypre_error_flag;
-}
+}   
 
 
 HYPRE_Int
@@ -871,4 +845,4 @@
    }
 
    return hypre_error_flag;
-}+}   