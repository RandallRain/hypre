/*BHEADER**********************************************************************

 * Copyright (c) 2008,  Lawrence Livermore National Security, LLC.
 * Produced at the Lawrence Livermore National Laboratory.
 * This file is part of HYPRE.  See file COPYRIGHT for details.
 *
 * HYPRE is free software; you can redistribute it and/or modify it under the
 * terms of the GNU Lesser General Public License (as published by the Free
 * Software Foundation) version 2.1 dated February 1999.
 *
 * $Revision$
 ***********************************************************************EHEADER*/

dnl *********************************************************************
dnl * File Name: configure.in
dnl *
dnl * This file is read when autoconf is run and the configure script is
dnl * generated. 
dnl * Configure.in is structured as follows:
dnl * initialization information
dnl * determine the current architecture
dnl * set user specified compilers and any other user specified options
dnl *
dnl * For the given the architecture, an optimal compiler is
dnl * found (if not specified by the user). If the architecture is
dnl * unknown or none of the preferred compilers are available then
dnl * default compilers are found.  
dnl *
dnl * For each chosen compiler, the appropriate flags are set for 
dnl * optimization, debugging, MPI and pthreading (as required) and the
dnl * C preprocessor is checked.
dnl * 
dnl * Finally, library flags are added and AC_SUBST is used to export
dnl * all necessary macro values.  
dnl *********************************************************************

dnl *********************************************************************
dnl * NOTES:
dnl *
dnl * Several macros first check whether the compiler works, including:
dnl * AC_CHECK_LIB, AC_CHECK_FUNC, AC_CHECK_FUNCS,
dnl * AC_PROG_CC, AC_PROG_CPP, AC_PROG_CXX, AC_PROG_CXXCPP,
dnl * AC_PROG_FC, AC_FC_WRAPPERS,
dnl * AC_HYPRE_CHECK_MPI, AC_HYPRE_FIND_G2C,
dnl * AC_HYPRE_FIND_BLAS, AC_HYPRE_FIND_LAPACK
dnl *
dnl * The following macros require a Fortran compiler and are protected
dnl * below by checking the hypre_using_fortran variable:
dnl * AC_PROG_FC, AC_FC_WRAPPERS,
dnl * AC_HYPRE_FIND_BLAS, AC_HYPRE_FIND_LAPACK
dnl *********************************************************************

dnl *********************************************************************
dnl * Initialization Information
dnl * Set package information so it only has to be modified in one place
dnl *********************************************************************

m4_define([M4_HYPRE_NAME],    [hypre])
m4_define([M4_HYPRE_VERSION], [2.13.0])
m4_define([M4_HYPRE_DATE],    [2017/10/20])
m4_define([M4_HYPRE_TIME],    [00:00:00])
m4_define([M4_HYPRE_BUGS],    [hypre-support@llnl.gov])
m4_define([M4_HYPRE_SRCDIR],  [`pwd`])

m4_include([config/hypre_blas_macros.m4])
m4_include([config/hypre_lapack_macros.m4])
m4_include([config/hypre_macros_misc.m4])

AC_PREREQ(2.59)
AC_REVISION($Id$)
AC_INIT(M4_HYPRE_NAME, M4_HYPRE_VERSION)
AC_CONFIG_HEADERS([HYPRE_config.h:config/HYPRE_config.h.in])
AC_COPYRIGHT([Copyright (c) 2008,  Lawrence Livermore National Security, LLC.
Produced at the Lawrence Livermore National Laboratory.
This file is part of HYPRE.  See file COPYRIGHT for details.

HYPRE is free software; you can redistribute it and/or modify it under the
terms of the GNU Lesser General Public License (as published by the Free
Software Foundation) version 2.1 dated February 1999.])

AC_CONFIG_AUX_DIR(config)
AC_CONFIG_SRCDIR([HYPRE.h])
dnl m4_pattern_allow([AC_HYPRE_[A-Z_]+])

dnl * Change default prefix from /usr/local to ./hypre
dnl * Note that $ expansion of shell variables doesn't work with this AC macro.
AC_PREFIX_DEFAULT([M4_HYPRE_SRCDIR/hypre])

dnl *********************************************************************
dnl * Initialize some variables
dnl *
dnl * For some reason, this type of variable initialization doesn't work
dnl * if done before AC_INIT above.  To keep the release info at the top
dnl * of the file, 'm4_define' is used to define m4 macros first.
dnl *********************************************************************
HYPRE_NAME="M4_HYPRE_NAME"
HYPRE_VERSION="M4_HYPRE_VERSION"
HYPRE_DATE="M4_HYPRE_DATE"
HYPRE_TIME="M4_HYPRE_TIME"
HYPRE_BUGS="M4_HYPRE_BUGS"
HYPRE_SRCDIR="M4_HYPRE_SRCDIR"

AC_DEFINE_UNQUOTED(HYPRE_RELEASE_NAME,    ["$HYPRE_NAME"],    [Release name])
AC_DEFINE_UNQUOTED(HYPRE_RELEASE_VERSION, ["$HYPRE_VERSION"], [Version number])
AC_DEFINE_UNQUOTED(HYPRE_RELEASE_DATE,    ["$HYPRE_DATE"],    [Date of release])
AC_DEFINE_UNQUOTED(HYPRE_RELEASE_TIME,    ["$HYPRE_TIME"],    [Time of release])
AC_DEFINE_UNQUOTED(HYPRE_RELEASE_BUGS,    ["$HYPRE_BUGS"],    [Bug reports])

AC_SUBST(HYPRE_NAME)
AC_SUBST(HYPRE_VERSION)
AC_SUBST(HYPRE_DATE)
AC_SUBST(HYPRE_TIME)
AC_SUBST(HYPRE_BUGS)

AC_SUBST(HYPRE_SRCDIR)

dnl *********************************************************************
dnl * Clear variables defined by AC_INIT to avoid name conflicts with
dnl * other packages.
dnl *********************************************************************
PACKAGE_DATE=
PACKAGE_TIME=
PACKAGE_DATETIME=
PACKAGE_NAME=
PACKAGE_VERSION=
PACKAGE_STRING=
PACKAGE_TARNAME=
PACKAGE_BUGREPORT=

dnl *********************************************************************
dnl * Initialize hypre variables
dnl *********************************************************************
hypre_user_chose_mpi=no
hypre_user_chose_blas=no
hypre_user_chose_lapack=no
hypre_user_chose_fei=no
hypre_user_chose_cuda=no
hypre_user_chose_raja=no
hypre_user_chose_kokkos=no

hypre_using_c=yes
hypre_using_cxx=yes

hypre_using_mpi=yes

hypre_using_superlu=no
hypre_using_dsuperlu=no

hypre_using_fei=yes
hypre_using_mli=no

hypre_using_openmp=no
hypre_using_openmp45=no
hypre_using_insure=no
hypre_using_cuda=no
hypre_using_gpu=no
hypre_using_um=no

hypre_using_caliper=no
hypre_user_gave_caliper_lib=no
hypre_user_gave_caliper_inc=no

dnl *********************************************************************
dnl * Initialize flag-check variables
dnl *********************************************************************
hypre_blas_lib_old_style=no
hypre_blas_lib_dir_old_style=no
hypre_lapack_lib_old_style=no
hypre_lapack_lib_dir_old_style=no

dnl *********************************************************************
dnl * Determine BUILD, HOST, and TARGET types
dnl *********************************************************************
if test "x$build_alias" = "x"
then
   AC_CANONICAL_BUILD
fi

if test "x$host_alias" = "x"
then
   AC_CANONICAL_HOST
fi

if test "x$target_alias" = "x"
then
   target_alias=$host_alias
fi

dnl *********************************************************************
dnl * Define optional features
dnl *********************************************************************
AC_ARG_ENABLE(debug,
AS_HELP_STRING([--enable-debug],
               [Set compiler flags for debugging.]),
[case "${enableval}" in
    yes) hypre_using_debug=yes ;;
    no)  hypre_using_debug=no ;;
    *)   AC_MSG_ERROR([Bad value ${enableval} for --enable-debug]) ;;
 esac],
[hypre_using_debug=no]
)

AC_ARG_ENABLE(shared,
AS_HELP_STRING([--enable-shared],
               [Build shared libraries (default is NO).]),
[case "${enableval}" in
    yes) hypre_using_shared=yes ;;
    no)  hypre_using_shared=no ;;
    *)   AC_MSG_ERROR([Bad value ${enableval} for --enable-shared]) ;;
 esac],
[hypre_using_shared=no]
)

AC_ARG_ENABLE(bigint,
AS_HELP_STRING([--enable-bigint],
               [Use long long int for HYPRE_Int (default is NO).]),
[case "${enableval}" in
    yes) hypre_using_fei=no
         hypre_using_bigint=yes ;;
    no)  hypre_using_bigint=no ;;
    *)   AC_MSG_ERROR([Bad value ${enableval} for --enable-bigint]) ;;
 esac],
[hypre_using_bigint=no]
)
if test "$hypre_using_bigint" = "yes"
then
   AC_DEFINE(HYPRE_BIGINT, 1)
fi

AC_ARG_ENABLE(single,
AS_HELP_STRING([--enable-single],
               [Use single precision values (default is NO).]),
[case "${enableval}" in
    yes) hypre_using_fei=no
         hypre_using_single=yes ;;
    no)  hypre_using_single=no ;;
    *)   AC_MSG_ERROR([Bad value ${enableval} for --enable-single]) ;;
 esac],
[hypre_using_single=no]
)
if test "$hypre_using_single" = "yes"
then
   AC_DEFINE(HYPRE_SINGLE, 1)
fi

AC_ARG_ENABLE(longdouble,
AS_HELP_STRING([--enable-longdouble],
               [Use long double precision values (default is NO).]),
[case "${enableval}" in
    yes) hypre_using_fei=no
         hypre_using_longdouble=yes ;;
    no)  hypre_using_longdouble=no ;;
    *)   AC_MSG_ERROR([Bad value ${enableval} for --enable-longdouble]) ;;
 esac],
[hypre_using_longdouble=no]
)
if test "$hypre_using_longdouble" = "yes"
then
   AC_DEFINE(HYPRE_LONG_DOUBLE, 1)
fi

AC_ARG_ENABLE(complex,
AS_HELP_STRING([--enable-complex],
               [Use complex values (default is NO).]),
[case "${enableval}" in
    yes) hypre_using_fei=no
         hypre_using_complex=yes ;;
    no)  hypre_using_complex=no ;;
    *)   AC_MSG_ERROR([Bad value ${enableval} for --enable-complex]) ;;
 esac],
[hypre_using_complex=no]
)
if test "$hypre_using_complex" = "yes"
then
   AC_DEFINE(HYPRE_COMPLEX, 1)
fi

AC_ARG_ENABLE(maxdim,
AS_HELP_STRING([--enable-maxdim=MAXDIM],
               [Change max dimension size to MAXDIM (default is 3).
                Currently must be at least 3.]),
[hypre_maxdim=${enableval}],
[hypre_maxdim=3]
)
AC_DEFINE_UNQUOTED(HYPRE_MAXDIM, [$hypre_maxdim], [Max dimension])

AC_ARG_ENABLE(persistent,
AS_HELP_STRING([--enable-persistent],
               [Uses persistent communication (default is NO).]),
[case "${enableval}" in
    yes) hypre_using_persistent=yes ;;
    no)  hypre_using_persistent=no ;;
    *)   AC_MSG_ERROR([Bad value ${enableval} for --enable-persistent]) ;;
 esac],
[hypre_using_persistent=no]
)
if test "$hypre_using_persistent" = "yes"
then
   AC_DEFINE(HYPRE_USING_PERSISTENT_COMM, 1)
fi

AC_ARG_ENABLE(hopscotch,
AS_HELP_STRING([--enable-hopscotch],
               [Uses hopscotch hashing if configured with OpenMP and 
		atomic capability available(default is NO).]),
[case "${enableval}" in
    yes) hypre_using_hopscotch=yes ;;
    no)  hypre_using_hopscotch=no ;;
    *)   AC_MSG_ERROR([Bad value ${enableval} for --enable-hopscotch]) ;;
 esac],
[hypre_using_hopscotch=no]
)
if test "$hypre_using_hopscotch" = "yes"
then
   AC_DEFINE(HYPRE_HOPSCOTCH, 1)
fi

dnl * The --with-no-global-partition option is retained here for
dnl * backward compatibility (no help string is printed).
dnl * The new --enable-global-partition option takes precedence.
hypre_using_global_partition=no
AC_ARG_WITH(no-global-partition,,
[case "${withval}" in
    yes) hypre_using_global_partition=no ;;
    no)  hypre_using_global_partition=yes ;;
    *)   hypre_using_global_partition=no ;;
 esac]
)
AC_ARG_ENABLE(global-partition,
AS_HELP_STRING([--enable-global-partition],
               [Use global partitioning (default is NO).]),
[case "${enableval}" in
    yes) hypre_using_global_partition=yes ;;
    no)  hypre_using_global_partition=no ;;
    *)   hypre_using_global_partition=yes ;;
 esac]
)

AC_ARG_ENABLE(fortran,
AS_HELP_STRING([--enable-fortran],
               [Require a working Fortran compiler (default is YES).]),
[case "${enableval}" in
    yes) hypre_using_fortran=yes ;;
    no)  hypre_using_fortran=no ;;
    *)   hypre_using_fortran=yes ;;
 esac],
[hypre_using_fortran=yes]
)

AC_ARG_ENABLE(unified-memory,
AS_HELP_STRING([--enable-unified-memory],
               [Use unified memory for allocating the memory (default is NO).]),
[case "${enableval}" in
    yes) hypre_using_um=yes ;;
    no)  hypre_using_um=no ;;
    *)   hypre_using_um=no ;;
 esac],
[hypre_using_um=no]
)

dnl * The AC_DEFINE is below, after hypre_using_mpi is completely set
dnl * Need to change to a new approach that always defines variable to some value

dnl *********************************************************************
dnl * Determine if user provided C compiler or flags
dnl *********************************************************************
if test "x$CC" = "x"
then
   hypre_user_chose_ccompilers=no
else
   hypre_user_chose_ccompilers=yes
fi

if test "x$CFLAGS" = "x"
then
   hypre_user_chose_cflags=no
else
   hypre_user_chose_cflags=yes
fi

dnl *********************************************************************
dnl * Determine if user provided CXX compiler or flags
dnl *********************************************************************
if test "x$CXX" = "x"
then
   hypre_user_chose_cxxcompilers=no
else
   hypre_user_chose_cxxcompilers=yes
fi

if test "x$CXXFLAGS" = "x"
then
   hypre_user_chose_cxxflags=no
else
   hypre_user_chose_cxxflags=yes
fi

dnl *********************************************************************
dnl * Determine if user provided fortran compiler or flags
dnl *********************************************************************
if test "x$F77" != "x" && test "x$FC" = "x"
then
   FC="$F77"
fi

if test "x$FC" = "x"
then
   hypre_user_chose_fcompilers=no
else
   hypre_user_chose_fcompilers=yes
fi

if test "x$F77FLAGS" != "x"
then
   FCFLAGS="$F77FLAGS $FCFLAGS"
fi

if test "x$FFLAGS" = "x" || test "x$FCFLAGS" = "x"
then
   hypre_user_chose_fflags=no
else
   hypre_user_chose_fflags=yes
fi

dnl *********************************************************************
dnl * Set default AR value if not defined by the user
dnl *********************************************************************
if test "x$AR" = "x"  
then
   AR="ar -rcu"
fi

dnl *********************************************************************
dnl * If the user has specified a c, c++, or fortran compiler on the 
dnl * command line, that compiler will be used.  No checks are done
dnl * to assure this compiler is present or working.  Additionally,
dnl * if the user indicated any MPI include, library, or directory
dnl * to use with the chosen compiler those options are identified
dnl * and the appropriate macros are assigned values.
dnl *********************************************************************

AC_ARG_WITH(LD,
AS_HELP_STRING([--with-LD=ARG],
               [Set linker to ARG.  The environment variable 'LD'
                will be overridden.]),
[LD=$withval]
)

AC_ARG_WITH(LDFLAGS,
AS_HELP_STRING([--with-LDFLAGS=ARG],
               [User can manually set linker flags. The 'LDFLAGS'
                environment variable will be overridden.]),
[LDFLAGS=$withval]
)

AC_ARG_WITH(extra-incpath,
AS_HELP_STRING([--with-extra-incpath=PATH],
               [Define extra include path, where PATH is a space-separated
                list (enclosed in quotes) of directories.]),
[CCFLAGS="${CCFLAGS} -I`echo ${withval}|sed 's/ /\ -I/g'`"]
)

AC_ARG_WITH(extra-ldpath,
AS_HELP_STRING([--with-extra-ldpath=PATH],
               [Define extra ld path, where PATH is a space-separated
                list (enclosed in quotes) of directories.]),
[LDFLAGS="-L`echo ${withval}|sed 's/ /\ -L/g'` ${LDFLAGS}"]
)

AC_ARG_WITH(insure,
AS_HELP_STRING([--with-insure=FLAGS],
               [FLAGS are options to pass to insure. Nothing is done
                to verify that insure is available]),
[case "${withval}" in
    yes) hypre_using_insure=yes
         hypre_using_debug=yes
         hypre_insure_flags="" ;;
    no)  ;;
     *)  hypre_using_insure=yes
         hypre_using_debug=yes
         hypre_insure_flags="$withval" ;;
 esac]
)

AC_ARG_WITH(strict-checking,
AS_HELP_STRING([--with-strict-checking],
               [Compiles without MPI ('--without-MPI') and tries to
                find a compiler option that warns of as many non-ISO
                features as possible.]),
[
 hypre_user_chose_ccompilers=yes
 hypre_user_chose_cflags=yes
 hypre_user_chose_cxxcompilers=yes
 hypre_user_chose_cxxflags=yes
 hypre_user_chose_fcompilers=yes
 hypre_user_chose_fflags=yes
 hypre_using_debug=yes
 hypre_using_mpi=no

 AC_CHECK_PROGS(CC, [gcc g++ icc icpc pgcc pgCC xlc xlC kcc KCC], [""])
 if test "x$CC" = "x"
 then
    hypre_using_c=no
    CFLAGS=""
 elif test "x$GCC" = "xyes" || test "x$CC" = "xgcc"; then
    FFLAGS="-g -Wall"
    CFLAGS="-g -Wall -std=gnu99 -pedantic"
    CXXFLAGS="-g -Wall -Wshadow -fno-implicit-templates"
    CXXFLAGS="$CXXFLAGS -Woverloaded-virtual -ansi -pedantic"
 elif test "x$CC" = "xicc"; then
    FFLAGS="-g -Wall"
    CFLAGS="-g -Xc -Wall -x c"
    CXXFLAGS="-g -Xc -Wall -x c++"
 elif test "x$CC" = "xpgcc"; then
    FFLAGS="-g -Wall"
    CFLAGS="-g -Xa -Minform,inform"
    CXXFLAGS="-g -A --display_error_number -Minform,inform"
 elif test "x$CC" = "xxlc"; then
    FFLAGS="-g -Wall"
    CFLAGS="-g -qinfo=dcl:eff:pro:rea:ret:use"
    CXXFLAGS="-g  -qinfo=dcl:eff:obs:pro:rea:ret:use"
 elif test "x$CC" = "xKCC" || test "x$CC" = "xkcc"; then
    FFLAGS="-g -Wall"
    CFLAGS="-g --c --strict --lint --display_error_number"
    CFLAGS="$CFLAGS --diag_suppress 45,236,450,826"
    CFLAGS="$CFLAGS,1018,1021,1022,1023,1024,1030,1041"
    CXXFLAGS="-g --strict --lint --display_error_number"
    CXXFLAGS="$CXXFLAGS --diag_suppress 381,450,1023,1024"
 fi
 
 AC_CHECK_PROGS(CXX, [g++ gcc icpc icc pgCC pgcc xlC xlc KCC kcc], [""])
 if test "x$CXX" = "x"
 then
    hypre_using_cxx=no
    CXXFLAGS=""
 fi
 if test "$hypre_using_fortran" = "yes"
 then
    AC_CHECK_PROGS(FC, [g77 ifort pgf77 xlf], [""])
    if test "x$FC" = "x"
    then
       hypre_using_fortran=no
       FFLAGS=""
    fi
 fi

 AC_DEFINE(HYPRE_SEQUENTIAL,1,[No MPI being used])]
)

dnl ***** MPI

AC_ARG_WITH(MPI-include,
AS_HELP_STRING([--with-MPI-include=DIR],
               [User specifies that mpi.h is in DIR.  The options
                --with-MPI-include --with-MPI-libs and 
                --with-MPI-lib-dirs must be used together.]),
[for mpi_dir in $withval; do
    MPIINCLUDE="$MPIINCLUDE -I$mpi_dir"
 done;
 hypre_user_chose_mpi=yes],
[hypre_user_chose_mpi=no]
)

AC_ARG_WITH(MPI-libs,
AS_HELP_STRING([--with-MPI-libs=LIBS],
               [LIBS is space-separated list (enclosed in quotes) of library
                names needed for MPI, e.g. "nsl socket mpi".  The options 
                --with-MPI-include --with-MPI-libs and --with-MPI-lib-dirs
                must be used together.]),
[for mpi_lib in $withval; do
    MPILIBS="$MPILIBS -l$mpi_lib"
 done;
 hypre_user_chose_mpi=yes]
)

AC_ARG_WITH(MPI-lib-dirs,
AS_HELP_STRING([--with-MPI-lib-dirs=DIRS],
               [DIRS is space-separated list (enclosed in quotes) of
                directories containing the libraries specified by
                --with-MPI-libs, e.g "usr/lib /usr/local/mpi/lib".
                The options --with-MPI-include --with-MPI-libs and
                --with-MPI-lib-dirs must be used together.]),
[for mpi_lib_dir in $withval; do
    MPILIBDIRS="-L$mpi_lib_dir $MPILIBDIRS"
 done;
 hypre_user_chose_mpi=yes]
)

AC_ARG_WITH(MPI-flags,
AS_HELP_STRING([--with-MPI-flags=FLAGS],
               [FLAGS is a space separated list (enclosed in quotes) of 
                whatever flags other than -l and -L are needed to link
                with MPI libraries-- Does not de-activate autosearch for
                other MPI information. May be used with the other three
                MPI options or alone in conjunction with the automatic MPI
                search.]),
[case "${withval}" in
    yes) MPIFLAGS="" ;;
    no)  MPIFLAGS="" ;;
    *)   MPIFLAGS=$withval ;;
 esac],
[MPIFLAGS=""]
)

dnl ***** BLAS

AC_ARG_WITH(blas-lib,
AS_HELP_STRING([--with-blas-lib=LIBS],
               [LIBS is space-separated linkable list (enclosed in quotes) of libraries
                needed for BLAS. OK to use -L and -l flags in the list]),
[for blas_lib in $withval; do
dnl    [libprefix=`echo $blas_lib | cut -c1-2`]
dnl    if test $libprefix = "-L"
dnl    then
dnl       BLASLIBDIRS="$blas_lib $BLASLIBDIRS"
dnl    else
       BLASLIBS="$BLASLIBS $blas_lib"
dnl    fi
 done;
 hypre_user_chose_blas=yes]
)

AC_ARG_WITH(blas-libs,
AS_HELP_STRING([--with-blas-libs=LIBS],
               [LIBS is space-separated list (enclosed in quotes) of libraries
                needed for BLAS (base name only). The options --with-blas-libs and
                --with-blas-lib-dirs must be used together.]),
[for blas_lib in $withval; do
    BLASLIBS="$BLASLIBS -l$blas_lib"
 done;
 hypre_user_chose_blas=yes
 hypre_blas_lib_old_style=yes]
)

AC_ARG_WITH(blas-lib-dirs,
AS_HELP_STRING([--with-blas-lib-dirs=DIRS],
               [DIRS is space-separated list (enclosed in quotes) of 
                directories containing the libraries specified by 
                --with-blas-libs, e.g "usr/lib /usr/local/blas/lib".
                The  options --with-blas-libs and --with-blas-lib-dirs
                must be used together.]),
[for blas_lib_dir in $withval; do
    BLASLIBDIRS="-L$blas_lib_dir $BLASLIBDIRS"
 done;
 hypre_user_chose_blas=yes
 hypre_blas_lib_dir_old_style=yes]
)

dnl ***** LAPACK

AC_ARG_WITH(lapack-lib,
AS_HELP_STRING([--with-lapack-lib=LIBS],
               [LIBS is space-separated linkable list (enclosed in quotes) of libraries
                needed for LAPACK. OK to use -L and -l flags in the list]),
[for lapack_lib in $withval; do
dnl    [libprefix=`echo $lapack_lib | cut -c1-2`]
dnl    if test $libprefix = "-L"
dnl    then
dnl       LAPACKLIBDIRS="$lapack_lib $LAPACKLIBDIRS"
dnl    else
       LAPACKLIBS="$LAPACKLIBS $lapack_lib"
dnl    fi
 done;
 hypre_user_chose_lapack=yes]
)

AC_ARG_WITH(lapack-libs,
AS_HELP_STRING([--with-lapack-libs=LIBS],
               [LIBS is space-separated list (enclosed in quotes) of libraries
                needed for LAPACK (base name only). The options --with-lapack-libs and
                --with-lapack-lib-dirs must be used together.]),
[for lapack_lib in $withval; do
    LAPACKLIBS="$LAPACKLIBS -l$lapack_lib"
 done;
 hypre_user_chose_lapack=yes
 hypre_lapack_lib_old_style=yes]
)

AC_ARG_WITH(lapack-lib-dirs,
AS_HELP_STRING([--with-lapack-lib-dirs=DIRS],
               [DIRS is space-separated list (enclosed in quotes) of 
                directories containing the libraries specified by 
                --with-lapack-libs, e.g "usr/lib /usr/local/lapack/lib".
                The options --with-lapack-libs and --with-lapack-lib-dirs
                must be used together.]),
[for lapack_lib_dir in $withval; do
    LAPACKLIBDIRS="-L$lapack_lib_dir $LAPACKLIBDIRS"
 done;
 hypre_user_chose_lapack=yes
 hypre_lapack_lib_dir_old_style=yes] 
)

dnl * Define a generic macro to set hypre_fmangle based on withval
AC_DEFUN([AC_HYPRE_SET_FMANGLE],
[
 case "$withval" in
    no-underscores)      hypre_fmangle=1 ;;
    one-underscore)      hypre_fmangle=2 ;;
    two-underscores)     hypre_fmangle=3 ;;
    caps-no-underscores) hypre_fmangle=4 ;;
    one-before-after)    hypre_fmangle=5 ;;
 esac
])

dnl * Define --with-fmangle
AC_ARG_WITH(fmangle,
AS_HELP_STRING([--with-fmangle=FMANGLE],
               [FMANGLE contains a string indicating the type of name mangling
                to use when calling hypre from Fortran.  It can be set to:
                "no-underscores", "one-underscore", "two-underscores",
                "caps-no-underscores, and "one-before-after".]),
[hypre_fmangle=0; AC_HYPRE_SET_FMANGLE],
[hypre_fmangle=0]
)
AC_DEFINE_UNQUOTED(HYPRE_FMANGLE, [$hypre_fmangle], [Fortran mangling])

dnl * Define a generic macro to set hypre_fmangle_blaslapack based on withval
AC_DEFUN([AC_HYPRE_SET_FMANGLE_BLAS],
[
 case "$withval" in
    no-underscores)      hypre_fmangle_blas=1 ;;
    one-underscore)      hypre_fmangle_blas=2 ;;
    two-underscores)     hypre_fmangle_blas=3 ;;
    caps-no-underscores) hypre_fmangle_blas=4 ;;
    one-before-after)    hypre_fmangle_blas=5 ;;
 esac
])

dnl * Define --with-fmangle-blas
AC_ARG_WITH(fmangle-blas,
AS_HELP_STRING([--with-fmangle-blas=FMANGLE],
               [Name mangling for BLAS.  See --with-fmangle.]),
[hypre_fmangle_blas=0; AC_HYPRE_SET_FMANGLE_BLAS],
[hypre_fmangle_blas=0]
)
AC_DEFINE_UNQUOTED(HYPRE_FMANGLE_BLAS, [$hypre_fmangle_blas], [BLAS mangling])

dnl * Define a generic macro to set hypre_fmangle_blaslapack based on withval
dnl * This could use the same variable for blas, but it is redefined here for the 
dnl * rare case that blas/ lapack manglings could be different
AC_DEFUN([AC_HYPRE_SET_FMANGLE_LAPACK],
[
 case "$withval" in
    no-underscores)      hypre_fmangle_lapack=1 ;;
    one-underscore)      hypre_fmangle_lapack=2 ;;
    two-underscores)     hypre_fmangle_lapack=3 ;;
    caps-no-underscores) hypre_fmangle_lapack=4 ;;
    one-before-after)    hypre_fmangle_lapack=5 ;;
 esac
])

dnl * Define --with-fmangle-lapack
AC_ARG_WITH(fmangle-lapack,
AS_HELP_STRING([--with-fmangle-lapack=FMANGLE],
               [Name mangling for LAPACK.  See --with-fmangle.]),
[hypre_fmangle_lapack=0; AC_HYPRE_SET_FMANGLE_LAPACK],
[hypre_fmangle_lapack=0]
)
AC_DEFINE_UNQUOTED(HYPRE_FMANGLE_LAPACK, [$hypre_fmangle_lapack], [LAPACK mangling])

AC_ARG_WITH(fei-inc-dir,
AS_HELP_STRING([--with-fei-inc-dir=DIR],
               [DIR is the directory containing the FEI distribution.]),
[HYPRE_FEI_BASE_DIR="$withval";
 hypre_using_fei=yes;
 hypre_user_chose_fei=yes]
)

AC_ARG_WITH(print-errors,
AS_HELP_STRING([--with-print-errors],
               [Print HYPRE errors.]),
[if test "$withval" = "yes"
 then
    AC_DEFINE(HYPRE_PRINT_ERRORS,1,[Print HYPRE errors])
 fi]
)

AC_ARG_WITH(timing,
AS_HELP_STRING([--with-timing],
               [Use HYPRE timing routines.]),
[if test "$withval" = "yes"
 then
    AC_DEFINE(HYPRE_TIMING,1,[Using HYPRE timing routines])
 fi]
)

AC_ARG_WITH(openmp,
AS_HELP_STRING([--with-openmp],
               [Use OpenMP.  This may affect which compiler is chosen.]),
[case "${withval}" in
    yes) hypre_using_openmp=yes;;
    no)  hypre_using_openmp=no ;;
 esac],
[hypre_using_openmp=no]
)

<<<<<<< HEAD
AC_ARG_WITH(openmp45,
AS_HELP_STRING([--with-openmp45],
               [Use OpenMP 4.5.  This may affect which compiler is chosen.]),
[case "${withval}" in
    yes) hypre_using_openmp45=yes
         AC_DEFINE([HYPRE_USING_OPENMP_4_5],1,[Enable OpenMP 4.5]) ;;
    no)  hypre_using_openmp45=no ;;
 esac],
[hypre_using_openmp45=no]
)

=======
dnl ***** SuperLU

AC_ARG_WITH(superlu,
AS_HELP_STRING([--with-superlu],
               [Use external SuperLU library.]),
[case "${withval}" in
    no) hypre_using_superlu=no ;;
    *)  hypre_using_superlu=yes ;;
 esac]
)

AS_IF([test "x$with_superlu" = "xyes"],
      [AC_DEFINE(HAVE_SUPERLU, 1, [Have external SuperLU library.])],
      [])

AC_ARG_WITH(superlu-include,
AS_HELP_STRING([--with-superlu-include=DIR],
               [Directory where SuperLU is installed.]),
[for superlu_inc_dir in $withval; do
    SUPERLU_INCLUDE="-I$superlu_inc_dir $SUPERLU_INCLUDE"
 done]
)

AC_ARG_WITH(superlu-lib,
AS_HELP_STRING([--with-superlu-lib=LIBS],
               [LIBS is space-separated linkable list (enclosed in quotes) of libraries
                needed for SuperLU. OK to use -L and -l flags in the list]),
[for superlu_lib in $withval; do
    SUPERLU_LIBS="$SUPERLU_LIBS $superlu_lib"
 done]
)

dnl ***** DSuperLU

AC_ARG_WITH(dsuperlu,
AS_HELP_STRING([--with-dsuperlu],
               [Use external DSuperLU library.]),
[case "${withval}" in
    no) hypre_using_dsuperlu=no ;;
    *)  hypre_using_dsuperlu=yes ;;
 esac]
)

AS_IF([test "x$with_dsuperlu" = "xyes"],
      [AC_DEFINE(HAVE_DSUPERLU, 1, [Have external DSuperLU library.])],
      [])

AC_ARG_WITH(dsuperlu-include,
AS_HELP_STRING([--with-dsuperlu-include=DIR],
               [Directory where DSuperLU is installed.]),
[for dsuperlu_inc_dir in $withval; do
    DSUPERLU_INCLUDE="-I$dsuperlu_inc_dir $DSUPERLU_INCLUDE"
 done]
)

AC_ARG_WITH(dsuperlu-lib,
AS_HELP_STRING([--with-dsuperlu-lib=LIBS],
               [LIBS is space-separated linkable list (enclosed in quotes) of libraries
                needed for DSuperLU. OK to use -L and -l flags in the list]),
[for dsuperlu_lib in $withval; do
    DSUPERLU_LIBS="$DSUPERLU_LIBS $dsuperlu_lib"
 done]
)

dnl ***** FEI

>>>>>>> 68076e52
AC_ARG_WITH(fei,
AS_HELP_STRING([--with-fei],
               [Use internal FEI routines.]),
[case "${withval}" in
    no) hypre_using_fei=no ;;
    *)  hypre_using_fei=yes ;;
 esac]
)

dnl ***** MLI

AC_ARG_WITH(mli,
AS_HELP_STRING([--with-mli],
               [Use MLI]),
[case "${withval}" in
    no) hypre_using_mli=no ;;
    *)  hypre_using_mli=yes ;;
 esac]
)

dnl ***** MPI

AC_ARG_WITH(MPI,
AS_HELP_STRING([--with-MPI],
               [DEFAULT: Compile with MPI.  Selecting --without-MPI
                may affect which compiler is chosen.]),
[case "$withval" in 
    no) hypre_using_mpi=no ;;
    *)  hypre_using_mpi=yes ;;
 esac]
)

dnl ***** CUDA

AC_ARG_WITH(cuda,
AS_HELP_STRING([--with-cuda],
               [Use CUDA. Require cuda-8.0 or higher (default is NO).]),
[case "$withval" in
    yes) hypre_user_chose_cuda=yes
    	 hypre_using_cuda=yes ;;
    no)  hypre_using_cuda=no ;;
    *)   hypre_using_cuda=no ;;
 esac],
[hypre_using_cuda=no]
)

dnl ***** RAJA

AC_ARG_WITH(raja,
AS_HELP_STRING([--with-raja],
               [Use RAJA. Require RAJA package to be compiled properly (default is NO).]),
[case "$withval" in
    yes) hypre_user_chose_raja=yes;;
    no)  hypre_user_chose_raja=no ;;
    *)   hypre_user_chose_raja=no ;;
 esac],
[hypre_using_raja=no]
)

dnl ***** Kokkos

AC_ARG_WITH(kokkos,
AS_HELP_STRING([--with-kokkos],
               [Use Kokkos. Require kokkos package to be compiled properly(default is NO).]),
[case "$withval" in
    yes) hypre_user_chose_kokkos=yes ;;
    no)  hypre_user_chose_kokkos=no ;;
    *)   hypre_user_chose_kokkos=no ;;
 esac]
)

AC_ARG_WITH(raja-include,
AS_HELP_STRING([--with-raja-include=DIR],
               [User specifies that RAJA/*.h is in DIR.  The options
                --with-raja-include --with-raja-libs and 
                --with-raja-lib-dirs must be used together.]),
[for raja_dir in $withval; do
    HYPRE_RAJA_INCLUDE="$HYPRE_RAJA_INCLUDE -I$raja_dir"
 done;
 hypre_user_chose_raja=yes]
)

AC_ARG_WITH(raja-lib,
AS_HELP_STRING([--with-raja-lib=LIBS],
               [LIBS is space-separated linkable list (enclosed in quotes) of libraries
                needed for RAJA. OK to use -L and -l flags in the list]),
[for raja_lib in $withval; do
       HYPRE_RAJA_LIB="$HYPRE_RAJA_LIB $raja_lib"
 done;
hypre_user_chose_raja=yes]
)

AC_ARG_WITH(raja-libs,
AS_HELP_STRING([--with-raja-libs=LIBS],
               [LIBS is space-separated list (enclosed in quotes) of libraries
                needed for RAJA (base name only). The options --with-raja-libs and
                --with-raja-lib-dirs must be used together.]),
[for raja_lib in $withval; do
    HYPRE_RAJA_LIB="$HYPRE_RAJA_LIB -l$raja_lib"
 done;
hypre_user_chose_raja=yes]
)

AC_ARG_WITH(raja-lib-dirs,
AS_HELP_STRING([--with-raja-lib-dirs=DIRS],
               [DIRS is space-separated list (enclosed in quotes) of 
                directories containing the libraries specified by 
                --with-raja-libs, e.g "usr/lib /usr/local/lib".
                The  options --with-raja-libs and --raja-blas-lib-dirs
                must be used together.]),
[for raja_lib_dir in $withval; do
    HYPRE_RAJA_LIB_DIR="-L$raja_lib_dir $HYPRE_RAJA_LIB_DIR"
 done;
 hypre_user_chose_raja=yes]
)

AC_ARG_WITH(kokkos-include,
AS_HELP_STRING([--with-kokkos-include=DIR],
               [User specifies that KOKKOS headers is in DIR.  The options
                --with-kokkos-include --with-kokkos-libs and
                --with-kokkos-dirs must be used together.]), 
[for kokkos_dir in $withval; do
HYPRE_KOKKOS_INCLUDE="$HYPRE_KOKKOS_INCLUDE -I$kokkos_dir"
done;
hypre_user_chose_kokkos=yes]
) 

AC_ARG_WITH(kokkos-lib,
AS_HELP_STRING([--with-kokkos-lib=LIBS],
               [LIBS is space-separated linkable list (enclosed in quotes) of libraries
                needed for KOKKOS. OK to use -L and -l flags in the list]),
[for kokkos_lib in $withval; do
       HYPRE_KOKKOS_LIB="$HYPRE_KOKKOS_LIB $kokkos_lib"
 done;
hypre_user_chose_kokkos=yes]
)

AC_ARG_WITH(kokkos-libs,
AS_HELP_STRING([--with-kokkos-libs=LIBS],
               [LIBS is space-separated list (enclosed in quotes) of libraries
                needed for KOKKOS (base name only). The options --with-kokkos-libs and
                --with-kokkos-dirs must be used together.]),
[for kokkos_lib in $withval; do
    HYPRE_KOKKOS_LIB="$HYPRE_KOKKOS_LIB -l$kokkos_lib"
 done;
hypre_user_chose_kokkos=yes]
)

AC_ARG_WITH(kokkos-dirs,
AS_HELP_STRING([--with-kokkos-dirs=DIRS],
               [DIRS is space-separated list (enclosed in quotes) of 
                directories containing Makefile.kokkos.
                The  options --with-kokkos-libs and --with-kokkos-dirs
                must be used together.]),
[for kokkos_lib_dir in $withval; do
    HYPRE_KOKKOS_SRC_DIR="$kokkos_lib_dir"
 done;
hypre_user_chose_kokkos=yes]
)

AC_ARG_WITH(nvcc,
AS_HELP_STRING([--with-nvcc],
               [Use NVCC compiler (default is NO).]),
[case "${withval}" in
    yes) hypre_using_nvcc=yes ;;
    no)  hypre_using_nvcc=no ;;
    *)   AC_MSG_ERROR([Bad value ${withval} for --with-nvcc]) ;;
 esac],
[hypre_using_nvcc=no]
)

dnl ***** Caliper

AC_ARG_WITH(caliper,
AS_HELP_STRING([--with-caliper],
               [Use Caliper instrumentation (default is NO).]),
               [hypre_using_caliper=yes],
               [hypre_using_caliper=no])

AS_IF([test "x$with_caliper" = "xyes"],
      [AC_DEFINE(HYPRE_USING_CALIPER, 1, [Using Caliper instrumentation])],
      [])

AC_ARG_WITH(caliper-include,
AS_HELP_STRING([--with-caliper-include=DIR],
               [Directory where Caliper is installed.]),
[for caliper_inc_dir in $withval; do
    CALIPER_INCLUDE="-I$caliper_inc_dir $CALIPER_INCLUDE"
 done;
 hypre_user_gave_caliper_inc=yes]
)

AC_ARG_WITH(caliper-lib,
AS_HELP_STRING([--with-caliper-lib=LIBS],
               [LIBS is space-separated linkable list (enclosed in quotes) of libraries
                needed for Caliper. OK to use -L and -l flags in the list]),
[for caliper_lib in $withval; do
    CALIPER_LIBS="$CALIPER_LIBS $caliper_lib"
 done;
 hypre_user_gave_caliper_lib=yes]
)

dnl *********************************************************************
dnl * Select compilers if not already defined by command line options 
dnl *********************************************************************
if test "$hypre_using_cuda" = "yes"
then
	hypre_using_fortran=no
	AC_CHECK_PROGS(CXX, [nvcc])
	AC_CHECK_PROGS(CC, [nvcc])
	if test "$hypre_user_chose_cxxcompilers" = "no"
	then
	   if test "$hypre_using_mpi" = "no"
	   then
	      if test "$hypre_using_openmp" = "yes"
	      then
	         AC_CHECK_PROGS(CUDACXX, [xlC_r xlc_r icpc icc g++ gcc pgCC pgcc CC cc KCC kcc])
              else
		 AC_CHECK_PROGS(CUDACXX, [xlC xlc icpc icc g++ gcc pgCC pgcc CC cc KCC kcc])
	      fi
	   else
	      if test "$hypre_using_openmp" = "yes"
	      then
	         AC_CHECK_PROGS(CUDACXX, [mpxlC mpixlcxx_r mpixlcxx mpixlC mpiicpc mpig++ mpiCC mpicxx mpipgCC])
	      else
	         AC_CHECK_PROGS(CUDACXX, [mpxlC mpixlcxx mpixlC mpiicpc mpig++ mpiCC mpicxx mpipgCC])
	      fi
	   fi
	fi
fi

if test "$hypre_user_chose_ccompilers" = "no"
then
   if test "$hypre_using_mpi" = "no"
   then
      if test "$hypre_using_openmp45" = "yes"
      then
         AC_CHECK_PROGS(CC, [xlc-gpu clang-gpu])
      fi

      if test "$hypre_using_openmp" = "yes"
      then
         AC_CHECK_PROGS(CC, [xlc_r xlC_r xlc xlC icc icpc gcc g++ pgcc pgCC cc CC kcc KCC])
      else
         AC_CHECK_PROGS(CC, [xlc xlC icc icpc gcc g++ pgcc pgCC cc CC kcc KCC])
      fi
   else
      if test "$hypre_using_openmp45" = "yes"
      then
         AC_CHECK_PROGS(CC, [mpixlc-gpu mpiclang-gpu])
      fi
      
      if test "$hypre_using_openmp" = "yes"
      then
         AC_CHECK_PROGS(CC, [mpxlc mpixlc_r mpixlc mpiicc mpigcc mpicc mpipgcc])
      else
         AC_CHECK_PROGS(CC, [mpxlc mpixlc mpiicc mpigcc mpicc mpipgcc])
      fi
   fi

   if test "x$CC" = "x"
   then
      hypre_using_c=no
   fi
fi

if test "$hypre_user_chose_cxxcompilers" = "no"
then
   if test "$hypre_using_mpi" = "no"
   then
      if test "$hypre_using_openmp45" = "yes"
      then
         AC_CHECK_PROGS(CXX, [xlC-gpu clang++-gpu])
      fi

      if test "$hypre_using_openmp" = "yes"
      then
         AC_CHECK_PROGS(CXX, [xlC_r xlc_r xlC xlc icpc icc g++ gcc pgCC pgcc CC cc KCC kcc])
      else
         AC_CHECK_PROGS(CXX, [xlC xlc icpc icc g++ gcc pgCC pgcc CC cc KCC kcc])
      fi
   else
      if test "$hypre_using_openmp45" = "yes"
      then
         AC_CHECK_PROGS(CXX, [mpixlC-gpu mpiclang++-gpu])
      fi

      if test "$hypre_using_openmp" = "yes"
      then
         AC_CHECK_PROGS(CXX, [mpxlC mpixlcxx_r mpixlcxx mpixlC mpiicpc mpig++ mpiCC mpicxx mpipgCC])
      else
         AC_CHECK_PROGS(CXX, [mpxlC mpixlcxx mpixlC mpiicpc mpig++ mpiCC mpicxx mpipgCC])
      fi
   fi

   if test "x$CXX" = "x"
   then
      hypre_using_cxx=no
   fi
fi

if test "$hypre_using_fortran" = "yes" -a "$hypre_user_chose_fcompilers" = "no"
then
   if test "$hypre_using_mpi" = "no"
   then
      if test "$hypre_using_openmp" = "yes"
      then
         AC_CHECK_PROGS(FC, [xlf_r ifort gfortran g77 g95 pgf77 f77])
      else
         AC_CHECK_PROGS(FC, [xlf ifort gfortran g77 g95 pgf77 f77])
      fi
   else
      if test "$hypre_using_openmp" = "yes"
      then
         AC_CHECK_PROGS(FC, [mpxlf mpixlf77_r mpiifort mpif77 mpipgf77])
      else
         AC_CHECK_PROGS(FC, [mpxlf mpixlf77 mpiifort mpif77 mpipgf77])
      fi
   fi

   if test "x$FC" = "x"
   then
      hypre_using_fortran=no
   fi
fi

dnl *********************************************************************
dnl * Check for general programs 
dnl *********************************************************************
AC_PROG_MAKE_SET
AC_PROG_RANLIB
dnl AC_PROG_INSTALL
dnl AC_PROG_AWK
dnl AC_PROG_LN_S

dnl *********************************************************************
dnl * Check for compiler related programs 
dnl * Most of these AC_PROG_ macros check to see if the compilers works.
dnl *********************************************************************
if test "$hypre_using_c" = "yes"
then
   AC_PROG_CC
fi

if test "$hypre_using_cxx" = "yes"
then
   AC_PROG_CXX
fi

if test "$hypre_using_fortran" = "yes"
then
   AC_PROG_FC
   AC_FC_WRAPPERS
fi

dnl *********************************************************************
dnl * For MPI, set the following:
dnl *********************************************************************
if test "$hypre_using_mpi" = "no"
then
   AC_DEFINE(HYPRE_SEQUENTIAL, 1, [Disable MPI, enable serial codes.])
else
   AC_HYPRE_CHECK_MPI([LIBS="$LIBS $MPILIBS"])
   AC_CHECK_FUNCS([MPI_Comm_f2c])
   AC_CACHE_CHECK([whether MPI_Comm_f2c is a macro],
     hypre_cv_func_MPI_Comm_f2c_macro,
     [AC_EGREP_CPP([mpi_header_defines_MPI_Comm_f2c], [
#include <mpi.h>
#ifdef MPI_Comm_f2c
  mpi_header_defines_MPI_Comm_f2c
#endif],
       hypre_cv_func_MPI_Comm_f2c_macro=yes,
       hypre_cv_func_MPI_Comm_f2c_macro=no)])
   if test $ac_cv_func_MPI_Comm_f2c = yes \
      || test $hypre_cv_func_MPI_Comm_f2c_macro = yes; then
     AC_DEFINE(HYPRE_HAVE_MPI_COMM_F2C)
   fi
fi

dnl * It would be better if this could be defined above, but much work is needed
dnl * to make that happen.
if test "$hypre_using_global_partition" = "no"
then
dnl   if test "$hypre_using_mpi" != "no"
dnl   then
      AC_DEFINE(HYPRE_NO_GLOBAL_PARTITION, 1)
dnl   fi
fi

dnl *********************************************************************
dnl * Define appropriate variables if user set blas to either essl or dxml
dnl *********************************************************************
if test "$hypre_user_chose_blas" = "yes"
then
   for blas_lib in $BLASLIBS; do
      if test $blas_lib = "-ldxml"
      then
         AC_DEFINE(HYPRE_USING_DXML, 1, [Using DXML for BLAS])
      fi

      if test $blas_lib = "-lessl"
      then
         AC_DEFINE(HYPRE_USING_ESSL, 1, [Using ESSL for BLAS])
      fi
   done
fi

dnl *********************************************************************
dnl * Find BLAS library if not already set by the user 
dnl * If user specified --without-blas or a system one cannot be found,
dnl * default to internal HYPRE routines
dnl *********************************************************************
if test "$hypre_user_chose_blas" = "no"
then
   hypre_using_hypre_blas=yes
   if test "$hypre_using_fortran" = "yes"
   then
      AC_HYPRE_FIND_BLAS
      if test "$BLASLIBS" = "null"
      then
         AC_MSG_WARN([***************************************])
         AC_MSG_WARN([Cannot find BLAS library])
         AC_MSG_WARN([  configuring --without-blas])
         AC_MSG_WARN([***************************************])
      elif test "$BLASLIBS" != "internal"
      then
         hypre_using_hypre_blas=no
      fi
   fi
   if test "$hypre_using_hypre_blas" = "yes"
   then
      BLASLIBDIRS=""
      BLASLIBS=""
      AC_DEFINE(HYPRE_USING_HYPRE_BLAS, 1, [Using internal HYPRE routines])
   fi
fi

dnl *********************************************************************
dnl * Define appropriate variables if user set lapack to essl
dnl *********************************************************************
if test "$hypre_user_chose_lapack" = "yes"
then
   for lapack_lib in $LAPACKLIBS; do
      if test $lapack_lib = "-lessl"
      then
         AC_DEFINE(HYPRE_USING_ESSL, 1, [Using ESSL for Lapack])
      fi
   done
fi

dnl *********************************************************************
dnl * Find LAPACK library if not already set by the user 
dnl * If user specified --without-lapack or a system one cannot be found,
dnl * default to internal HYPRE routines
dnl *********************************************************************
if test "$hypre_user_chose_lapack" = "no"
then
   hypre_using_hypre_lapack=yes
   if test "$hypre_using_fortran" = "yes"
   then
      AC_HYPRE_FIND_LAPACK
      if test "$LAPACKLIBS" = "null"
      then
         AC_MSG_WARN([***************************************])
         AC_MSG_WARN([Cannot find LAPACK library])
         AC_MSG_WARN([  configuring --without-lapack])
         AC_MSG_WARN([***************************************])
      elif test "$LAPACKLIBS" != "internal"
      then
         hypre_using_hypre_lapack=no
      fi
   fi
   if test "$hypre_using_hypre_lapack" = "yes"
   then
      LAPACKLIBDIRS=""
      LAPACKLIBS=""
      AC_DEFINE(HYPRE_USING_HYPRE_LAPACK, 1, [Using internal HYPRE routines])
   fi
fi

dnl *********************************************************************
dnl * Determine if FEI and MLI are needed.
dnl * Note that MLI requires both FEI and SuperLU.
dnl *********************************************************************
if test "$hypre_using_fei" = "yes"
then
   HYPRE_FEI_SRC_DIR="$HYPRE_SRCDIR/FEI_mv"
   HYPRE_FEI_SUBDIRS="fei-hypre"
   HYPRE_FEI_HYPRE_FILES="$HYPRE_SRCDIR/FEI_mv/fei-hypre/*.o"
   HYPRE_FEI_FEMLI_FILES=
   if test "$hypre_using_mli" = "yes"
   then
      if test "$hypre_using_superlu" = "yes"
      then
         HYPRE_FEI_SUBDIRS="femli $HYPRE_FEI_SUBDIRS"
         HYPRE_FEI_FEMLI_FILES="$HYPRE_SRCDIR/FEI_mv/femli/*.o"
         AC_DEFINE(HAVE_MLI, 1, [Using MLI.])
      fi
   fi
   if test "$hypre_user_chose_fei" = "no"
   then
      HYPRE_FEI_BASE_DIR="$HYPRE_SRCDIR/FEI_mv/fei-base"
   fi
   AC_CHECK_LIB(stdc++, __gxx_personality_v0, LIBS="$LIBS -lstdc++")
else
   HYPRE_FEI_SRC_DIR=
   HYPRE_FEI_BASE_DIR=
   HYPRE_FEI_HYPRE_FILES=
   HYPRE_FEI_FEMLI_FILES=
fi

dnl *********************************************************************
dnl * Set debug/optimization flags  
dnl *********************************************************************
if test "$hypre_using_debug" = "yes"
then
   AC_HYPRE_DEBUG_FLAGS
else
   AC_HYPRE_OPTIMIZATION_FLAGS
fi

dnl *********************************************************************
dnl * Set large page option that is needed by all AIX platforms.
dnl *********************************************************************
hypre_platform=`uname`
case $hypre_platform in
   AIX* | aix* | Aix*) LDFLAGS="${LDFLAGS} -blpdata"
                       CFLAGS="${CFLAGS} -blpdata"
                       CXXFLAGS="${CXXFLAGS} -blpdata"
                       FFLAGS="${FFLAGS} -blpdata" ;;
esac

dnl *********************************************************************
dnl * Set default link commands and suffix values
dnl *********************************************************************
dnl LINK_F77="${F77}"
LINK_FC="${FC}"
LINK_CC="${CC}"
LINK_CXX="${CXX}"

HYPRE_LIBSUFFIX=".a"

dnl *********************************************************************
dnl * Set flags if needed to enable shared libraries and Python, Java
dnl *********************************************************************
if test "$hypre_using_shared" = "yes"
then
   HYPRE_LIBSUFFIX=".so"
   case $hypre_platform in
      AIX* | aix* | Aix*) SHARED_COMPILE_FLAG="-qmkshrobj"
                          SHARED_BUILD_FLAG="-G"
dnl                          LINK_F77="${F77} -brtl"
                          LINK_FC="${FC} -brtl"
                          LINK_CC="${CC} -brtl"
                          LINK_CXX="${CXX} -brtl" ;;
                       *) SHARED_COMPILE_FLAG="-fPIC"
                          SHARED_BUILD_FLAG="-shared" ;;
   esac
   FFLAGS="${FFLAGS} ${SHARED_COMPILE_FLAG}"
   CFLAGS="${CFLAGS} ${SHARED_COMPILE_FLAG}"
   CXXFLAGS="${CXXFLAGS} ${SHARED_COMPILE_FLAG}"
dnl   BUILD_F77_SHARED="${F77} ${SHARED_BUILD_FLAG}"
   BUILD_FC_SHARED="${FC} ${SHARED_BUILD_FLAG}"
   if test "$hypre_using_fei" = "yes"
   then
      BUILD_CC_SHARED="${CXX} ${SHARED_BUILD_FLAG}"
   else
      BUILD_CC_SHARED="${CC} ${SHARED_BUILD_FLAG}"
   fi
   BUILD_CXX_SHARED="${CXX} ${SHARED_BUILD_FLAG}"
   SHARED_SET_SONAME="-Wl,-soname,"
   SHARED_OPTIONS="-Wl,-z,defs"
fi

BUILD_PYTHON=0
PYTHON=""
if test "$hypre_using_python" = "yes"
then
   BUILD_PYTHON=1
   PYTHON="${hypre_python}"
fi

BUILD_JAVA=0
if test "$hypre_using_java" = "yes"
then
   BUILD_JAVA=1
fi

dnl *********************************************************************
dnl * Set INSURE options
dnl *********************************************************************
if test "$hypre_using_insure" = "yes"
then
dnl   LINK_F77="insure"
   LINK_FC="insure"
   LINK_CC="insure"
   LINK_CXX="insure"
   LDFLAGS=`mpicc -link-info | awk '{$1=""; print}'`
   LDFLAGS="$LDFLAGS ${hypre_insure_flags}"
dnl   F77="insure"
   FC="insure"
   CC="insure"
   CXX="insure"
   FFLAGS="`mpicc -link-info | awk '{$1=""; print}'` $FFLAGS"
   CFLAGS="`mpicc -link-info | awk '{$1=""; print}'` $CFLAGS"
   CXXFLAGS="`mpicc -link-info | awk '{$1=""; print}'` $CXXFLAGS"
fi

dnl *********************************************************************
dnl * FIND libraries needed to link with hypre
dnl *********************************************************************
AC_CHECK_LIB(m, cabs, LIBS="$LIBS -lm")
dnl * Commenting this out because it doesn't really behave correctly.
dnl * This should probably be deleted altogether at some point. (RDF)
dnl AC_HYPRE_FIND_G2C

dnl *********************************************************************
dnl * Check working user provided blas and lapack libraries
dnl *********************************************************************
 if test "$hypre_user_chose_blas" = "yes";
 then
   if test "$hypre_blas_lib_old_style" = "yes" -a "$hypre_blas_lib_dir_old_style" = "no";
   then
         AC_MSG_ERROR([*********** Unspecified BLASLIBDIRS error: ******************************
                       --with-blas-libs set without setting corresponding --with-blas-lib-dirs.
                       Please specify directory paths to preferred blas libraries. 
                       Otherwise use --with-blas to search for library on the system. 
                       See "configure --help" for usage details. 
                       ********************************************************************],[9])
   fi
   if test "$hypre_blas_lib_old_style" = "no" -a "$hypre_blas_lib_dir_old_style" = "yes";
   then
         AC_MSG_ERROR([*********** Unspecified BLASLIB error: **********************************
                       --with-blas-lib-dirs set without setting corresponding --with-blas-libs.
                       Please specify base names of preferred blas libraries in the provided dir paths.
                       Otherwise use --with-blas to search for library on the system. 
                       See "configure --help" for usage details. 
                       ********************************************************************],[9])
   fi
dnl   AC_HYPRE_CHECK_USER_BLASLIBS
 fi

 if test "$hypre_user_chose_lapack" = "yes";
 then
   if test "$hypre_lapack_lib_old_style" = "yes" -a "$hypre_lapack_lib_dir_old_style" = "no";
   then
         AC_MSG_ERROR([*********** Unspecified LAPACKLIBDIRS error: ******************************
                       --with-lapack-libs set without setting corresponding --with-lapack-lib-dirs.
                       Please specify directory paths to preferred lapack libraries. 
                       Otherwise use --with-lapack to search for library on the system. 
                       See "configure --help" for usage details. 
                       ********************************************************************],[9])
   fi
   if test "$hypre_lapack_lib_old_style" = "no" -a "$hypre_lapack_lib_dir_old_style" = "yes";
   then
         AC_MSG_ERROR([*********** Unspecified LAPACKLIB error: **********************************
                       --with-lapack-lib-dirs set without setting corresponding --with-lapack-libs.
                       Please specify base names of preferred lapack libraries in the provided dir paths.
                       Otherwise use --with-lapack to search for library on the system. 
                       See "configure --help" for usage details. 
                       ********************************************************************],[9])
   fi
dnl   AC_HYPRE_CHECK_USER_LAPACKLIBS
 fi


dnl *********************************************************************
dnl * Warn if caliper options are incomplete
dnl *********************************************************************
if test "$hypre_using_caliper" = "yes"
then
   if test "$hypre_user_gave_caliper_inc" != "yes"
   then
       AC_MSG_WARN([*******************************************************])
       AC_MSG_WARN([Configuring with --with-caliper=yes without providing]) 
       AC_MSG_WARN([--with-caliper-include=<path-to-caliper-install>.])
       AC_MSG_WARN([Using default user include path.])
       AC_MSG_WARN([NOTE: Caliper annotations may not work.])
       AC_MSG_WARN([*******************************************************])
   fi
   if test "$hypre_user_gave_caliper_lib" != "yes"
   then
       AC_MSG_WARN([*******************************************************])
       AC_MSG_WARN([Configuring with --with-caliper=yes without providing])
       AC_MSG_WARN([--with-caliper-lib=<path-to-caliper-lib>.])
       AC_MSG_WARN([Using default user library path.])
       AC_MSG_WARN([NOTE: Caliper annotations may not work.])
       AC_MSG_WARN([*******************************************************])
   fi
fi

dnl *********************************************************************
dnl * Set nvcc options
dnl *********************************************************************

if test "$hypre_using_nvcc" = "yes"
then
   AC_DEFINE(HYPRE_USING_NVCC, 1, [Using nvcc compiler])
   NVCCFLAGS="-O3 -arch=sm_60  -ccbin=xlc  -I ../hypre/include -I /usr/tcetmp/packages/spectrum_mpi/spectrum_mpi-10.1-xl-gcc-4.9.3/mpi/include/ -DUSE_NVTX -c -DHYPRE_USE_GPU -DHYPRE_USE_MANAGED -I /usr/local/cuda/include"
   NVCCLIBS="-L /usr/local/cuda/lib64 -lcusparse -lcudart -lcublas -lnvToolsExt"
   HYPRE_NVCC_MAKEFILE="Makefile.nvcc"
   CFLAGS="${CFLAGS} -DUSE_NVTX -DHYPRE_USE_GPU -DHYPRE_USE_MANAGED "
   CXXFLAGS="${CXXFLAGS} -DUSE_NVTX -DHYPRE_USE_GPU -DHYPRE_USE_MANAGED "
else
   NVCCFLAGS=
   NVCCLIBS=
   HYPRE_NVCC_MAKEFILE="Makefile.empty"
fi

dnl *********************************************************************
dnl * Set raja options
dnl *********************************************************************
if test "$hypre_user_chose_raja" = "yes"
then
   RAJA_LIBS=" $HYPRE_RAJA_LIB_DIR $HYPRE_RAJA_LIB "
   if [test "$CXX" = "mpixlC" || test "$CXX" = "xlC_r"]
   then 
   	CFLAGS+=" -+ "
   fi
   if test "$hypre_using_cuda" = "yes"
      then
        RAJAFLAGS=" -lRAJA "
	LDFLAGS=" -ccbin=$CUDACXX -expt-extended-lambda -Xcompiler -fopenmp -arch compute_35 -lcudart -lcuda $RAJAFLAGS "
   	CFLAGS+=" -ccbin=$CUDACXX -expt-extended-lambda -arch compute_35 --std=c++11 -Xcompiler -fopenmp --x cu -lcudart -lcuda -DHYPRE_USE_RAJA -Xcompiler -Wno-deprecated-register -Xcompiler $RAJAFLAGS "
   	CXXFLAGS+=" -ccbin=$CUDACXX -expt-extended-lambda -arch compute_35 --std=c++11 -Xcompiler -fopenmp --x cu -lcudart -lcuda -DHYPRE_USE_RAJA -Xcompiler -Wno-deprecated-register  $RAJAFLAGS "
   	if test "$hypre_using_um" != "yes"
   	then
		CFLAGS+=" -DHYPRE_MEMORY_GPU=1 "
	   	CXXFLAGS+=" -DHYPRE_MEMORY_GPU=1 "
		AC_MSG_NOTICE([*******************************************************])
       		AC_MSG_NOTICE([Configuring with --with-raja and --with-cuda without unified memory.]) 
		AC_MSG_NOTICE([It only works for struct interface.])
		AC_MSG_NOTICE([Try to confiure with --wiht-raja --with-cuda --enable-unified-memory])
		AC_MSG_NOTICE([to use the cuda feature for the whole package])
       		AC_MSG_NOTICE([*******************************************************])
	else
		CFLAGS+=" -DUSE_NVTX -DHYPRE_USE_GPU "
		CXXFLAGS+=" -DUSE_NVTX -DHYPRE_USE_GPU " 
		LDFLAGS+="-L /usr/local/cuda/lib64 -lcusparse -lcudart -lcublas -lnvToolsExt"
		AC_DEFINE(HYPRE_USING_NVCC, 1, [Using nvcc compiler])
		NVCCFLAGS="-O3 -arch=sm_60  -ccbin=xlc  -I ../hypre/include -I /usr/tcetmp/packages/spectrum_mpi/spectrum_mpi-10.1-xl-gcc-4.9.3/mpi/include/ -DUSE_NVTX -c -DHYPRE_USE_GPU -DHYPRE_USE_MANAGED -I /usr/local/cuda/include"
   		NVCCLIBS="-L /usr/local/cuda/lib64 -lcusparse -lcudart -lcublas -lnvToolsExt"
   		HYPRE_NVCC_MAKEFILE="Makefile.nvcc"
   	fi
	hypre_user_chose_cuda=no
   else 
   	if test "$hypre_using_openmp" = "yes"
	then
	   CC=${CXX}
	   CFLAGS+=" -std=c++11 -DHYPRE_USE_RAJA -DHYPRE_USE_OPENMP "
	   CXXFLAGS+=" -std=c++11 -DHYPRE_USE_RAJA -DHYPRE_USE_OPENMP "
	   hypre_using_openmp=no
	else
	   CC=${CXX}
   	   CFLAGS+=" -std=c++11 -DHYPRE_USE_RAJA "
   	   CXXFLAGS+=" -std=c++11 -DHYPRE_USE_RAJA "
	   LDFLAGS+="/usr/tcetmp/packages/xl/xl-beta-2017.05.08/lib/libibmc++.so.1"
	fi
   fi
fi
dnl *********************************************************************
dnl * Set kokkos options
dnl *********************************************************************

if test "$hypre_user_chose_kokkos" = "yes"
then
   if [test "$CXX" = "mpixlC" || test "$CXX" = "xlC_r"]
   then 
   	CFLAGS+=" -+ "
   fi
   if test "$hypre_using_cuda" = "yes"
   then
      LDFLAGS=" -ccbin=$CUDACXX -arch compute_35 -lcudart -lcuda"
      HYPRE_KOKKOS_INC_FILE="include $HYPRE_KOKKOS_SRC_DIR/Makefile.kokkos"
      HYPRE_KOKKOS_LIB_DIR="-L$HYPRE_KOKKOS_SRC_DIR/lib"
      CC=${CXX}
      LINK_CC=$LINK_CXX
      CFLAGS+=" -ccbin=$CUDACXX -expt-extended-lambda -arch compute_35 --std=c++11 -Xcompiler -fopenmp --x cu -DHYPRE_USE_KOKKOS "
      CXXFLAGS+=" -ccbin=$CUDACXX -expt-extended-lambda -arch compute_35 --std=c++11 -Xcompiler -fopenmp --x cu -DHYPRE_USE_KOKKOS "
      if test "$hypre_using_um" != "yes"
      then
          CFLAGS+=" -DHYPRE_MEMORY_GPU=1 "
	  CXXFLAGS+=" -DHYPRE_MEMORY_GPU=1 "
          AC_MSG_NOTICE([*******************************************************])
	  AC_MSG_NOTICE([Configuring with --with-kokkos and --with-cuda, but not with unified memory])
	  AC_MSG_NOTICE([It only works for struct interface.])
	  AC_MSG_NOTICE([Try to confiure with --wiht-raja --with-cuda --enable-unified-memory])
	  AC_MSG_NOTICE([to use the cuda feature for the whole package])
	  AC_MSG_NOTICE([*******************************************************])
      else
	  CFLAGS+=" -DUSE_NVTX -DHYPRE_USE_GPU "
	  CXXFLAGS+=" -DUSE_NVTX -DHYPRE_USE_GPU "
	  LDFLAGS+="-L /usr/local/cuda/lib64 -lcusparse -lcudart -lcublas -lnvToolsExt"
	  AC_DEFINE(HYPRE_USING_NVCC, 1, [Using nvcc compiler])
	NVCCFLAGS="-O3 -arch=sm_60  -ccbin=xlc  -I ../hypre/include -I /usr/tcetmp/packages/spectrum_mpi/spectrum_mpi-10.1-xl-gcc-4.9.3/mpi/include/ -DUSE_NVTX -c -DHYPRE_USE_GPU -DHYPRE_USE_MANAGED -I /usr/local/cuda/include"
   NVCCLIBS="-L /usr/local/cuda/lib64 -lcusparse -lcudart -lcublas -lnvToolsExt"
   HYPRE_NVCC_MAKEFILE="Makefile.nvcc"
      fi
      hypre_user_chose_cuda=no
   else
      if test "$hypre_using_openmp" = "yes"  
      then
         CC=${CXX}
	 CFLAGS+=" -fopenmp -std=c++11 -DHYPRE_USE_KOKKOS -DHYPRE_USE_OPENMP"
	 CXXFLAGS+=" -fopenmp -std=c++11 -DHYPRE_USE_KOKKOS -DHYPRE_USE_OPENMP"
	 HYPRE_KOKKOS_INC_FILE="include $HYPRE_KOKKOS_SRC_DIR/Makefile.kokkos"
	 HYPRE_KOKKOS_LIB_DIR="-L$HYPRE_KOKKOS_SRC_DIR/lib"
	 hypre_using_openmp=no
      else
      	 CC=${CXX}
	 CFLAGS+=" -std=c++11 -DHYPRE_USE_KOKKOS "
	 CXXFLAGS+=" -std=c++11 -DHYPRE_USE_KOKKOS "
	 HYPRE_KOKKOS_INC_FILE="include $HYPRE_KOKKOS_SRC_DIR/Makefile.kokkos"
	 HYPRE_KOKKOS_LIB_DIR="-L$HYPRE_KOKKOS_SRC_DIR/lib"
	 LDFLAGS+="-L /usr/local/cuda/lib64 -lcusparse -lcudart -lcublas -lnvToolsExt"
	 AC_DEFINE(HYPRE_USING_NVCC, 1, [Using nvcc compiler])
	NVCCFLAGS="-O3 -arch=sm_60  -ccbin=xlc  -I ../hypre/include -I /usr/tcetmp/packages/spectrum_mpi/spectrum_mpi-10.1-xl-gcc-4.9.3/mpi/include/ -DUSE_NVTX -c -DHYPRE_USE_GPU -DHYPRE_USE_MANAGED -I /usr/local/cuda/include"
   NVCCLIBS="-L /usr/local/cuda/lib64 -lcusparse -lcudart -lcublas -lnvToolsExt"
   HYPRE_NVCC_MAKEFILE="Makefile.nvcc"
      fi   
  fi
  KOKKOS_LIBS=" $HYPRE_KOKKOS_LIB_DIR $HYPRE_KOKKOS_LIB "
fi
dnl *********************************************************************
dnl * Set cuda options
dnl *********************************************************************
if test "$hypre_user_chose_cuda" = "yes"
then
   LDFLAGS+=" -ccbin=$CUDACXX -arch compute_35 "
   CFLAGS+=" -ccbin=$CUDACXX -expt-extended-lambda -arch compute_35 --std=c++11 -Xcompiler -fopenmp -Xcompiler -Wno-deprecated-register --x cu -DHYPRE_USE_CUDA "
   CXXFLAGS+=" -ccbin=$CUDACXX -expt-extended-lambda -arch compute_35 --std=c++11 -Xcompiler -fopenmp -Xcompiler -Wno-deprecated-register --x cu -DHYPRE_USE_CUDA "
   if test "$hypre_using_um" != "yes"
   then
	CFLAGS+=" -DHYPRE_MEMORY_GPU"
	CXXFLAGS+=" -DHYPRE_MEMORY_GPU"
	AC_MSG_NOTICE([*******************************************************])
       	AC_MSG_NOTICE([Configuring with --with-cuda=yes without unified memory.]) 
	AC_MSG_NOTICE([It only works for struct interface.])
	AC_MSG_NOTICE([Use --enable-unified-memory to compile with unified memory.])
       	AC_MSG_NOTICE([*******************************************************])
   else
	CFLAGS+=" -DUSE_NVTX -DHYPRE_USE_GPU "
   	CXXFLAGS+=" -DUSE_NVTX -DHYPRE_USE_GPU "
	LDFLAGS+="-L /usr/local/cuda/lib64 -lcusparse -lcudart -lcublas -lnvToolsExt"
	AC_DEFINE(HYPRE_USING_NVCC, 1, [Using nvcc compiler])
	NVCCFLAGS="-O3 -arch=sm_60  -ccbin=xlc  -I ../hypre/include -I /usr/tcetmp/packages/spectrum_mpi/spectrum_mpi-10.1-xl-gcc-4.9.3/mpi/include/ -DUSE_NVTX -c -DHYPRE_USE_GPU -DHYPRE_USE_MANAGED -I /usr/local/cuda/include"
   NVCCLIBS="-L /usr/local/cuda/lib64 -lcusparse -lcudart -lcublas -lnvToolsExt"
   HYPRE_NVCC_MAKEFILE="Makefile.nvcc"
   fi
fi

if test "$hypre_using_um" = "yes"
then
   LDFLAGS+=" -lcudart -lcuda "
   CFLAGS+=" -DHYPRE_USE_MANAGED -I /usr/local/cuda/include "
   CXXFLAGS+=" -DHYPRE_USE_MANAGED -I /usr/local/cuda/include "
fi

if test "$hypre_using_openmp" = "yes"
then
   AC_DEFINE([HYPRE_USING_OPENMP],1,[Enable OpenMP support])
fi

if test "$hypre_using_openmp45" = "yes"
then
   CFLAGS+=" -DHYPRE_USE_OMP45"
   CXXFLAGS+=" -DHYPRE_USE_OMP45"
   if [test "$CC" = "clang-gpu" || test "$CC" = "mpiclang-gpu"]
   then
     CFLAGS+=" -fopenmp-nonaliased-maps"
   fi
   if [test "$CXX" = "clang++-gpu" || test "$CXX" = "mpiclang++-gpu"]
   then
     CXXFLAGS+=" -fopenmp-nonaliased-maps"
   fi
   if test "$hypre_using_debug" = "yes"
   then
      CFLAGS+=" -DHYPRE_OMP45_DEBUG"
      CXXFLAGS+=" -DHYPRE_OMP45_DEBUG"
   else
      CFLAGS+=" -O3"
      CXXFLAGS+=" -O3"
   fi
fi

dnl *********************************************************************
dnl * Set installation directories
dnl *********************************************************************
HYPRE_INSTALLDIR="${prefix}"
HYPRE_LIBINSTALL="${libdir}"
HYPRE_INCINSTALL="${includedir}"

dnl *********************************************************************
dnl * Define machine architecture
dnl *********************************************************************
AC_HYPRE_SET_ARCH

dnl *********************************************************************
dnl * AC_SUBST performs the variable substitutions so they may be used in
dnl * the Makefile.in files. Some macros call AC_SUBST for some of these 
dnl * variables, but it does no damage to call it again.
dnl *********************************************************************

dnl *********************************************************************
dnl * compilers and load flags
dnl *********************************************************************

AC_SUBST(CC)
AC_SUBST(CXX)
dnl AC_SUBST(F77)
AC_SUBST(FC)
AC_SUBST(CFLAGS)
AC_SUBST(CXXFLAGS)
dnl AC_SUBST(F77FLAGS)
AC_SUBST(FCFLAGS)
AC_SUBST(FFLAGS)
AC_SUBST(LDFLAGS)

dnl AC_SUBST(LINK_F77)
AC_SUBST(LINK_FC)
AC_SUBST(LINK_CC)
AC_SUBST(LINK_CXX)

dnl AC_SUBST(BUILD_F77_SHARED)
AC_SUBST(BUILD_FC_SHARED)
AC_SUBST(BUILD_CC_SHARED)
AC_SUBST(BUILD_CXX_SHARED)
AC_SUBST(SHARED_COMPILE_FLAG)
AC_SUBST(SHARED_BUILD_FLAG)
AC_SUBST(SHARED_SET_SONAME)
AC_SUBST(SHARED_OPTIONS)

AC_SUBST(BUILD_PYTHON)
AC_SUBST(PYTHON)

AC_SUBST(BUILD_JAVA)

dnl *********************************************************************
dnl * Installation Directories
dnl *********************************************************************
AC_SUBST(HYPRE_INSTALLDIR)
AC_SUBST(HYPRE_LIBINSTALL)
AC_SUBST(HYPRE_INCINSTALL)

dnl *********************************************************************
dnl * General purpose header files, libraries and directories
dnl *********************************************************************
AC_SUBST(LIBS)
AC_SUBST(FLIBS)
AC_SUBST(FCLIBS)
dnl *********************************************************************
dnl * suffix for hypre libraries
dnl *********************************************************************
AC_SUBST(HYPRE_LIBSUFFIX)

dnl *********************************************************************
dnl * MPI-related header files and libraries and directories for
dnl * those libraries
dnl *********************************************************************
AC_SUBST(MPIINCLUDE)
AC_SUBST(MPILIBS)
AC_SUBST(MPILIBDIRS)
AC_SUBST(MPIFLAGS)

dnl *********************************************************************
dnl * FEI-related files, libraries and directories
dnl *********************************************************************
AC_SUBST(HYPRE_FEI_SRC_DIR)
AC_SUBST(HYPRE_FEI_BASE_DIR)
AC_SUBST(HYPRE_FEI_SUBDIRS)
AC_SUBST(HYPRE_FEI_HYPRE_FILES)
AC_SUBST(HYPRE_FEI_FEMLI_FILES)

dnl *********************************************************************
dnl * BLAS & LAPACK related information
dnl *********************************************************************
AC_SUBST(HYPRE_KOKKOS_PATH)
AC_SUBST(BLASLIBDIRS)
AC_SUBST(BLASLIBS)
AC_SUBST(LAPACKLIBDIRS)
AC_SUBST(LAPACKLIBS)

dnl *********************************************************************
dnl * RAJA information
dnl *********************************************************************
AC_SUBST(HYPRE_RAJA_LIB_DIR)
AC_SUBST(HYPRE_RAJA_INCLUDE)
AC_SUBST(HYPRE_RAJA_LIB)
AC_SUBST(RAJA_LIBS)

dnl *********************************************************************
dnl * KOKKOS information
dnl *********************************************************************
AC_SUBST(HYPRE_KOKKOS_SRC_DIR)
AC_SUBST(HYPRE_KOKKOS_LIB_DIR)
AC_SUBST(HYPRE_KOKKOS_INCLUDE)
AC_SUBST(HYPRE_KOKKOS_INC_FILE)	
AC_SUBST(HYPRE_KOKKOS_LIB)
AC_SUBST(KOKKOS_LIBS)

dnl *********************************************************************
dnl * NVCC stuff
dnl *********************************************************************
AC_SUBST(NVCCFLAGS)
AC_SUBST(NVCCLIBS)
AC_SUBST(HYPRE_NVCC_MAKEFILE)

dnl *********************************************************************
dnl * Caliper instrumentation
dnl *********************************************************************
AC_SUBST(CALIPER_INCLUDE)
AC_SUBST(CALIPER_LIBS)

dnl *********************************************************************
dnl * SuperLU instrumentation
dnl *********************************************************************
AC_SUBST(SUPERLU_INCLUDE)
AC_SUBST(SUPERLU_LIBS)

dnl *********************************************************************
dnl * DSuperLU instrumentation
dnl *********************************************************************
AC_SUBST(DSUPERLU_INCLUDE)
AC_SUBST(DSUPERLU_LIBS)

dnl *********************************************************************
dnl * ar & ranlib substitution
dnl *********************************************************************
AC_SUBST(AR)
AC_SUBST(RANLIB)

dnl *********************************************************************
dnl * Define the files to be configured and made 
dnl *********************************************************************
AC_CONFIG_FILES([config/Makefile.config])

AC_OUTPUT<|MERGE_RESOLUTION|>--- conflicted
+++ resolved
@@ -1,5 +1,4 @@
 /*BHEADER**********************************************************************
-
  * Copyright (c) 2008,  Lawrence Livermore National Security, LLC.
  * Produced at the Lawrence Livermore National Laboratory.
  * This file is part of HYPRE.  See file COPYRIGHT for details.
@@ -794,7 +793,6 @@
 [hypre_using_openmp=no]
 )
 
-<<<<<<< HEAD
 AC_ARG_WITH(openmp45,
 AS_HELP_STRING([--with-openmp45],
                [Use OpenMP 4.5.  This may affect which compiler is chosen.]),
@@ -806,7 +804,6 @@
 [hypre_using_openmp45=no]
 )
 
-=======
 dnl ***** SuperLU
 
 AC_ARG_WITH(superlu,
@@ -873,7 +870,6 @@
 
 dnl ***** FEI
 
->>>>>>> 68076e52
 AC_ARG_WITH(fei,
 AS_HELP_STRING([--with-fei],
                [Use internal FEI routines.]),
