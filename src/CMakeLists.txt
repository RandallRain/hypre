--- conflicted
+++ resolved
@@ -153,292 +153,8 @@
   HYPRE.h
 )
 
-<<<<<<< HEAD
-# Headers and sources: blas
-list (APPEND HYPRE_SOURCES
-  blas/dasum.c
-  blas/daxpy.c
-  blas/dcopy.c
-  blas/ddot.c
-  blas/dgemm.c
-  blas/dgemv.c
-  blas/dger.c
-  blas/dnrm2.c
-  blas/drot.c
-  blas/dscal.c
-  blas/dswap.c
-  blas/dsymm.c
-  blas/dsymv.c
-  blas/dsyr2.c
-  blas/dsyr2k.c
-  blas/dsyrk.c
-  blas/dtrmm.c
-  blas/dtrmv.c
-  blas/dtrsm.c
-  blas/dtrsv.c
-  blas/f2c.c
-  blas/idamax.c
-  blas/lsame.c
-  blas/xerbla.c
-)
-
-# Headers and sources: lapack
-list (APPEND HYPRE_SOURCES
-  lapack/dbdsqr.c
-  lapack/dgebd2.c
-  lapack/dgebrd.c
-  lapack/dgelq2.c
-  lapack/dgelqf.c
-  lapack/dgels.c
-  lapack/dgeqr2.c
-  lapack/dgeqrf.c
-  lapack/dgesvd.c
-  lapack/dgetrf.c
-  lapack/dgetri.c
-  lapack/dgetrs.c
-  lapack/dgetf2.c
-  lapack/dlabad.c
-  lapack/dlabrd.c
-  lapack/dlacpy.c
-  lapack/dlae2.c
-  lapack/dlaev2.c
-  lapack/dlamch.c
-  lapack/dlange.c
-  lapack/dlanst.c
-  lapack/dlansy.c
-  lapack/dlapy2.c
-  lapack/dlarfb.c
-  lapack/dlarf.c
-  lapack/dlarfg.c
-  lapack/dlarft.c
-  lapack/dlartg.c
-  lapack/dlas2.c
-  lapack/dlascl.c
-  lapack/dlaset.c
-  lapack/dlasq1.c
-  lapack/dlasq2.c
-  lapack/dlasq3.c
-  lapack/dlasq4.c
-  lapack/dlasq5.c
-  lapack/dlasq6.c
-  lapack/dlasr.c
-  lapack/dlasrt.c
-  lapack/dlassq.c
-  lapack/dlaswp.c
-  lapack/dlasv2.c
-  lapack/dlatrd.c
-  lapack/dorg2l.c
-  lapack/dorg2r.c
-  lapack/dorgbr.c
-  lapack/dorgl2.c
-  lapack/dorglq.c
-  lapack/dorgql.c
-  lapack/dorgqr.c
-  lapack/dorgtr.c
-  lapack/dorm2r.c
-  lapack/dormbr.c
-  lapack/dorml2.c
-  lapack/dormlq.c
-  lapack/dormqr.c
-  lapack/dpotf2.c
-  lapack/dpotrf.c
-  lapack/dpotrs.c
-  lapack/dsteqr.c
-  lapack/dsterf.c
-  lapack/dsyev.c
-  lapack/dsygs2.c
-  lapack/dsygst.c
-  lapack/dsygv.c
-  lapack/dsytd2.c
-  lapack/dsytrd.c
-  lapack/dtrti2.c
-  lapack/dtrtri.c
-  lapack/ieeeck.c
-  lapack/ilaenv.c
-  lapack/lsame.c
-  lapack/xerbla.c
-)
-
-# Headers and sources: utilities
-list (APPEND HYPRE_HEADERS
-  utilities/HYPRE_utilities.h
-  utilities/_hypre_utilities.h
-  utilities/hypre_hopscotch_hash.h
-  utilities/HYPRE_error_f.h
-  utilities/fortran.h
-  utilities/fortran_matrix.h
-)
-list (APPEND HYPRE_SOURCES
-  utilities/HYPRE_version.c
-  utilities/amg_linklist.c
-  utilities/binsearch.c
-  utilities/exchange_data.c
-  utilities/F90_HYPRE_error.c
-  utilities/fortran_matrix.c
-  utilities/hypre_ap.c
-  utilities/hypre_complex.c
-  utilities/hypre_error.c
-  utilities/hypre_general.c
-  utilities/hypre_hopscotch_hash.c
-  utilities/hypre_memory.c
-  utilities/hypre_merge_sort.c
-  utilities/hypre_mpi_comm_f2c.c
-  utilities/hypre_prefix_sum.c
-  utilities/hypre_printf.c
-  utilities/hypre_qsort.c
-  utilities/mpistubs.c
-  utilities/qsplit.c
-  utilities/random.c
-  utilities/threading.c
-  utilities/timer.c
-  utilities/timing.c
-)
-
-# Headers and sources: multivector
-list (APPEND HYPRE_HEADERS
-  multivector/csr_matmultivec.h
-  multivector/interpreter.h
-  multivector/multivector.h
-  multivector/par_csr_matmultivec.h
-  multivector/par_csr_pmvcomm.h
-  multivector/par_multivector.h
-  multivector/seq_multivector.h
-  multivector/temp_multivector.h
-)
-list (APPEND HYPRE_SOURCES
-  multivector/multivector.c
-  multivector/temp_multivector.c
-)
-
-# Headers and sources: krylov
-list (APPEND HYPRE_HEADERS
-  krylov/HYPRE_krylov.h
-  krylov/HYPRE_lobpcg.h
-  krylov/HYPRE_MatvecFunctions.h
-  krylov/krylov.h
-  krylov/lobpcg.h
-)
-list (APPEND HYPRE_SOURCES
-  krylov/bicgstab.c
-  krylov/cgnr.c
-  krylov/cogmres.c
-  krylov/gmres.c
-  krylov/flexgmres.c
-  krylov/lgmres.c
-  krylov/HYPRE_bicgstab.c
-  krylov/HYPRE_cgnr.c
-  krylov/HYPRE_gmres.c
-  krylov/HYPRE_cogmres.c
-  krylov/HYPRE_lgmres.c
-  krylov/HYPRE_flexgmres.c
-  krylov/HYPRE_pcg.c
-  krylov/pcg.c
-  krylov/HYPRE_lobpcg.c
-  krylov/lobpcg.c
-)
-
-# Headers and sources: seq_mv
-list (APPEND HYPRE_HEADERS
-  seq_mv/HYPRE_seq_mv.h
-  seq_mv/seq_mv.h
-)
-list (APPEND HYPRE_SOURCES
-  seq_mv/csr_matop.c
-  seq_mv/csr_matrix.c
-  seq_mv/csr_matvec.c
-  seq_mv/genpart.c
-  seq_mv/HYPRE_csr_matrix.c
-  seq_mv/HYPRE_mapped_matrix.c
-  seq_mv/HYPRE_multiblock_matrix.c
-  seq_mv/HYPRE_vector.c
-  seq_mv/mapped_matrix.c
-  seq_mv/multiblock_matrix.c
-  seq_mv/vector.c
-  seq_mv/vector_batched.c
-)
-
-# Headers and sources: parcsr_mv
-list (APPEND HYPRE_HEADERS
-  parcsr_mv/HYPRE_parcsr_mv.h
-  parcsr_mv/_hypre_parcsr_mv.h
-)
-list (APPEND HYPRE_SOURCES
-  parcsr_mv/communicationT.c
-  parcsr_mv/F90_HYPRE_parcsr_matrix.c
-  parcsr_mv/F90_HYPRE_parcsr_vector.c
-  parcsr_mv/F90_parcsr_matrix.c
-  parcsr_mv/F90_par_vector.c
-  parcsr_mv/HYPRE_parcsr_matrix.c
-  parcsr_mv/HYPRE_parcsr_vector.c
-  parcsr_mv/new_commpkg.c
-  parcsr_mv/numbers.c
-  parcsr_mv/par_csr_aat.c
-  parcsr_mv/par_csr_assumed_part.c
-  parcsr_mv/par_csr_bool_matop.c
-  parcsr_mv/par_csr_bool_matrix.c
-  parcsr_mv/par_csr_communication.c
-  parcsr_mv/par_csr_matop.c
-  parcsr_mv/par_csr_matrix.c
-  parcsr_mv/par_csr_matop_marked.c
-  parcsr_mv/par_csr_matvec.c
-  parcsr_mv/par_vector.c
-  parcsr_mv/par_make_system.c
-  parcsr_mv/par_csr_triplemat.c
-)
-
-# Headers and sources: parcsr_block_mv
-list (APPEND HYPRE_HEADERS
-  parcsr_block_mv/par_csr_block_matrix.h
-  parcsr_block_mv/csr_block_matrix.h
-)
-list (APPEND HYPRE_SOURCES
-  parcsr_block_mv/csr_block_matrix.c
-  parcsr_block_mv/csr_block_matvec.c
-  parcsr_block_mv/par_csr_block_matrix.c
-  parcsr_block_mv/par_csr_block_matvec.c
-  parcsr_block_mv/par_csr_block_comm.c
-  parcsr_block_mv/par_csr_block_rap.c
-  parcsr_block_mv/par_csr_block_rap_communication.c
-  parcsr_block_mv/par_csr_block_interp.c
-  parcsr_block_mv/par_csr_block_relax.c
-  parcsr_block_mv/par_block_nodal_systems.c
-)
-
-# Headers and sources: distributed_matrix
-list (APPEND HYPRE_HEADERS
-  distributed_matrix/distributed_matrix.h
-)
-list (APPEND HYPRE_SOURCES
-  distributed_matrix/distributed_matrix.c
-  distributed_matrix/HYPRE_distributed_matrix.c
-  distributed_matrix/distributed_matrix_ISIS.c
-  distributed_matrix/distributed_matrix_PETSc.c
-  distributed_matrix/distributed_matrix_parcsr.c
-)
-
-# Headers and sources: IJ_mv
-list (APPEND HYPRE_HEADERS
-  IJ_mv/HYPRE_IJ_mv.h
-  IJ_mv/_hypre_IJ_mv.h
-)
-list (APPEND HYPRE_SOURCES
-  IJ_mv/aux_parcsr_matrix.c
-  IJ_mv/aux_par_vector.c
-  IJ_mv/F90_HYPRE_IJMatrix.c
-  IJ_mv/F90_HYPRE_IJVector.c
-  IJ_mv/F90_IJMatrix.c
-  IJ_mv/HYPRE_IJMatrix.c
-  IJ_mv/HYPRE_IJVector.c
-  IJ_mv/IJ_assumed_part.c
-  IJ_mv/IJMatrix.c
-  IJ_mv/IJMatrix_parcsr.c
-  IJ_mv/IJVector.c
-  IJ_mv/IJVector_parcsr.c
-)
-=======
 # This is a list of TPLs that are used by all targets
 set(TPL_LIBRARIES "")
->>>>>>> a8cbf255
 
 # This is a list of linker flags to be used with TPLs for all targets
 set(TPL_LINKER_FLAGS "")
