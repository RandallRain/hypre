/******************************************************************************
 * Copyright 1998-2019 Lawrence Livermore National Security, LLC and other
 * HYPRE Project Developers. See the top-level COPYRIGHT file for details.
 *
 * SPDX-License-Identifier: (Apache-2.0 OR MIT)
 ******************************************************************************/

#include "_hypre_parcsr_ls.h"
#include "_hypre_utilities.hpp"

#if defined(HYPRE_USING_CUDA) || defined(HYPRE_USING_HIP)

__global__ void hypre_BoomerAMGBuildDirInterp_getnnz( HYPRE_Int nr_of_rows, HYPRE_Int *S_diag_i,
                                                      HYPRE_Int *S_diag_j, HYPRE_Int *S_offd_i, HYPRE_Int *S_offd_j, HYPRE_Int *CF_marker,
                                                      HYPRE_Int *CF_marker_offd, HYPRE_Int num_functions, HYPRE_Int *dof_func, HYPRE_Int *dof_func_offd,
                                                      HYPRE_Int *P_diag_i, HYPRE_Int *P_offd_i);

__global__ void hypre_BoomerAMGBuildDirInterp_getcoef( HYPRE_Int nr_of_rows, HYPRE_Int *A_diag_i,
                                                       HYPRE_Int *A_diag_j, HYPRE_Real *A_diag_data, HYPRE_Int *A_offd_i, HYPRE_Int *A_offd_j,
                                                       HYPRE_Real *A_offd_data, HYPRE_Int *Soc_diag_j, HYPRE_Int *Soc_offd_j, HYPRE_Int *CF_marker,
                                                       HYPRE_Int *CF_marker_offd, HYPRE_Int num_functions, HYPRE_Int *dof_func, HYPRE_Int *dof_func_offd,
                                                       HYPRE_Int *P_diag_i, HYPRE_Int *P_diag_j, HYPRE_Real *P_diag_data, HYPRE_Int *P_offd_i,
                                                       HYPRE_Int *P_offd_j, HYPRE_Real *P_offd_data, HYPRE_Int *fine_to_coarse );

__global__ void hypre_BoomerAMGBuildDirInterp_getcoef_v2( HYPRE_Int nr_of_rows, HYPRE_Int *A_diag_i,
                                                          HYPRE_Int *A_diag_j, HYPRE_Real *A_diag_data, HYPRE_Int *A_offd_i, HYPRE_Int *A_offd_j,
                                                          HYPRE_Real *A_offd_data, HYPRE_Int *Soc_diag_j, HYPRE_Int *Soc_offd_j, HYPRE_Int *CF_marker,
                                                          HYPRE_Int *CF_marker_offd, HYPRE_Int num_functions, HYPRE_Int *dof_func, HYPRE_Int *dof_func_offd,
                                                          HYPRE_Int *P_diag_i, HYPRE_Int *P_diag_j, HYPRE_Real *P_diag_data, HYPRE_Int *P_offd_i,
                                                          HYPRE_Int *P_offd_j, HYPRE_Real *P_offd_data, HYPRE_Int *fine_to_coarse );

__global__ void
hypre_BoomerAMGBuildInterpOnePnt_getnnz( HYPRE_Int nr_of_rows, HYPRE_Int *A_diag_i,
                                         HYPRE_Int *A_strong_diag_j, HYPRE_Complex *A_diag_a, HYPRE_Int *A_offd_i,
                                         HYPRE_Int *A_strong_offd_j, HYPRE_Complex *A_offd_a, HYPRE_Int *CF_marker,
                                         HYPRE_Int *CF_marker_offd, HYPRE_Int *diag_compress_marker, HYPRE_Int *offd_compress_marker,
                                         HYPRE_Int *P_diag_i, HYPRE_Int *P_diag_j, HYPRE_Int *P_offd_i, HYPRE_Int *P_offd_j);

/*---------------------------------------------------------------------------
 * hypre_BoomerAMGBuildDirInterp
 *--------------------------------------------------------------------------*/

HYPRE_Int
hypre_BoomerAMGBuildDirInterpDevice( hypre_ParCSRMatrix   *A,
                                     HYPRE_Int            *CF_marker,
                                     hypre_ParCSRMatrix   *S,
                                     HYPRE_BigInt         *num_cpts_global,
                                     HYPRE_Int             num_functions,
                                     HYPRE_Int            *dof_func,
                                     HYPRE_Int             debug_flag,
                                     HYPRE_Real            trunc_factor,
                                     HYPRE_Int             max_elmts,
                                     HYPRE_Int             interp_type,
                                     hypre_ParCSRMatrix  **P_ptr)
{
   MPI_Comm                comm     = hypre_ParCSRMatrixComm(A);
   hypre_ParCSRCommPkg    *comm_pkg = hypre_ParCSRMatrixCommPkg(A);
   hypre_ParCSRCommHandle *comm_handle;

   hypre_CSRMatrix *A_diag      = hypre_ParCSRMatrixDiag(A);
   HYPRE_Real      *A_diag_data = hypre_CSRMatrixData(A_diag);
   HYPRE_Int       *A_diag_i    = hypre_CSRMatrixI(A_diag);
   HYPRE_Int       *A_diag_j    = hypre_CSRMatrixJ(A_diag);

   hypre_CSRMatrix *A_offd      = hypre_ParCSRMatrixOffd(A);
   HYPRE_Real      *A_offd_data = hypre_CSRMatrixData(A_offd);
   HYPRE_Int       *A_offd_i    = hypre_CSRMatrixI(A_offd);
   HYPRE_Int       *A_offd_j    = hypre_CSRMatrixJ(A_offd);
   HYPRE_Int        num_cols_A_offd = hypre_CSRMatrixNumCols(A_offd);
   //   HYPRE_BigInt   *col_map_offd_A = hypre_ParCSRMatrixColMapOffd(A);

   HYPRE_Int        n_fine = hypre_CSRMatrixNumRows(A_diag);

   hypre_BoomerAMGMakeSocFromSDevice(A, S);

   hypre_CSRMatrix *S_diag   = hypre_ParCSRMatrixDiag(S);
   HYPRE_Int       *S_diag_i = hypre_CSRMatrixI(S_diag);
   HYPRE_Int       *S_diag_j = hypre_CSRMatrixJ(S_diag);

   hypre_CSRMatrix *S_offd   = hypre_ParCSRMatrixOffd(S);
   HYPRE_Int       *S_offd_i = hypre_CSRMatrixI(S_offd);
   HYPRE_Int       *S_offd_j = hypre_CSRMatrixJ(S_offd);

   hypre_ParCSRMatrix *P;
   HYPRE_Int          *tmp_map_offd_h = NULL;

   HYPRE_Int       *CF_marker_offd = NULL;
   HYPRE_Int       *dof_func_offd = NULL;

   hypre_CSRMatrix *P_diag;
   hypre_CSRMatrix *P_offd;
   HYPRE_Real      *P_diag_data;
   HYPRE_Int       *P_diag_i;
   HYPRE_Int       *P_diag_j;
   HYPRE_Real      *P_offd_data;
   HYPRE_Int       *P_offd_i;
   HYPRE_Int       *P_offd_j;
   HYPRE_Int        P_diag_size, P_offd_size;

   HYPRE_Int       *fine_to_coarse_d;
   HYPRE_Int       *fine_to_coarse_h;
   HYPRE_BigInt     total_global_cpts;
   HYPRE_Int        num_cols_P_offd = 0;

   HYPRE_Int        my_id;
   HYPRE_Int        num_procs;
   HYPRE_Int        num_sends;
   HYPRE_Int       *int_buf_data;

   HYPRE_Real       wall_time;  /* for debugging instrumentation  */

   HYPRE_MemoryLocation memory_location = hypre_ParCSRMatrixMemoryLocation(A);

   hypre_MPI_Comm_size(comm, &num_procs);
   hypre_MPI_Comm_rank(comm, &my_id);

   if (my_id == (num_procs - 1))
   {
      total_global_cpts = num_cpts_global[1];
   }
   hypre_MPI_Bcast( &total_global_cpts, 1, HYPRE_MPI_BIG_INT, num_procs - 1, comm);

   if (!comm_pkg)
   {
      hypre_MatvecCommPkgCreate(A);
      comm_pkg = hypre_ParCSRMatrixCommPkg(A);
   }
   if (debug_flag == 4)
   {
      wall_time = time_getWallclockSeconds();
   }

   /* 1. Communicate CF_marker to/from other processors */
   if (num_cols_A_offd)
   {
      CF_marker_offd = hypre_TAlloc(HYPRE_Int, num_cols_A_offd, HYPRE_MEMORY_DEVICE);
   }

   num_sends = hypre_ParCSRCommPkgNumSends(comm_pkg);
   int_buf_data = hypre_TAlloc(HYPRE_Int, hypre_ParCSRCommPkgSendMapStart(comm_pkg, num_sends),
                               HYPRE_MEMORY_DEVICE);
   hypre_ParCSRCommPkgCopySendMapElmtsToDevice(comm_pkg);
   HYPRE_THRUST_CALL( gather,
                      hypre_ParCSRCommPkgDeviceSendMapElmts(comm_pkg),
                      hypre_ParCSRCommPkgDeviceSendMapElmts(comm_pkg) + hypre_ParCSRCommPkgSendMapStart(comm_pkg,
                            num_sends),
                      CF_marker,
                      int_buf_data );

   comm_handle = hypre_ParCSRCommHandleCreate_v2(11, comm_pkg, HYPRE_MEMORY_DEVICE, int_buf_data,
                                                 HYPRE_MEMORY_DEVICE, CF_marker_offd);
   hypre_ParCSRCommHandleDestroy(comm_handle);

   if (num_functions > 1)
   {
      /* 2. Communicate dof_func to/from other processors */
      if (num_cols_A_offd > 0)
      {
         dof_func_offd = hypre_TAlloc(HYPRE_Int, num_cols_A_offd, HYPRE_MEMORY_DEVICE);
      }

<<<<<<< HEAD
      HYPRE_THRUST_CALL( gather,
                         hypre_ParCSRCommPkgDeviceSendMapElmts(comm_pkg),
                         hypre_ParCSRCommPkgDeviceSendMapElmts(comm_pkg) + hypre_ParCSRCommPkgSendMapStart(comm_pkg, num_sends),
                         dof_func,
                         int_buf_data );

      comm_handle = hypre_ParCSRCommHandleCreate_v2(11, comm_pkg, HYPRE_MEMORY_DEVICE, int_buf_data,
=======
      index = 0;
      for (i = 0; i < num_sends; i++)
      {
         start = hypre_ParCSRCommPkgSendMapStart(comm_pkg, i);
         for (j = start; j < hypre_ParCSRCommPkgSendMapStart(comm_pkg, i + 1); j++)
         {
            int_buf_data[index++] = dof_func[hypre_ParCSRCommPkgSendMapElmt(comm_pkg, j)];
         }
      }
      comm_handle = hypre_ParCSRCommHandleCreate_v2(11, comm_pkg, HYPRE_MEMORY_HOST, int_buf_data,
>>>>>>> 66e1f2df
                                                    HYPRE_MEMORY_DEVICE, dof_func_offd);
      hypre_ParCSRCommHandleDestroy(comm_handle);
   }

   if (debug_flag == 4)
   {
      wall_time = time_getWallclockSeconds() - wall_time;
      hypre_printf("Proc = %d     Interp: Comm 1 CF_marker =    %f\n", my_id, wall_time);
      fflush(NULL);
   }

   /* 3. Figure out the size of the interpolation matrix, P, i.e., compute P_diag_i and P_offd_i */
   /*    Also, compute fine_to_coarse array: When i is a coarse point, fine_to_coarse[i] will hold a  */
   /*    corresponding coarse point index in the range 0..n_coarse-1 */
   P_diag_i = hypre_TAlloc(HYPRE_Int, n_fine + 1, memory_location);
   P_offd_i = hypre_TAlloc(HYPRE_Int, n_fine + 1, memory_location);

   dim3 bDim = hypre_GetDefaultCUDABlockDimension();
   dim3 gDim = hypre_GetDefaultCUDAGridDimension(n_fine, "warp", bDim);

   HYPRE_CUDA_LAUNCH( hypre_BoomerAMGBuildDirInterp_getnnz, gDim, bDim,
                      n_fine, S_diag_i, S_diag_j, S_offd_i, S_offd_j,
                      CF_marker, CF_marker_offd, num_functions,
                      dof_func, dof_func_offd, P_diag_i, P_offd_i);

   /* The scans will transform P_diag_i and P_offd_i to the CSR I-vectors */
   hypreDevice_IntegerExclusiveScan(n_fine + 1, P_diag_i);
   hypreDevice_IntegerExclusiveScan(n_fine + 1, P_offd_i);

   fine_to_coarse_d = hypre_TAlloc(HYPRE_Int, n_fine, HYPRE_MEMORY_DEVICE);
   /* The scan will make fine_to_coarse[i] for i a coarse point hold a
    * coarse point index in the range from 0 to n_coarse-1 */
   HYPRE_THRUST_CALL( exclusive_scan,
                      thrust::make_transform_iterator(CF_marker,          is_nonnegative<HYPRE_Int>()),
                      thrust::make_transform_iterator(CF_marker + n_fine, is_nonnegative<HYPRE_Int>()),
                      fine_to_coarse_d,
                      HYPRE_Int(0) ); /* *MUST* pass init value since input and output types diff. */

   /* 4. Compute the CSR arrays P_diag_j, P_diag_data, P_offd_j, and P_offd_data */
   /*    P_diag_i and P_offd_i are now known, first allocate the remaining CSR arrays of P */
   hypre_TMemcpy(&P_diag_size, &P_diag_i[n_fine], HYPRE_Int, 1, HYPRE_MEMORY_HOST, memory_location);
   hypre_TMemcpy(&P_offd_size, &P_offd_i[n_fine], HYPRE_Int, 1, HYPRE_MEMORY_HOST, memory_location);

   P_diag_j    = hypre_TAlloc(HYPRE_Int,  P_diag_size, memory_location);
   P_diag_data = hypre_TAlloc(HYPRE_Real, P_diag_size, memory_location);

   P_offd_j    = hypre_TAlloc(HYPRE_Int,  P_offd_size, memory_location);
   P_offd_data = hypre_TAlloc(HYPRE_Real, P_offd_size, memory_location);

   if (interp_type == 3)
   {
      HYPRE_CUDA_LAUNCH( hypre_BoomerAMGBuildDirInterp_getcoef, gDim, bDim,
                         n_fine, A_diag_i, A_diag_j, A_diag_data,
                         A_offd_i, A_offd_j, A_offd_data,
                         hypre_ParCSRMatrixSocDiagJ(S),
                         hypre_ParCSRMatrixSocOffdJ(S),
                         CF_marker, CF_marker_offd,
                         num_functions, dof_func, dof_func_offd,
                         P_diag_i, P_diag_j, P_diag_data,
                         P_offd_i, P_offd_j, P_offd_data,
                         fine_to_coarse_d );
   }
   else
   {
      HYPRE_CUDA_LAUNCH( hypre_BoomerAMGBuildDirInterp_getcoef_v2, gDim, bDim,
                         n_fine, A_diag_i, A_diag_j, A_diag_data,
                         A_offd_i, A_offd_j, A_offd_data,
                         hypre_ParCSRMatrixSocDiagJ(S),
                         hypre_ParCSRMatrixSocOffdJ(S),
                         CF_marker, CF_marker_offd,
                         num_functions, dof_func, dof_func_offd,
                         P_diag_i, P_diag_j, P_diag_data,
                         P_offd_i, P_offd_j, P_offd_data,
                         fine_to_coarse_d );
   }

   /* !!!! Free them here */
   /*
   hypre_TFree(hypre_ParCSRMatrixSocDiagJ(S), HYPRE_MEMORY_DEVICE);
   hypre_TFree(hypre_ParCSRMatrixSocOffdJ(S), HYPRE_MEMORY_DEVICE);
   */

   HYPRE_THRUST_CALL(replace, CF_marker, CF_marker + n_fine, -3, -1);

   /* 5. Construct the result as a ParCSRMatrix. At this point, P's column indices */
   /*    are defined with A's enumeration of columns */

   P = hypre_ParCSRMatrixCreate(comm,
                                hypre_ParCSRMatrixGlobalNumRows(A),
                                total_global_cpts,
                                hypre_ParCSRMatrixColStarts(A),
                                num_cpts_global,
                                0,
                                P_diag_size,
                                P_offd_size);

   P_diag = hypre_ParCSRMatrixDiag(P);
   hypre_CSRMatrixData(P_diag) = P_diag_data;
   hypre_CSRMatrixI(P_diag)    = P_diag_i;
   hypre_CSRMatrixJ(P_diag)    = P_diag_j;

   P_offd = hypre_ParCSRMatrixOffd(P);
   hypre_CSRMatrixData(P_offd) = P_offd_data;
   hypre_CSRMatrixI(P_offd)    = P_offd_i;
   hypre_CSRMatrixJ(P_offd)    = P_offd_j;

   hypre_CSRMatrixMemoryLocation(P_diag) = memory_location;
   hypre_CSRMatrixMemoryLocation(P_offd) = memory_location;

   /* 6. Compress P, removing coefficients smaller than trunc_factor * Max, and */
   /*    make sure no row has more than max_elmts elements */

   if (trunc_factor != 0.0 || max_elmts > 0)
   {
      hypre_BoomerAMGInterpTruncationDevice(P, trunc_factor, max_elmts);

      P_offd_i    = hypre_CSRMatrixI(P_offd);
      P_offd_j    = hypre_CSRMatrixJ(P_offd);
      P_offd_size = hypre_CSRMatrixNumNonzeros(P_offd);
      /* hypre_TMemcpy(&P_offd_size, &P_offd_i[n_fine], HYPRE_Int, 1, HYPRE_MEMORY_HOST, memory_location); */
   }

   /* 7. Translate P_offd's column indices from the values inherited from A_offd to a 0,1,2,3,... enumeration, */
   /*    and construct the col_map array that translates these into the global 0..c-1 enumeration */
   if (P_offd_size)
   {
      /* Array P_marker has length equal to the number of A's offd columns+1, and will */
      /* store a translation code from A_offd's local column numbers to P_offd's local column numbers */
      /* Example: if A_offd has 6 columns, locally 0,1,..,5, and points 1 and 4 are coarse points, then
         P_marker=[0,1,0,0,1,0,0], */

      /* First,  set P_marker[i] to 1 if A's column i is also present in P, otherwise P_marker[i] is 0 */
      HYPRE_Int *P_marker = hypre_TAlloc(HYPRE_Int, num_cols_A_offd, HYPRE_MEMORY_DEVICE);
      HYPRE_Int *P_colids = hypre_TAlloc(HYPRE_Int, hypre_max(P_offd_size, num_cols_A_offd),
                                         HYPRE_MEMORY_DEVICE);

      hypre_TMemcpy(P_colids, P_offd_j, HYPRE_Int, P_offd_size, HYPRE_MEMORY_DEVICE, memory_location);
      /* sort and unique */
      HYPRE_THRUST_CALL(sort, P_colids, P_colids + P_offd_size);
      HYPRE_Int *new_end = HYPRE_THRUST_CALL(unique, P_colids, P_colids + P_offd_size);

      num_cols_P_offd = new_end - P_colids;

      hypreDevice_IntFilln(P_marker, num_cols_A_offd, 0);
      hypreDevice_ScatterConstant(P_marker, num_cols_P_offd, P_colids, 1);

      /* Because P's columns correspond to P_marker[i]=1 (and =0 otherwise), the scan below will return  */
      /* an enumeration of P's columns 0,1,... at the corresponding locations in P_marker. */
      /* P_marker[num_cols_A_offd] will contain num_cols_P_offd, so sum reduction above could  */
      /* have been replaced by reading the last element of P_marker. */
      HYPRE_THRUST_CALL(exclusive_scan, P_marker, P_marker + num_cols_A_offd, P_colids);
      /* Example: P_marker becomes [0,0,1,1,1,2] so that P_marker[1]=0, P_marker[4]=1  */

      /* Do the re-enumeration, P_offd_j are mapped, using P_marker as map  */
      HYPRE_THRUST_CALL(gather, P_offd_j, P_offd_j + P_offd_size, P_colids, P_offd_j);

      /* Create and define array tmp_map_offd. This array is the inverse of the P_marker mapping, */
      /* Example: num_cols_P_offd=2, tmp_map_offd[0] = 1, tmp_map_offd[1]=4  */
      /* P_colids is large enough to hold */
      new_end = HYPRE_THRUST_CALL(copy_if,
                                  thrust::make_counting_iterator(0),
                                  thrust::make_counting_iterator(num_cols_A_offd),
                                  P_marker,
                                  P_colids,
                                  thrust::identity<HYPRE_Int>());
      hypre_assert(new_end - P_colids == num_cols_P_offd);

      tmp_map_offd_h = hypre_TAlloc(HYPRE_Int, num_cols_P_offd, HYPRE_MEMORY_HOST);
      hypre_TMemcpy(tmp_map_offd_h, P_colids, HYPRE_Int, num_cols_P_offd, HYPRE_MEMORY_HOST,
                    HYPRE_MEMORY_DEVICE);

      hypre_TFree(P_colids, HYPRE_MEMORY_DEVICE);
      hypre_TFree(P_marker, HYPRE_MEMORY_DEVICE);
   }

   /* 8. P_offd_j now has a 0,1,2,3... local column index enumeration. */
   /*    tmp_map_offd contains the index mapping from P's offd local columns to A's offd local columns.*/
   /*    Below routine is in parcsr_ls/par_rap_communication.c. It sets col_map_offd in P, */
   /*    comm_pkg in P, and perhaps more members of P ??? */

   fine_to_coarse_h = hypre_TAlloc(HYPRE_Int, n_fine, HYPRE_MEMORY_HOST);
   hypre_TMemcpy(fine_to_coarse_h, fine_to_coarse_d, HYPRE_Int, n_fine, HYPRE_MEMORY_HOST,
                 HYPRE_MEMORY_DEVICE);

   hypre_ParCSRMatrixColMapOffd(P) = hypre_CTAlloc(HYPRE_BigInt, num_cols_P_offd, HYPRE_MEMORY_HOST);
   hypre_CSRMatrixNumCols(P_offd)  = num_cols_P_offd;

   hypre_GetCommPkgRTFromCommPkgA(P, A, fine_to_coarse_h, tmp_map_offd_h);

   *P_ptr = P;

   hypre_TFree(CF_marker_offd,   HYPRE_MEMORY_DEVICE);
   hypre_TFree(dof_func_offd,    HYPRE_MEMORY_DEVICE);
   hypre_TFree(int_buf_data,     HYPRE_MEMORY_DEVICE);
   hypre_TFree(fine_to_coarse_d, HYPRE_MEMORY_DEVICE);
   hypre_TFree(fine_to_coarse_h, HYPRE_MEMORY_HOST);
   hypre_TFree(tmp_map_offd_h,   HYPRE_MEMORY_HOST);

   return hypre_error_flag;
}


/*-----------------------------------------------------------------------*/
__global__ void
hypre_BoomerAMGBuildDirInterp_getnnz( HYPRE_Int  nr_of_rows,
                                      HYPRE_Int *S_diag_i,
                                      HYPRE_Int *S_diag_j,
                                      HYPRE_Int *S_offd_i,
                                      HYPRE_Int *S_offd_j,
                                      HYPRE_Int *CF_marker,
                                      HYPRE_Int *CF_marker_offd,
                                      HYPRE_Int  num_functions,
                                      HYPRE_Int *dof_func,
                                      HYPRE_Int *dof_func_offd,
                                      HYPRE_Int *P_diag_i,
                                      HYPRE_Int *P_offd_i)
{
   /*-----------------------------------------------------------------------*/
   /* Determine size of interpolation matrix, P

      If A is of size m x m, then P will be of size m x c where c is the
      number of coarse points.

      It is assumed that S have the same global column enumeration as A

      Input: nr_of_rows         - Number of rows in matrix (local in processor)
             S_diag_i, S_diag_j - CSR representation of S_diag
             S_offd_i, S_offd_j - CSR representation of S_offd
             num_function  - Number of degrees of freedom per grid point
             dof_func      - vector of length nr_of_rows, indicating the degree of freedom of vector element.
             dof_func_offd - vector over ncols of A_offd, indicating the degree of freedom.

      Output: P_diag_i       - Vector where P_diag_i[i] holds the number of non-zero elements of P_diag on row i.
              P_offd_i       - Vector where P_offd_i[i] holds the number of non-zero elements of P_offd on row i.
              fine_to_coarse - Vector of length nr_of_rows.
                               fine_to_coarse[i] is set to 1 if i is a coarse pt.
                               Eventually, fine_to_coarse[j] will map A's column j
                               to a re-enumerated column index in matrix P.
    */
   /*-----------------------------------------------------------------------*/

   HYPRE_Int i = hypre_cuda_get_grid_warp_id<1, 1>();

   if (i >= nr_of_rows)
   {
      return;
   }

   HYPRE_Int p, q, dof_func_i;
   HYPRE_Int jPd = 0, jPo = 0;
   HYPRE_Int lane = hypre_cuda_get_lane_id<1>();

   if (lane == 0)
   {
      p = read_only_load(CF_marker + i);
   }
   p = __shfl_sync(HYPRE_WARP_FULL_MASK, p, 0);

   /*--------------------------------------------------------------------
    *  If i is a C-point, interpolation is the identity.
    *--------------------------------------------------------------------*/
   if (p >= 0)
   {
      if (lane == 0)
      {
         P_diag_i[i] = 1;
         P_offd_i[i] = 0;
      }
      return;
   }

   /*--------------------------------------------------------------------
    *  If i is an F-point, interpolation is from the C-points that
    *  strongly influence i.
    *--------------------------------------------------------------------*/
   if (num_functions > 1 && dof_func != NULL)
   {
      if (lane == 0)
      {
         dof_func_i = read_only_load(&dof_func[i]);
      }
      dof_func_i = __shfl_sync(HYPRE_WARP_FULL_MASK, dof_func_i, 0);
   }

   /* diag part */
   if (lane < 2)
   {
      p = read_only_load(S_diag_i + i + lane);
   }
   q = __shfl_sync(HYPRE_WARP_FULL_MASK, p, 1);
   p = __shfl_sync(HYPRE_WARP_FULL_MASK, p, 0);

   for (HYPRE_Int j = p + lane; __any_sync(HYPRE_WARP_FULL_MASK, j < q); j += HYPRE_WARP_SIZE)
   {
      if (j < q)
      {
         const HYPRE_Int col = read_only_load(&S_diag_j[j]);
         if ( read_only_load(&CF_marker[col]) > 0 && (num_functions == 1 ||
                                                      read_only_load(&dof_func[col]) == dof_func_i) )
         {
            jPd++;
         }
      }
   }
   jPd = warp_reduce_sum(jPd);

   /* offd part */
   if (lane < 2)
   {
      p = read_only_load(S_offd_i + i + lane);
   }
   q = __shfl_sync(HYPRE_WARP_FULL_MASK, p, 1);
   p = __shfl_sync(HYPRE_WARP_FULL_MASK, p, 0);

   for (HYPRE_Int j = p + lane; __any_sync(HYPRE_WARP_FULL_MASK, j < q); j += HYPRE_WARP_SIZE)
   {
      if (j < q)
      {
         const HYPRE_Int tmp = read_only_load(&S_offd_j[j]);
         const HYPRE_Int col = tmp;
         if ( read_only_load(&CF_marker_offd[col]) > 0 && (num_functions == 1 ||
                                                           read_only_load(&dof_func_offd[col]) == dof_func_i) )
         {
            jPo++;
         }
      }
   }
   jPo = warp_reduce_sum(jPo);

   if (lane == 0)
   {
      P_diag_i[i] = jPd;
      P_offd_i[i] = jPo;
   }
}

/*-----------------------------------------------------------------------*
 *-----------------------------------------------------------------------*/
__global__ void
hypre_BoomerAMGBuildDirInterp_getcoef( HYPRE_Int   nr_of_rows,
                                       HYPRE_Int  *A_diag_i,
                                       HYPRE_Int  *A_diag_j,
                                       HYPRE_Real *A_diag_data,
                                       HYPRE_Int  *A_offd_i,
                                       HYPRE_Int  *A_offd_j,
                                       HYPRE_Real *A_offd_data,
                                       HYPRE_Int  *Soc_diag_j,
                                       HYPRE_Int  *Soc_offd_j,
                                       HYPRE_Int  *CF_marker,
                                       HYPRE_Int  *CF_marker_offd,
                                       HYPRE_Int   num_functions,
                                       HYPRE_Int  *dof_func,
                                       HYPRE_Int  *dof_func_offd,
                                       HYPRE_Int  *P_diag_i,
                                       HYPRE_Int  *P_diag_j,
                                       HYPRE_Real *P_diag_data,
                                       HYPRE_Int  *P_offd_i,
                                       HYPRE_Int  *P_offd_j,
                                       HYPRE_Real *P_offd_data,
                                       HYPRE_Int  *fine_to_coarse )
{
   /*-----------------------------------------------------------------------*/
   /* Compute interpolation matrix, P

      Input: nr_of_rows - Number of rows in matrix (local in processor)
             A_diag_i, A_diag_j, A_diag_data - CSR representation of A_diag
             A_offd_i, A_offd_j, A_offd_data - CSR representation of A_offd
             S_diag_i, S_diag_j - CSR representation of S_diag
             S_offd_i, S_offd_j - CSR representation of S_offd
             CF_marker          - Coarse/Fine flags for indices (rows) in this processor
             CF_marker_offd     - Coarse/Fine flags for indices (rows) not in this processor
             num_function  - Number of degrees of freedom per grid point
             dof_func      - vector over nonzero elements of A_diag, indicating the degree of freedom
             dof_func_offd - vector over nonzero elements of A_offd, indicating the degree of freedom
             fine_to_coarse - Vector of length nr_of_rows-1.

      Output: P_diag_j         - Column indices in CSR representation of P_diag
              P_diag_data      - Matrix elements in CSR representation of P_diag
              P_offd_j         - Column indices in CSR representation of P_offd
              P_offd_data      - Matrix elements in CSR representation of P_diag
   */
   /*-----------------------------------------------------------------------*/

   HYPRE_Int i = hypre_cuda_get_grid_warp_id<1, 1>();

   if (i >= nr_of_rows)
   {
      return;
   }

   HYPRE_Int lane = hypre_cuda_get_lane_id<1>();

   HYPRE_Int k, dof_func_i;

   if (lane == 0)
   {
      k = read_only_load(CF_marker + i);
   }
   k = __shfl_sync(HYPRE_WARP_FULL_MASK, k, 0);

   /*--------------------------------------------------------------------
    *  If i is a C-point, interpolation is the identity.
    *--------------------------------------------------------------------*/
   if (k > 0)
   {
      if (lane == 0)
      {
         const HYPRE_Int ind = read_only_load(&P_diag_i[i]);
         P_diag_j[ind]       = read_only_load(&fine_to_coarse[i]);
         P_diag_data[ind]    = 1.0;
      }

      return;
   }

   /*--------------------------------------------------------------------
    *  Point is f-point, use direct interpolation
    *--------------------------------------------------------------------*/
   if (num_functions > 1 && dof_func != NULL)
   {
      if (lane == 0)
      {
         dof_func_i = read_only_load(&dof_func[i]);
      }
      dof_func_i = __shfl_sync(HYPRE_WARP_FULL_MASK, dof_func_i, 0);
   }

   HYPRE_Real diagonal = 0.0, sum_N_pos = 0.0, sum_N_neg = 0.0, sum_P_pos = 0.0, sum_P_neg = 0.0;

   /* diag part */
   HYPRE_Int p_diag_A, q_diag_A, p_diag_P, q_diag_P;
   if (lane < 2)
   {
      p_diag_A = read_only_load(A_diag_i + i + lane);
      p_diag_P = read_only_load(P_diag_i + i + lane);
   }
   q_diag_A = __shfl_sync(HYPRE_WARP_FULL_MASK, p_diag_A, 1);
   p_diag_A = __shfl_sync(HYPRE_WARP_FULL_MASK, p_diag_A, 0);
   q_diag_P = __shfl_sync(HYPRE_WARP_FULL_MASK, p_diag_P, 1);
   p_diag_P = __shfl_sync(HYPRE_WARP_FULL_MASK, p_diag_P, 0);

   k = p_diag_P;
   for (HYPRE_Int j = p_diag_A + lane; __any_sync(HYPRE_WARP_FULL_MASK, j < q_diag_A);
        j += HYPRE_WARP_SIZE)
   {
      HYPRE_Int col, sum, pos;
      HYPRE_Int is_SC = 0; /* if is a Strong-C */
      HYPRE_Complex val;

      if (j < q_diag_A)
      {
         col = read_only_load(&A_diag_j[j]);

         if (i == col)
         {
            diagonal = read_only_load(&A_diag_data[j]);
         }
         else if ( num_functions == 1 || read_only_load(&dof_func[col]) == dof_func_i )
         {
            val = read_only_load(&A_diag_data[j]);

            if (val > 0.0)
            {
               sum_N_pos += val;
            }
            else
            {
               sum_N_neg += val;
            }

            is_SC = read_only_load(&Soc_diag_j[j]) > -1 && read_only_load(&CF_marker[col]) > 0;

            if (is_SC)
            {
               if (val > 0.0)
               {
                  sum_P_pos += val;
               }
               else
               {
                  sum_P_neg += val;
               }
            }
         }
      }

      pos = warp_prefix_sum(lane, is_SC, sum);

      if (is_SC)
      {
         P_diag_data[k + pos] = val;
         P_diag_j[k + pos] = read_only_load(&fine_to_coarse[col]);
      }
      k += sum;
   }

   hypre_device_assert(k == q_diag_P);

   /* offd part */
   HYPRE_Int p_offd_A, q_offd_A, p_offd_P, q_offd_P;
   if (lane < 2)
   {
      p_offd_A = read_only_load(A_offd_i + i + lane);
      p_offd_P = read_only_load(P_offd_i + i + lane);
   }
   q_offd_A = __shfl_sync(HYPRE_WARP_FULL_MASK, p_offd_A, 1);
   p_offd_A = __shfl_sync(HYPRE_WARP_FULL_MASK, p_offd_A, 0);
   q_offd_P = __shfl_sync(HYPRE_WARP_FULL_MASK, p_offd_P, 1);
   p_offd_P = __shfl_sync(HYPRE_WARP_FULL_MASK, p_offd_P, 0);

   k = p_offd_P;
   for (HYPRE_Int j = p_offd_A + lane; __any_sync(HYPRE_WARP_FULL_MASK, j < q_offd_A);
        j += HYPRE_WARP_SIZE)
   {
      HYPRE_Int col, sum, pos;
      HYPRE_Int is_SC = 0; /* if is a Strong-C */
      HYPRE_Complex val;

      if (j < q_offd_A)
      {
         col = read_only_load(&A_offd_j[j]);

         if ( num_functions == 1 || read_only_load(&dof_func_offd[col]) == dof_func_i )
         {
            val = read_only_load(&A_offd_data[j]);

            if (val > 0.0)
            {
               sum_N_pos += val;
            }
            else
            {
               sum_N_neg += val;
            }

            is_SC = read_only_load(&Soc_offd_j[j]) > -1 && read_only_load(&CF_marker_offd[col]) > 0;

            if (is_SC)
            {
               if (val > 0.0)
               {
                  sum_P_pos += val;
               }
               else
               {
                  sum_P_neg += val;
               }
            }
         }
      }

      pos = warp_prefix_sum(lane, is_SC, sum);

      if (is_SC)
      {
         P_offd_data[k + pos] = val;
         P_offd_j[k + pos] = col;
      }
      k += sum;
   }

   hypre_device_assert(k == q_offd_P);

   diagonal  = warp_allreduce_sum(diagonal);
   sum_N_pos = warp_allreduce_sum(sum_N_pos);
   sum_N_neg = warp_allreduce_sum(sum_N_neg);
   sum_P_pos = warp_allreduce_sum(sum_P_pos);
   sum_P_neg = warp_allreduce_sum(sum_P_neg);

   HYPRE_Complex alfa = 1.0, beta = 1.0;

   if (sum_P_neg)
   {
      alfa = sum_N_neg / (sum_P_neg * diagonal);
   }

   if (sum_P_pos)
   {
      beta = sum_N_pos / (sum_P_pos * diagonal);
   }

   for (HYPRE_Int j = p_diag_P + lane; __any_sync(HYPRE_WARP_FULL_MASK, j < q_diag_P);
        j += HYPRE_WARP_SIZE)
   {
      /* if (P_diag_data[j] > 0.0)
            P_diag_data[j] *= -beta;
         else
            P_diag_data[j] *= -alfa; */
      if (j < q_diag_P)
      {
         P_diag_data[j] *= (P_diag_data[j] > 0.0) * (alfa - beta) - alfa;
      }
   }

   for (HYPRE_Int j = p_offd_P + lane; __any_sync(HYPRE_WARP_FULL_MASK, j < q_offd_P);
        j += HYPRE_WARP_SIZE)
   {
      /* if (P_offd_data[indp]> 0)
            P_offd_data[indp] *= -beta;
         else
            P_offd_data[indp] *= -alfa; */
      if (j < q_offd_P)
      {
         P_offd_data[j] *= (P_offd_data[j] > 0.0) * (alfa - beta) - alfa;
      }
   }
}

/*-----------------------------------------------------------------------*
 *-----------------------------------------------------------------------*/
__global__ void
hypre_BoomerAMGBuildDirInterp_getcoef_v2( HYPRE_Int   nr_of_rows,
                                          HYPRE_Int  *A_diag_i,
                                          HYPRE_Int  *A_diag_j,
                                          HYPRE_Real *A_diag_data,
                                          HYPRE_Int  *A_offd_i,
                                          HYPRE_Int  *A_offd_j,
                                          HYPRE_Real *A_offd_data,
                                          HYPRE_Int  *Soc_diag_j,
                                          HYPRE_Int  *Soc_offd_j,
                                          HYPRE_Int  *CF_marker,
                                          HYPRE_Int  *CF_marker_offd,
                                          HYPRE_Int   num_functions,
                                          HYPRE_Int  *dof_func,
                                          HYPRE_Int  *dof_func_offd,
                                          HYPRE_Int  *P_diag_i,
                                          HYPRE_Int  *P_diag_j,
                                          HYPRE_Real *P_diag_data,
                                          HYPRE_Int  *P_offd_i,
                                          HYPRE_Int  *P_offd_j,
                                          HYPRE_Real *P_offd_data,
                                          HYPRE_Int  *fine_to_coarse )
{
   /*-----------------------------------------------------------------------*/
   /* Compute interpolation matrix, P

      Input: nr_of_rows - Number of rows in matrix (local in processor)
             A_diag_i, A_diag_j, A_diag_data - CSR representation of A_diag
             A_offd_i, A_offd_j, A_offd_data - CSR representation of A_offd
             S_diag_i, S_diag_j - CSR representation of S_diag
             S_offd_i, S_offd_j - CSR representation of S_offd
             CF_marker          - Coarse/Fine flags for indices (rows) in this processor
             CF_marker_offd     - Coarse/Fine flags for indices (rows) not in this processor
             num_function  - Number of degrees of freedom per grid point
             dof_func      - vector over nonzero elements of A_diag, indicating the degree of freedom
             dof_func_offd - vector over nonzero elements of A_offd, indicating the degree of freedom
             fine_to_coarse - Vector of length nr_of_rows-1.

      Output: P_diag_j         - Column indices in CSR representation of P_diag
              P_diag_data      - Matrix elements in CSR representation of P_diag
              P_offd_j         - Column indices in CSR representation of P_offd
              P_offd_data      - Matrix elements in CSR representation of P_diag
   */
   /*-----------------------------------------------------------------------*/

   HYPRE_Int i = hypre_cuda_get_grid_warp_id<1, 1>();

   if (i >= nr_of_rows)
   {
      return;
   }

   HYPRE_Int lane = hypre_cuda_get_lane_id<1>();

   HYPRE_Int k, dof_func_i;

   if (lane == 0)
   {
      k = read_only_load(CF_marker + i);
   }
   k = __shfl_sync(HYPRE_WARP_FULL_MASK, k, 0);

   /*--------------------------------------------------------------------
    *  If i is a C-point, interpolation is the identity.
    *--------------------------------------------------------------------*/
   if (k > 0)
   {
      if (lane == 0)
      {
         const HYPRE_Int ind = read_only_load(&P_diag_i[i]);
         P_diag_j[ind]       = read_only_load(&fine_to_coarse[i]);
         P_diag_data[ind]    = 1.0;
      }

      return;
   }

   /*--------------------------------------------------------------------
    *  Point is f-point, use direct interpolation
    *--------------------------------------------------------------------*/
   if (num_functions > 1 && dof_func != NULL)
   {
      if (lane == 0)
      {
         dof_func_i = read_only_load(&dof_func[i]);
      }
      dof_func_i = __shfl_sync(HYPRE_WARP_FULL_MASK, dof_func_i, 0);
   }

   HYPRE_Real diagonal = 0.0, sum_F = 0.0;

   /* diag part */
   HYPRE_Int p_diag_A, q_diag_A, p_diag_P, q_diag_P;
   if (lane < 2)
   {
      p_diag_A = read_only_load(A_diag_i + i + lane);
      p_diag_P = read_only_load(P_diag_i + i + lane);
   }
   q_diag_A = __shfl_sync(HYPRE_WARP_FULL_MASK, p_diag_A, 1);
   p_diag_A = __shfl_sync(HYPRE_WARP_FULL_MASK, p_diag_A, 0);
   q_diag_P = __shfl_sync(HYPRE_WARP_FULL_MASK, p_diag_P, 1);
   p_diag_P = __shfl_sync(HYPRE_WARP_FULL_MASK, p_diag_P, 0);

   k = p_diag_P;
   for (HYPRE_Int j = p_diag_A + lane; __any_sync(HYPRE_WARP_FULL_MASK, j < q_diag_A);
        j += HYPRE_WARP_SIZE)
   {
      HYPRE_Int col, sum, pos;
      HYPRE_Int is_SC = 0; /* if is a Strong-C */
      HYPRE_Complex val;

      if (j < q_diag_A)
      {
         col = read_only_load(&A_diag_j[j]);

         if (i == col)
         {
            diagonal = read_only_load(&A_diag_data[j]);
         }
         else if ( num_functions == 1 || read_only_load(&dof_func[col]) == dof_func_i )
         {
            val = read_only_load(&A_diag_data[j]);
            if (read_only_load(&Soc_diag_j[j]) > -1)
            {
               if (read_only_load(&CF_marker[col]) > 0)
               {
                  is_SC = 1;
               }
               else
               {
                  sum_F += val;
               }
            }
            else
            {
               diagonal += val;
            }
         }
      }

      pos = warp_prefix_sum(lane, is_SC, sum);

      if (is_SC)
      {
         P_diag_data[k + pos] = val;
         P_diag_j[k + pos] = read_only_load(&fine_to_coarse[col]);
      }
      k += sum;
   }

   hypre_device_assert(k == q_diag_P);

   /* offd part */
   HYPRE_Int p_offd_A, q_offd_A, p_offd_P, q_offd_P;
   if (lane < 2)
   {
      p_offd_A = read_only_load(A_offd_i + i + lane);
      p_offd_P = read_only_load(P_offd_i + i + lane);
   }
   q_offd_A = __shfl_sync(HYPRE_WARP_FULL_MASK, p_offd_A, 1);
   p_offd_A = __shfl_sync(HYPRE_WARP_FULL_MASK, p_offd_A, 0);
   q_offd_P = __shfl_sync(HYPRE_WARP_FULL_MASK, p_offd_P, 1);
   p_offd_P = __shfl_sync(HYPRE_WARP_FULL_MASK, p_offd_P, 0);

   k = p_offd_P;
   for (HYPRE_Int j = p_offd_A + lane; __any_sync(HYPRE_WARP_FULL_MASK, j < q_offd_A);
        j += HYPRE_WARP_SIZE)
   {
      HYPRE_Int col, sum, pos;
      HYPRE_Int is_SC = 0; /* if is a Strong-C */
      HYPRE_Complex val;

      if (j < q_offd_A)
      {
         col = read_only_load(&A_offd_j[j]);

         if ( num_functions == 1 || read_only_load(&dof_func_offd[col]) == dof_func_i )
         {
            val = read_only_load(&A_offd_data[j]);
            if (read_only_load(&Soc_offd_j[j]) > -1)
            {
               if (read_only_load(&CF_marker_offd[col]) > 0)
               {
                  is_SC = 1;
               }
               else
               {
                  sum_F += val;
               }
            }
            else
            {
               diagonal += val;
            }
         }
      }

      pos = warp_prefix_sum(lane, is_SC, sum);

      if (is_SC)
      {
         P_offd_data[k + pos] = val;
         P_offd_j[k + pos] = col;
      }
      k += sum;
   }

   hypre_device_assert(k == q_offd_P);

   diagonal  = warp_allreduce_sum(diagonal);
   sum_F     = warp_allreduce_sum(sum_F);

   HYPRE_Complex beta = sum_F / (q_diag_P - p_diag_P + q_offd_P - p_offd_P);

   for (HYPRE_Int j = p_diag_P + lane; __any_sync(HYPRE_WARP_FULL_MASK, j < q_diag_P);
        j += HYPRE_WARP_SIZE)
   {
      /* if (P_diag_data[j] > 0.0)
            P_diag_data[j] *= -beta;
         else
            P_diag_data[j] *= -alfa; */
      if (j < q_diag_P)
      {
         P_diag_data[j] = -(P_diag_data[j] + beta) / diagonal;
      }
   }

   for (HYPRE_Int j = p_offd_P + lane; __any_sync(HYPRE_WARP_FULL_MASK, j < q_offd_P);
        j += HYPRE_WARP_SIZE)
   {
      /* if (P_offd_data[indp]> 0)
            P_offd_data[indp] *= -beta;
         else
            P_offd_data[indp] *= -alfa; */
      if (j < q_offd_P)
      {
         P_offd_data[j] = -(P_offd_data[j] + beta) / diagonal;
      }
   }
}

HYPRE_Int
hypre_BoomerAMGBuildInterpOnePntDevice( hypre_ParCSRMatrix  *A,
                                        HYPRE_Int           *CF_marker,
                                        hypre_ParCSRMatrix  *S,
                                        HYPRE_BigInt        *num_cpts_global,
                                        HYPRE_Int            num_functions,
                                        HYPRE_Int           *dof_func,
                                        HYPRE_Int            debug_flag,
                                        hypre_ParCSRMatrix **P_ptr)
{
   MPI_Comm                 comm     = hypre_ParCSRMatrixComm(A);
   hypre_ParCSRCommPkg     *comm_pkg = hypre_ParCSRMatrixCommPkg(A);
   hypre_ParCSRCommHandle  *comm_handle;

   hypre_CSRMatrix         *A_diag          = hypre_ParCSRMatrixDiag(A);
   HYPRE_Int               *A_diag_i        = hypre_CSRMatrixI(A_diag);
   HYPRE_Int               *A_strong_diag_j = hypre_ParCSRMatrixSocDiagJ(S);
   HYPRE_Complex           *A_diag_a        = hypre_CSRMatrixData(A_diag);

   hypre_CSRMatrix         *A_offd          = hypre_ParCSRMatrixOffd(A);
   HYPRE_Int               *A_offd_i        = hypre_CSRMatrixI(A_offd);
   HYPRE_Int               *A_strong_offd_j = hypre_ParCSRMatrixSocOffdJ(S);
   HYPRE_Complex           *A_offd_a        = hypre_CSRMatrixData(A_offd);

   HYPRE_Int                num_cols_A_offd = hypre_CSRMatrixNumCols(A_offd);

   /* Interpolation matrix P */
   hypre_ParCSRMatrix      *P;
   /* csr's */
   hypre_CSRMatrix    *P_diag;
   hypre_CSRMatrix    *P_offd;
   /* arrays */
   HYPRE_Real         *P_diag_data;
   HYPRE_Int          *P_diag_i;
   HYPRE_Int          *P_diag_j;
   HYPRE_Int          *P_diag_j_temp;
   HYPRE_Int          *P_diag_j_temp_compressed;
   HYPRE_Real         *P_offd_data;
   HYPRE_Int          *P_offd_i;
   HYPRE_Int          *P_offd_j;
   HYPRE_Int          *P_offd_j_temp;
   HYPRE_Int          *P_offd_j_temp_compressed;
   HYPRE_Int           num_cols_P_offd;
   HYPRE_BigInt       *col_map_offd_P = NULL;
   HYPRE_BigInt       *col_map_offd_P_device = NULL;
   /* CF marker off-diag part */
   HYPRE_Int          *CF_marker_offd = NULL;
   /* nnz */
   HYPRE_Int           nnz_diag, nnz_offd;
   /* local size */
   HYPRE_Int           n_fine = hypre_CSRMatrixNumRows(A_diag);
   /* fine to coarse mapping: diag part and offd part */
   HYPRE_Int          *fine_to_coarse;
   HYPRE_BigInt       *fine_to_coarse_offd = NULL;
   HYPRE_BigInt        total_global_cpts, my_first_cpt;
   HYPRE_Int           my_id, num_procs;
   HYPRE_Int           num_sends;
   HYPRE_Int          *int_buf_data = NULL;
   HYPRE_BigInt       *big_int_buf_data = NULL;
   //HYPRE_Int col_start = hypre_ParCSRMatrixFirstRowIndex(A);
   //HYPRE_Int col_end   = col_start + n_fine;
   /* arrays for compressing P_diag and P_offd col indices and data */
   HYPRE_Int          *diag_compress_marker;
   HYPRE_Int          *offd_compress_marker;

   hypre_MPI_Comm_size(comm, &num_procs);
   hypre_MPI_Comm_rank(comm, &my_id);

   my_first_cpt = num_cpts_global[0];
   if (my_id == (num_procs - 1)) { total_global_cpts = num_cpts_global[1]; }
   hypre_MPI_Bcast(&total_global_cpts, 1, HYPRE_MPI_BIG_INT, num_procs - 1, comm);

   /* fine to coarse mapping */
   fine_to_coarse = hypre_TAlloc(HYPRE_Int, n_fine, HYPRE_MEMORY_DEVICE);
   HYPRE_THRUST_CALL( exclusive_scan,
                      thrust::make_transform_iterator(CF_marker,          is_nonnegative<HYPRE_Int>()),
                      thrust::make_transform_iterator(CF_marker + n_fine, is_nonnegative<HYPRE_Int>()),
                      fine_to_coarse,
                      HYPRE_Int(0) ); /* *MUST* pass init value since input and output types diff. */

   /*-------------------------------------------------------------------
    * Get the CF_marker data for the off-processor columns
    *-------------------------------------------------------------------*/
   if (num_cols_A_offd)
   {
      CF_marker_offd = hypre_CTAlloc(HYPRE_Int, num_cols_A_offd, HYPRE_MEMORY_DEVICE);
   }
   /* if CommPkg of A is not present, create it */
   if (!comm_pkg)
   {
      hypre_MatvecCommPkgCreate(A);
      comm_pkg = hypre_ParCSRMatrixCommPkg(A);
   }
   /* number of sends to do (number of procs) */
   num_sends = hypre_ParCSRCommPkgNumSends(comm_pkg);
   /* send buffer, of size send_map_starts[num_sends]),
    * i.e., number of entries to send */
   int_buf_data = hypre_CTAlloc(HYPRE_Int, hypre_ParCSRCommPkgSendMapStart(comm_pkg, num_sends),
                                HYPRE_MEMORY_DEVICE);

   /* copy CF markers of elements to send to buffer */
   HYPRE_THRUST_CALL( gather,
                      hypre_ParCSRCommPkgDeviceSendMapElmts(comm_pkg),
                      hypre_ParCSRCommPkgDeviceSendMapElmts(comm_pkg) +
                      hypre_ParCSRCommPkgSendMapStart(comm_pkg, num_sends),
                      CF_marker,
                      int_buf_data );
   /* create a handle to start communication. 11: for integer */
   comm_handle = hypre_ParCSRCommHandleCreate_v2(11, comm_pkg, HYPRE_MEMORY_DEVICE, int_buf_data,
                                                 HYPRE_MEMORY_DEVICE, CF_marker_offd);
   /* destroy the handle to finish communication */
   hypre_ParCSRCommHandleDestroy(comm_handle);
   hypre_TFree(int_buf_data, HYPRE_MEMORY_DEVICE);

   /*-----------------------------------------------------------------------
    *  First Pass: Determine size of P and fill in fine_to_coarse mapping,
    *  and find the most strongly influencing C-pt for each F-pt
    *-----------------------------------------------------------------------*/

   P_diag_i = hypre_CTAlloc(HYPRE_Int, n_fine + 1, HYPRE_MEMORY_DEVICE);
   P_offd_i = hypre_CTAlloc(HYPRE_Int, n_fine + 1, HYPRE_MEMORY_DEVICE);

   diag_compress_marker = hypre_CTAlloc(HYPRE_Int, n_fine, HYPRE_MEMORY_DEVICE);
   offd_compress_marker = hypre_CTAlloc(HYPRE_Int, n_fine, HYPRE_MEMORY_DEVICE);

   /* Overallocate here and compress later */
   P_diag_j_temp = hypre_CTAlloc(HYPRE_Int, n_fine, HYPRE_MEMORY_DEVICE);
   P_offd_j_temp = hypre_CTAlloc(HYPRE_Int, n_fine, HYPRE_MEMORY_DEVICE);

   dim3 bDim = hypre_GetDefaultCUDABlockDimension();
   dim3 gDim = hypre_GetDefaultCUDAGridDimension(n_fine, "warp", bDim);

   HYPRE_CUDA_LAUNCH( hypre_BoomerAMGBuildInterpOnePnt_getnnz, gDim, bDim,
                      n_fine, A_diag_i, A_strong_diag_j, A_diag_a, A_offd_i, A_strong_offd_j,
                      A_offd_a, CF_marker, CF_marker_offd, diag_compress_marker,
                      offd_compress_marker, P_diag_i, P_diag_j_temp, P_offd_i, P_offd_j_temp);

   /*-----------------------------------------------------------------------
    *  Send and receive fine_to_coarse info.
    *-----------------------------------------------------------------------*/
   fine_to_coarse_offd = hypre_CTAlloc(HYPRE_BigInt, num_cols_A_offd, HYPRE_MEMORY_DEVICE);
   big_int_buf_data = hypre_CTAlloc(HYPRE_BigInt, hypre_ParCSRCommPkgSendMapStart(comm_pkg, num_sends),
                                    HYPRE_MEMORY_DEVICE);
   HYPRE_THRUST_CALL( gather,
                      hypre_ParCSRCommPkgDeviceSendMapElmts(comm_pkg),
                      hypre_ParCSRCommPkgDeviceSendMapElmts(comm_pkg) +
                      hypre_ParCSRCommPkgSendMapStart(comm_pkg, num_sends),
                      fine_to_coarse,
                      big_int_buf_data );
   HYPRE_THRUST_CALL( transform,
                      big_int_buf_data,
                      big_int_buf_data + hypre_ParCSRCommPkgSendMapStart(comm_pkg, num_sends),
                      thrust::make_constant_iterator(my_first_cpt),
                      big_int_buf_data,
                      thrust::plus<HYPRE_BigInt>() );
   comm_handle = hypre_ParCSRCommHandleCreate_v2(21, comm_pkg, HYPRE_MEMORY_DEVICE, big_int_buf_data,
                                                 HYPRE_MEMORY_DEVICE, fine_to_coarse_offd);
   hypre_ParCSRCommHandleDestroy(comm_handle);
   hypre_TFree(big_int_buf_data, HYPRE_MEMORY_DEVICE);

   /*-----------------------------------------------------------------------
    *  Fill values and finish setting up P.
    *-----------------------------------------------------------------------*/

   /* scan P_diag_i (which has number of nonzeros in each row) to get row indices */
   hypreDevice_IntegerExclusiveScan(n_fine + 1, P_diag_i);
   hypreDevice_IntegerExclusiveScan(n_fine + 1, P_offd_i);

   /* get the number of nonzeros and allocate column index and data arrays */
   hypre_TMemcpy(&nnz_diag, &P_diag_i[n_fine], HYPRE_Int, 1, HYPRE_MEMORY_HOST, HYPRE_MEMORY_DEVICE);
   hypre_TMemcpy(&nnz_offd, &P_offd_i[n_fine], HYPRE_Int, 1, HYPRE_MEMORY_HOST, HYPRE_MEMORY_DEVICE);

   P_diag_j    = hypre_TAlloc(HYPRE_Int,  nnz_diag, HYPRE_MEMORY_DEVICE);
   P_diag_data = hypre_TAlloc(HYPRE_Real, nnz_diag, HYPRE_MEMORY_DEVICE);


   P_offd_j    = hypre_TAlloc(HYPRE_Int,  nnz_offd, HYPRE_MEMORY_DEVICE);
   P_offd_data = hypre_TAlloc(HYPRE_Real, nnz_offd, HYPRE_MEMORY_DEVICE);

   /* set data values to 1.0 */
   hypreDevice_ComplexFilln( P_diag_data, nnz_diag, 1.0 );
   hypreDevice_ComplexFilln( P_offd_data, nnz_offd, 1.0 );

   /* compress temporary column indices */
   P_diag_j_temp_compressed = hypre_TAlloc(HYPRE_Int, nnz_diag, HYPRE_MEMORY_DEVICE);
   P_offd_j_temp_compressed = hypre_TAlloc(HYPRE_Int, nnz_offd, HYPRE_MEMORY_DEVICE);

   HYPRE_THRUST_CALL( copy_if,
                      P_diag_j_temp,
                      P_diag_j_temp + n_fine,
                      diag_compress_marker,
                      P_diag_j_temp_compressed,
                      equal<HYPRE_Int>(1) );
   HYPRE_THRUST_CALL( copy_if,
                      P_offd_j_temp,
                      P_offd_j_temp + n_fine,
                      offd_compress_marker,
                      P_offd_j_temp_compressed,
                      equal<HYPRE_Int>(1) );

   /* map the diag column indices */
   HYPRE_THRUST_CALL( gather,
                      P_diag_j_temp_compressed,
                      P_diag_j_temp_compressed + nnz_diag,
                      fine_to_coarse,
                      P_diag_j );

   /* mark the offd indices for P as a subset of offd indices of A */
   HYPRE_Int *mark_P_offd_idx = hypre_CTAlloc(HYPRE_Int, num_cols_A_offd, HYPRE_MEMORY_DEVICE);
   // note that scatter is usually not safe if the same index appears more than once in the map,
   // but here we are just scattering constant values, so this is safe
   HYPRE_THRUST_CALL( scatter,
                      thrust::make_constant_iterator(1),
                      thrust::make_constant_iterator(1) + nnz_offd,
                      P_offd_j_temp_compressed,
                      mark_P_offd_idx );
   num_cols_P_offd = HYPRE_THRUST_CALL(reduce, mark_P_offd_idx, mark_P_offd_idx + num_cols_A_offd);

   /* get a mapping from P offd indices to A offd indices */
   /* offd_map_P_to_A[ P offd idx ] = A offd idx */
   HYPRE_Int *offd_map_P_to_A = hypre_CTAlloc(HYPRE_Int, num_cols_P_offd, HYPRE_MEMORY_DEVICE);
   HYPRE_THRUST_CALL( copy_if,
                      thrust::make_counting_iterator(0),
                      thrust::make_counting_iterator(num_cols_A_offd),
                      mark_P_offd_idx,
                      offd_map_P_to_A,
                      equal<HYPRE_Int>(1) );
   hypre_TFree(mark_P_offd_idx, HYPRE_MEMORY_DEVICE);

   /* also get an inverse mapping from A offd indices to P offd indices */
   /* offd_map_A_to_P[ A offd idx ] = -1 if not a P idx, else P offd idx */
   HYPRE_Int *offd_map_A_to_P = hypre_TAlloc(HYPRE_Int, num_cols_A_offd, HYPRE_MEMORY_DEVICE);
   hypreDevice_IntFilln( offd_map_A_to_P, num_cols_A_offd, -1 );

   HYPRE_THRUST_CALL( scatter,
                      thrust::make_counting_iterator(0),
                      thrust::make_counting_iterator(num_cols_P_offd),
                      offd_map_P_to_A,
                      offd_map_A_to_P );

   /* use inverse mapping above to map P_offd_j */
   HYPRE_THRUST_CALL( gather,
                      P_offd_j_temp_compressed,
                      P_offd_j_temp_compressed + nnz_offd,
                      offd_map_A_to_P,
                      P_offd_j );
   hypre_TFree(P_offd_j_temp_compressed, HYPRE_MEMORY_DEVICE);
   hypre_TFree(offd_map_A_to_P, HYPRE_MEMORY_DEVICE);

   /* setup col_map_offd for P */
   col_map_offd_P_device = hypre_CTAlloc(HYPRE_BigInt, num_cols_P_offd, HYPRE_MEMORY_DEVICE);
   col_map_offd_P = hypre_CTAlloc(HYPRE_BigInt, num_cols_P_offd, HYPRE_MEMORY_HOST);
   HYPRE_THRUST_CALL( gather,
                      offd_map_P_to_A,
                      offd_map_P_to_A + num_cols_P_offd,
                      fine_to_coarse_offd,
                      col_map_offd_P_device);
   hypre_TMemcpy(col_map_offd_P, col_map_offd_P_device, HYPRE_BigInt, num_cols_P_offd,
                 HYPRE_MEMORY_HOST, HYPRE_MEMORY_DEVICE);
   hypre_TFree(offd_map_P_to_A, HYPRE_MEMORY_DEVICE);
   hypre_TFree(col_map_offd_P_device, HYPRE_MEMORY_DEVICE);

   /* Now, we should have everything of Parcsr matrix P */
   P = hypre_ParCSRMatrixCreate(comm,
                                hypre_ParCSRMatrixGlobalNumCols(A), /* global num of rows */
                                total_global_cpts, /* global num of cols */
                                hypre_ParCSRMatrixColStarts(A), /* row_starts */
                                num_cpts_global, /* col_starts */
                                num_cols_P_offd, /* num cols offd */
                                nnz_diag,
                                nnz_offd);

   P_diag = hypre_ParCSRMatrixDiag(P);
   hypre_CSRMatrixData(P_diag) = P_diag_data;
   hypre_CSRMatrixI(P_diag)    = P_diag_i;
   hypre_CSRMatrixJ(P_diag)    = P_diag_j;

   P_offd = hypre_ParCSRMatrixOffd(P);
   hypre_CSRMatrixData(P_offd) = P_offd_data;
   hypre_CSRMatrixI(P_offd)    = P_offd_i;
   hypre_CSRMatrixJ(P_offd)    = P_offd_j;

   hypre_ParCSRMatrixColMapOffd(P) = col_map_offd_P;

   /* create CommPkg of P */
   hypre_MatvecCommPkgCreate(P);

   *P_ptr = P;

   /* free workspace */
   hypre_TFree(CF_marker_offd, HYPRE_MEMORY_DEVICE);
   hypre_TFree(fine_to_coarse, HYPRE_MEMORY_DEVICE);
   hypre_TFree(fine_to_coarse_offd, HYPRE_MEMORY_DEVICE);

   return hypre_error_flag;
}

/*-----------------------------------------------------------------------*/
__global__ void
hypre_BoomerAMGBuildInterpOnePnt_getnnz( HYPRE_Int      nr_of_rows,
                                         HYPRE_Int     *A_diag_i,
                                         HYPRE_Int     *A_strong_diag_j,
                                         HYPRE_Complex *A_diag_a,
                                         HYPRE_Int     *A_offd_i,
                                         HYPRE_Int     *A_strong_offd_j,
                                         HYPRE_Complex *A_offd_a,
                                         HYPRE_Int     *CF_marker,
                                         HYPRE_Int     *CF_marker_offd,
                                         HYPRE_Int     *diag_compress_marker,
                                         HYPRE_Int     *offd_compress_marker,
                                         HYPRE_Int     *P_diag_i,
                                         HYPRE_Int     *P_diag_j,
                                         HYPRE_Int     *P_offd_i,
                                         HYPRE_Int     *P_offd_j)
{
   /*-----------------------------------------------------------------------*/
   /* Determine size of interpolation matrix, P

      If A is of size m x m, then P will be of size m x c where c is the
      number of coarse points.

      It is assumed that S have the same global column enumeration as A

      Input: nr_of_rows                  - Number of rows in matrix (local in processor)
             A_diag_i, A_strong_diag_j,  - Arrays associated with ParCSRMatrix A
             A_diag_a, A_offd_i,           where the column indices are taken from S
             A_strong_offd_j, A_offd_a     and mark weak connections with negative indices
             CF_maker                    - coarse/fine marker for on-processor points
             CF_maker_offd               - coarse/fine marker for off-processor connections

      Output: P_diag_i             - Vector where P_diag_i[i] holds the number of non-zero elements of P_diag on row i (will be 1).
              P_diag_i             - Vector where P_diag_j[i] holds a temporary, uncompressed column indices for P_diag.
              P_offd_i             - Vector where P_offd_i[i] holds the number of non-zero elements of P_offd on row i (will be 1).
              P_offd_i             - Vector where P_offd_j[i] holds a temporary, uncompressed column indices for P_offd.
              diag_compress_marker - Array of 0s and 1s used to compress P_diag col indices and data.
              offd_compress_marker - Array of 0s and 1s used to compress P_offd col indices and data.
    */
   /*-----------------------------------------------------------------------*/

   HYPRE_Int i = hypre_cuda_get_grid_warp_id<1, 1>();

   if (i >= nr_of_rows)
   {
      return;
   }

   HYPRE_Int p, q;
   HYPRE_Int max_j_diag = -1, max_j_offd = -1;
   HYPRE_Int lane = hypre_cuda_get_lane_id<1>();
   HYPRE_Real max_diag = -1.0, max_offd = -1.0;
   HYPRE_Real warp_max_diag = -1.0, warp_max_offd = -1.0;

   if (lane == 0)
   {
      p = read_only_load(CF_marker + i);
   }
   p = __shfl_sync(HYPRE_WARP_FULL_MASK, p, 0);

   /*--------------------------------------------------------------------
    *  If i is a C-point, interpolation is the identity.
    *--------------------------------------------------------------------*/
   if (p >= 0)
   {
      if (lane == 0)
      {
         P_diag_i[i] = 1;
         P_diag_j[i] = i;
         diag_compress_marker[i] = 1;
      }
      return;
   }

   /*--------------------------------------------------------------------
    *  If i is an F-point, find strongest connected C-point,
    *  which could be in diag or offd.
    *--------------------------------------------------------------------*/

   /* diag part */
   if (lane < 2)
   {
      p = read_only_load(A_diag_i + i + lane);
   }
   q = __shfl_sync(HYPRE_WARP_FULL_MASK, p, 1);
   p = __shfl_sync(HYPRE_WARP_FULL_MASK, p, 0);

   for (HYPRE_Int j = p + lane; j < q; j += HYPRE_WARP_SIZE)
   {
      /* column indices are negative for weak connections */
      const HYPRE_Int col = read_only_load(&A_strong_diag_j[j]);
      if (col >= 0)
      {
         const HYPRE_Complex val = fabs( read_only_load(&A_diag_a[j]) );
         if ( read_only_load(&CF_marker[col]) > 0 && val > max_diag )
         {
            max_diag = val;
            max_j_diag = col;
         }
      }
   }
   warp_max_diag = warp_allreduce_max(max_diag);

   /* offd part */
   if (lane < 2)
   {
      p = read_only_load(A_offd_i + i + lane);
   }
   q = __shfl_sync(HYPRE_WARP_FULL_MASK, p, 1);
   p = __shfl_sync(HYPRE_WARP_FULL_MASK, p, 0);

   for (HYPRE_Int j = p + lane; j < q; j += HYPRE_WARP_SIZE)
   {
      const HYPRE_Int col = read_only_load(&A_strong_offd_j[j]);
      /* column indices are negative for weak connections */
      if (col >= 0)
      {
         const HYPRE_Complex val = fabs( read_only_load(&A_offd_a[j]) );
         if ( read_only_load(&CF_marker_offd[col]) > 0 && val > max_offd )
         {
            max_offd = val;
            max_j_offd = col;
         }
      }
   }
   warp_max_offd = warp_allreduce_max(max_offd);

   /*--------------------------------------------------------------------
    *  If no max found, then there is no strongly connected C-point,
    *  and this will be a zero row
    *--------------------------------------------------------------------*/

   if (warp_max_offd < 0 && warp_max_diag < 0)
   {
      return;
   }

   /*--------------------------------------------------------------------
    *  Otherwise, find the column index in either diag or offd
    *--------------------------------------------------------------------*/

   if (warp_max_offd > warp_max_diag)
   {
      if (warp_max_offd != max_offd)
      {
         max_j_offd = -1;
      }
      max_j_offd = warp_reduce_max(max_j_offd);
      if (lane == 0)
      {
         P_offd_i[i] = 1;
         P_offd_j[i] = max_j_offd;
         offd_compress_marker[i] = 1;
      }
   }
   else
   {
      if (warp_max_diag != max_diag)
      {
         max_j_diag = -1;
      }
      max_j_diag = warp_reduce_max(max_j_diag);
      if (lane == 0)
      {
         P_diag_i[i] = 1;
         P_diag_j[i] = max_j_diag;
         diag_compress_marker[i] = 1;
      }
   }
}

#endif // defined(HYPRE_USING_CUDA) || defined(HYPRE_USING_HIP)<|MERGE_RESOLUTION|>--- conflicted
+++ resolved
@@ -159,26 +159,14 @@
          dof_func_offd = hypre_TAlloc(HYPRE_Int, num_cols_A_offd, HYPRE_MEMORY_DEVICE);
       }
 
-<<<<<<< HEAD
       HYPRE_THRUST_CALL( gather,
                          hypre_ParCSRCommPkgDeviceSendMapElmts(comm_pkg),
-                         hypre_ParCSRCommPkgDeviceSendMapElmts(comm_pkg) + hypre_ParCSRCommPkgSendMapStart(comm_pkg, num_sends),
+                         hypre_ParCSRCommPkgDeviceSendMapElmts(comm_pkg) + hypre_ParCSRCommPkgSendMapStart(comm_pkg,
+                               num_sends),
                          dof_func,
                          int_buf_data );
 
       comm_handle = hypre_ParCSRCommHandleCreate_v2(11, comm_pkg, HYPRE_MEMORY_DEVICE, int_buf_data,
-=======
-      index = 0;
-      for (i = 0; i < num_sends; i++)
-      {
-         start = hypre_ParCSRCommPkgSendMapStart(comm_pkg, i);
-         for (j = start; j < hypre_ParCSRCommPkgSendMapStart(comm_pkg, i + 1); j++)
-         {
-            int_buf_data[index++] = dof_func[hypre_ParCSRCommPkgSendMapElmt(comm_pkg, j)];
-         }
-      }
-      comm_handle = hypre_ParCSRCommHandleCreate_v2(11, comm_pkg, HYPRE_MEMORY_HOST, int_buf_data,
->>>>>>> 66e1f2df
                                                     HYPRE_MEMORY_DEVICE, dof_func_offd);
       hypre_ParCSRCommHandleDestroy(comm_handle);
    }
