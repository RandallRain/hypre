/******************************************************************************
 * Copyright 1998-2019 Lawrence Livermore National Security, LLC and other
 * HYPRE Project Developers. See the top-level COPYRIGHT file for details.
 *
 * SPDX-License-Identifier: (Apache-2.0 OR MIT)
 ******************************************************************************/

#ifndef HYPRE_PARCSR_LS_HEADER
#define HYPRE_PARCSR_LS_HEADER

#include "HYPRE_utilities.h"
#include "HYPRE_seq_mv.h"
#include "HYPRE_parcsr_mv.h"
#include "HYPRE_IJ_mv.h"

#ifdef __cplusplus
extern "C" {
#endif

/*--------------------------------------------------------------------------
 *--------------------------------------------------------------------------*/

/**
 * @name ParCSR Solvers
 *
 * These solvers use matrix/vector storage schemes that are taylored
 * for general sparse matrix systems.
 *
 * @memo Linear solvers for sparse matrix systems
 **/
/*@{*/

/*--------------------------------------------------------------------------
 *--------------------------------------------------------------------------*/

/**
 * @name ParCSR Solvers
 **/
/*@{*/

struct hypre_Solver_struct;
/**
 * The solver object.
 **/

#ifndef HYPRE_SOLVER_STRUCT
#define HYPRE_SOLVER_STRUCT
struct hypre_Solver_struct;
typedef struct hypre_Solver_struct *HYPRE_Solver;
#endif

typedef HYPRE_Int (*HYPRE_PtrToParSolverFcn)(HYPRE_Solver,
                                       HYPRE_ParCSRMatrix,
                                       HYPRE_ParVector,
                                       HYPRE_ParVector);

#ifndef HYPRE_MODIFYPC
#define HYPRE_MODIFYPC
typedef HYPRE_Int (*HYPRE_PtrToModifyPCFcn)(HYPRE_Solver,
                                      HYPRE_Int,
                                      HYPRE_Real);
#endif

/*@}*/

/*--------------------------------------------------------------------------
 *--------------------------------------------------------------------------*/

/**
 * @name ParCSR BoomerAMG Solver and Preconditioner
 *
 * Parallel unstructured algebraic multigrid solver and preconditioner
 **/
/*@{*/

/**
 * Create a solver object.
 **/
HYPRE_Int HYPRE_BoomerAMGCreate(HYPRE_Solver *solver);

/**
 * Destroy a solver object.
 **/
HYPRE_Int HYPRE_BoomerAMGDestroy(HYPRE_Solver solver);

/**
 * Set up the BoomerAMG solver or preconditioner.
 * If used as a preconditioner, this function should be passed
 * to the iterative solver {\tt SetPrecond} function.
 *
 * @param solver [IN] object to be set up.
 * @param A [IN] ParCSR matrix used to construct the solver/preconditioner.
 * @param b Ignored by this function.
 * @param x Ignored by this function.
 **/
HYPRE_Int HYPRE_BoomerAMGSetup(HYPRE_Solver       solver,
                               HYPRE_ParCSRMatrix A,
                               HYPRE_ParVector    b,
                               HYPRE_ParVector    x);

/**
 * Solve the system or apply AMG as a preconditioner.
 * If used as a preconditioner, this function should be passed
 * to the iterative solver {\tt SetPrecond} function.
 *
 * @param solver [IN] solver or preconditioner object to be applied.
 * @param A [IN] ParCSR matrix, matrix of the linear system to be solved
 * @param b [IN] right hand side of the linear system to be solved
 * @param x [OUT] approximated solution of the linear system to be solved
 **/
HYPRE_Int HYPRE_BoomerAMGSolve(HYPRE_Solver       solver,
                               HYPRE_ParCSRMatrix A,
                               HYPRE_ParVector    b,
                               HYPRE_ParVector    x);

/**
 * Solve the transpose system $A^T x = b$ or apply AMG as a preconditioner
 * to the transpose system . Note that this function should only be used
 * when preconditioning CGNR with BoomerAMG. It can only be used with
 * Jacobi smoothing (relax_type 0 or 7) and without CF smoothing,
 * i.e relax_order needs to be set to 0.
 * If used as a preconditioner, this function should be passed
 * to the iterative solver {\tt SetPrecond} function.
 *
 * @param solver [IN] solver or preconditioner object to be applied.
 * @param A [IN] ParCSR matrix
 * @param b [IN] right hand side of the linear system to be solved
 * @param x [OUT] approximated solution of the linear system to be solved
 **/
HYPRE_Int HYPRE_BoomerAMGSolveT(HYPRE_Solver       solver,
                                HYPRE_ParCSRMatrix A,
                                HYPRE_ParVector    b,
                                HYPRE_ParVector    x);

/**
 * Recovers old default for coarsening and interpolation, i.e Falgout
 * coarsening and untruncated modified classical interpolation.
 * This option might be preferred for 2 dimensional problems.
 **/
HYPRE_Int HYPRE_BoomerAMGSetOldDefault(HYPRE_Solver       solver);

/**
 * Returns the residual.
 **/
HYPRE_Int HYPRE_BoomerAMGGetResidual(HYPRE_Solver     solver,
                                     HYPRE_ParVector *residual);

/**
 * Returns the number of iterations taken.
 **/
HYPRE_Int HYPRE_BoomerAMGGetNumIterations(HYPRE_Solver  solver,
                                          HYPRE_Int          *num_iterations);

/**
 * Returns the norm of the final relative residual.
 **/
HYPRE_Int HYPRE_BoomerAMGGetFinalRelativeResidualNorm(HYPRE_Solver  solver,
                                                      HYPRE_Real   *rel_resid_norm);

/**
 * (Optional) Sets the size of the system of PDEs, if using the systems version.
 * The default is 1, i.e. a scalar system.
 **/
HYPRE_Int HYPRE_BoomerAMGSetNumFunctions(HYPRE_Solver solver,
                                         HYPRE_Int          num_functions);

/**
 * (Optional) Sets the mapping that assigns the function to each variable,
 * if using the systems version. If no assignment is made and the number of
 * functions is k > 1, the mapping generated is (0,1,...,k-1,0,1,...,k-1,...).
 **/
HYPRE_Int HYPRE_BoomerAMGSetDofFunc(HYPRE_Solver  solver,
                                    HYPRE_Int    *dof_func);

/**
 * (Optional) Set the type convergence checking
 * 0: (default) norm(r)/norm(b), or norm(r) when b == 0
 * 1: nomr(r) / norm(r_0)
 **/
HYPRE_Int HYPRE_BoomerAMGSetConvergeType(HYPRE_Solver solver,
                                         HYPRE_Int    type);

/**
 * (Optional) Set the convergence tolerance, if BoomerAMG is used
 * as a solver. If it is used as a preconditioner, it should be set to 0.
 * The default is 1.e-7.
 **/
HYPRE_Int HYPRE_BoomerAMGSetTol(HYPRE_Solver solver,
                                HYPRE_Real   tol);

/**
 * (Optional) Sets maximum number of iterations, if BoomerAMG is used
 * as a solver. If it is used as a preconditioner, it should be set to 1.
 * The default is 20.
 **/
HYPRE_Int HYPRE_BoomerAMGSetMaxIter(HYPRE_Solver solver,
                                    HYPRE_Int          max_iter);

/**
 * (Optional)
 **/
HYPRE_Int HYPRE_BoomerAMGSetMinIter(HYPRE_Solver solver,
                                    HYPRE_Int    min_iter);

/**
 * (Optional) Sets maximum size of coarsest grid.
 * The default is 9.
 **/
HYPRE_Int HYPRE_BoomerAMGSetMaxCoarseSize(HYPRE_Solver solver,
                                          HYPRE_Int    max_coarse_size);

/**
 * (Optional) Sets minimum size of coarsest grid.
 * The default is 1.
 **/
HYPRE_Int HYPRE_BoomerAMGSetMinCoarseSize(HYPRE_Solver solver,
                                          HYPRE_Int    min_coarse_size);

/**
 * (Optional) Sets maximum number of multigrid levels.
 * The default is 25.
 **/
HYPRE_Int HYPRE_BoomerAMGSetMaxLevels(HYPRE_Solver solver,
                                      HYPRE_Int    max_levels);

/**
 * (Optional) Sets AMG strength threshold. The default is 0.25.
 * For 2d Laplace operators, 0.25 is a good value, for 3d Laplace
 * operators, 0.5 or 0.6 is a better value. For elasticity problems,
 * a large strength threshold, such as 0.9, is often better. The
 * strong threshold for R is strong connections used in building an
 * approximate ideal restriction, and the filter threshold for R a
 * threshold to eliminate small entries from R after building it.
 **/
HYPRE_Int HYPRE_BoomerAMGSetStrongThreshold(HYPRE_Solver solver,
                                            HYPRE_Real   strong_threshold);

HYPRE_Int HYPRE_BoomerAMGSetStrongThresholdR(HYPRE_Solver solver,
                                             HYPRE_Real   strong_threshold);

HYPRE_Int HYPRE_BoomerAMGSetFilterThresholdR(HYPRE_Solver solver,
                                             HYPRE_Real   filter_threshold);

/**
 * (Optional) Defines the largest strength threshold for which
 * the strength matrix S uses the communication package of the operator A.
 * If the strength threshold is larger than this values,
 * a communication package is generated for S. This can save
 * memory and decrease the amount of data that needs to be communicated,
 * if S is substantially sparser than A.
 * The default is 1.0.
 **/
HYPRE_Int HYPRE_BoomerAMGSetSCommPkgSwitch(HYPRE_Solver solver,
                                           HYPRE_Real   S_commpkg_switch);

/**
 * (Optional) Sets a parameter to modify the definition of strength for
 * diagonal dominant portions of the matrix. The default is 0.9.
 * If max\_row\_sum is 1, no checking for diagonally dominant rows is
 * performed.
 **/
HYPRE_Int HYPRE_BoomerAMGSetMaxRowSum(HYPRE_Solver solver,
                                      HYPRE_Real    max_row_sum);

/**
 * (Optional) Defines which parallel coarsening algorithm is used.
 * There are the following options for coarsen\_type:
 *
 * \begin{tabular}{|c|l|} \hline
 * 0 & CLJP-coarsening (a parallel coarsening algorithm using independent sets. \\
 * 1 & classical Ruge-Stueben coarsening on each processor, no boundary treatment (not recommended!) \\
 * 3 & classical Ruge-Stueben coarsening on each processor, followed by a third pass, which adds coarse \\
 * & points on the boundaries \\
 * 6 & Falgout coarsening (uses 1 first, followed by CLJP using the interior coarse points \\
 * & generated by 1 as its first independent set) \\
 * 7 & CLJP-coarsening (using a fixed random vector, for debugging purposes only) \\
 * 8 & PMIS-coarsening (a parallel coarsening algorithm using independent sets, generating \\
 * & lower complexities than CLJP, might also lead to slower convergence) \\
 * 9 & PMIS-coarsening (using a fixed random vector, for debugging purposes only) \\
 * 10 & HMIS-coarsening (uses one pass Ruge-Stueben on each processor independently, followed \\
 * & by PMIS using the interior C-points generated as its first independent set) \\
 * 11 & one-pass Ruge-Stueben coarsening on each processor, no boundary treatment (not recommended!) \\
 * 21 & CGC coarsening by M. Griebel, B. Metsch and A. Schweitzer \\
 * 22 & CGC-E coarsening by M. Griebel, B. Metsch and A.Schweitzer \\
 * \hline
 * \end{tabular}
 *
 * The default is 10.
 **/
HYPRE_Int HYPRE_BoomerAMGSetCoarsenType(HYPRE_Solver solver,
                                        HYPRE_Int    coarsen_type);

/**
 * (Optional) Defines the non-Galerkin drop-tolerance
 * for sparsifying coarse grid operators and thus reducing communication.
 * Value specified here is set on all levels.
 * This routine should be used before HYPRE_BoomerAMGSetLevelNonGalerkinTol, which
 * then can be used to change individual levels if desired
 **/
HYPRE_Int HYPRE_BoomerAMGSetNonGalerkinTol (HYPRE_Solver solver,
                                          HYPRE_Real  nongalerkin_tol);

/**
 * (Optional) Defines the level specific non-Galerkin drop-tolerances
 * for sparsifying coarse grid operators and thus reducing communication.
 * A drop-tolerance of 0.0 means to skip doing non-Galerkin on that
 * level.  The maximum drop tolerance for a level is 1.0, although
 * much smaller values such as 0.03 or 0.01 are recommended.
 *
 * Note that if the user wants to set a  specific tolerance on all levels,
 * HYPRE_BooemrAMGSetNonGalerkinTol should be used. Individual levels
 * can then be changed using this routine.
 *
 * In general, it is safer to drop more aggressively on coarser levels.
 * For instance, one could use 0.0 on the finest level, 0.01 on the second level and
 * then using 0.05 on all remaining levels. The best way to achieve this is
 * to set 0.05 on all levels with HYPRE_BoomerAMGSetNonGalerkinTol and then
 * change the tolerance on level 0 to 0.0 and the tolerance on level 1 to 0.01
 * with HYPRE_BoomerAMGSetLevelNonGalerkinTol.
 * Like many AMG parameters, these drop tolerances can be tuned.  It is also common
 * to delay the start of the non-Galerkin process further to a later level than
 * level 1.
 *
 * @param solver [IN] solver or preconditioner object to be applied.
 * @param nongalerkin_tol [IN] level specific drop tolerance
 * @param level [IN] level on which drop tolerance is used
 **/
HYPRE_Int HYPRE_BoomerAMGSetLevelNonGalerkinTol (HYPRE_Solver solver,
                                          HYPRE_Real   nongalerkin_tol,
                                          HYPRE_Int  level);
/*
 * (Optional) Defines the non-Galerkin drop-tolerance (old version)
 **/
HYPRE_Int HYPRE_BoomerAMGSetNonGalerkTol (HYPRE_Solver solver,
                                          HYPRE_Int    nongalerk_num_tol,
                                          HYPRE_Real  *nongalerk_tol);

/**
 * (Optional) Defines whether local or global measures are used.
 **/
HYPRE_Int HYPRE_BoomerAMGSetMeasureType(HYPRE_Solver solver,
                                        HYPRE_Int    measure_type);

/**
 * (Optional) Defines the number of levels of aggressive coarsening.
 * The default is 0, i.e. no aggressive coarsening.
 **/
HYPRE_Int HYPRE_BoomerAMGSetAggNumLevels(HYPRE_Solver solver,
                                         HYPRE_Int    agg_num_levels);

/**
 * (Optional) Defines the degree of aggressive coarsening.
 * The default is 1. Larger numbers lead to less aggressive
 * coarsening.
 **/
HYPRE_Int HYPRE_BoomerAMGSetNumPaths(HYPRE_Solver solver,
                                     HYPRE_Int    num_paths);

/**
 * (optional) Defines the number of pathes for CGC-coarsening.
 **/
HYPRE_Int HYPRE_BoomerAMGSetCGCIts (HYPRE_Solver solver,
                                    HYPRE_Int    its);

/**
 * (Optional) Sets whether to use the nodal systems coarsening.
 * Should be used for linear systems generated from systems of PDEs.
 * The default is 0 (unknown-based coarsening,
 *                   only coarsens within same function).
 * For the remaining options a nodal matrix is generated by
 * applying a norm to the nodal blocks and applying the coarsening
 * algorithm to this matrix.
 * \begin{tabular}{|c|l|} \hline
 * 1  & Frobenius norm \\
 * 2  & sum of absolute values of elements in each block \\
 * 3  & largest element in each block (not absolute value)\\
 * 4  & row-sum norm \\
 * 6  & sum of all values in each block \\
 * \hline
 * \end{tabular}
 **/
HYPRE_Int HYPRE_BoomerAMGSetNodal(HYPRE_Solver solver,
                                  HYPRE_Int    nodal);
/**
 * (Optional) Sets whether to give special treatment to diagonal elements in
 * the nodal systems version.
 * The default is 0.
 * If set to 1, the diagonal entry is set to the negative sum of all off
 * diagonal entries.
 * If set to 2, the signs of all diagonal entries are inverted.
 */
HYPRE_Int HYPRE_BoomerAMGSetNodalDiag(HYPRE_Solver solver,
                                      HYPRE_Int    nodal_diag);


/**
 * (Optional) Defines which parallel interpolation operator is used.
 * There are the following options for interp\_type:
 *
 * \begin{tabular}{|c|l|} \hline
 * 0  & classical modified interpolation \\
 * 1  & LS interpolation (for use with GSMG) \\
 * 2  & classical modified interpolation for hyperbolic PDEs \\
 * 3  & direct interpolation (with separation of weights) \\
 * 4  & multipass interpolation \\
 * 5  & multipass interpolation (with separation of weights) \\
 * 6  & extended+i interpolation \\
 * 7  & extended+i (if no common C neighbor) interpolation \\
 * 8  & standard interpolation \\
 * 9  & standard interpolation (with separation of weights) \\
 * 10 & classical block interpolation (for use with nodal systems version only) \\
 * 11 & classical block interpolation (for use with nodal systems version only) \\
 *    & with diagonalized diagonal blocks \\
 * 12 & FF interpolation \\
 * 13 & FF1 interpolation \\
 * 14 & extended interpolation \\
 * \hline
 * \end{tabular}
 *
 * The default is ext+i interpolation (interp_type 6) trunctated to at most 4 \\
 * elements per row. (see HYPRE_BoomerAMGSetPMaxElmts).
 **/
HYPRE_Int HYPRE_BoomerAMGSetInterpType(HYPRE_Solver solver,
                                       HYPRE_Int    interp_type);

/**
 * (Optional) Defines a truncation factor for the interpolation. The default is 0.
 **/
HYPRE_Int HYPRE_BoomerAMGSetTruncFactor(HYPRE_Solver solver,
                                        HYPRE_Real   trunc_factor);

/**
 * (Optional) Defines the maximal number of elements per row for the interpolation.
 * The default is 4. To turn off truncation, it needs to be set to 0.
 **/
HYPRE_Int HYPRE_BoomerAMGSetPMaxElmts(HYPRE_Solver solver,
                                      HYPRE_Int    P_max_elmts);

/**
 * (Optional) Defines whether separation of weights is used
 * when defining strength for standard interpolation or
 * multipass interpolation.
 * Default: 0, i.e. no separation of weights used.
 **/
HYPRE_Int HYPRE_BoomerAMGSetSepWeight(HYPRE_Solver solver,
                                      HYPRE_Int    sep_weight);

/**
 * (Optional) Defines the interpolation used on levels of aggressive coarsening
 * The default is 4, i.e. multipass interpolation.
 * The following options exist:
 *
 * \begin{tabular}{|c|l|} \hline
 * 1 & 2-stage extended+i interpolation \\
 * 2 & 2-stage standard interpolation \\
 * 3 & 2-stage extended interpolation \\
 * 4 & multipass interpolation \\
 * \hline
 * \end{tabular}
 **/
HYPRE_Int HYPRE_BoomerAMGSetAggInterpType(HYPRE_Solver solver,
                                          HYPRE_Int    agg_interp_type);

/**
 * (Optional) Defines the truncation factor for the
 * interpolation used for aggressive coarsening.
 * The default is 0.
 **/
HYPRE_Int HYPRE_BoomerAMGSetAggTruncFactor(HYPRE_Solver solver,
                                           HYPRE_Real   agg_trunc_factor);

/**
 * (Optional) Defines the truncation factor for the
 * matrices P1 and P2 which are used to build 2-stage interpolation.
 * The default is 0.
 **/
HYPRE_Int HYPRE_BoomerAMGSetAggP12TruncFactor(HYPRE_Solver solver,
                                              HYPRE_Real   agg_P12_trunc_factor);

/**
 * (Optional) Defines the maximal number of elements per row for the
 * interpolation used for aggressive coarsening.
 * The default is 0.
 **/
HYPRE_Int HYPRE_BoomerAMGSetAggPMaxElmts(HYPRE_Solver solver,
                                         HYPRE_Int    agg_P_max_elmts);

/**
 * (Optional) Defines the maximal number of elements per row for the
 * matrices P1 and P2 which are used to build 2-stage interpolation.
 * The default is 0.
 **/
HYPRE_Int HYPRE_BoomerAMGSetAggP12MaxElmts(HYPRE_Solver solver,
                                           HYPRE_Int    agg_P12_max_elmts);

/**
 * (Optional) Allows the user to incorporate additional vectors
 * into the interpolation for systems AMG, e.g. rigid body modes for
 * linear elasticity problems.
 * This can only be used in context with nodal coarsening and still
 * requires the user to choose an interpolation.
 **/
HYPRE_Int HYPRE_BoomerAMGSetInterpVectors (HYPRE_Solver     solver ,
                                           HYPRE_Int        num_vectors ,
                                           HYPRE_ParVector *interp_vectors );

/**
 * (Optional) Defines the interpolation variant used for
 * HYPRE_BoomerAMGSetInterpVectors:
 * \begin{tabular}{|c|l|} \hline
 * 1 & GM approach 1 \\
 * 2 & GM approach 2  (to be preferred over 1) \\
 * 3 & LN approach \\
 * \hline
 * \end{tabular}
 **/
HYPRE_Int HYPRE_BoomerAMGSetInterpVecVariant (HYPRE_Solver solver,
                                              HYPRE_Int    var );

/**
 * (Optional) Defines the maximal elements per row for Q, the additional
 * columns added to the original interpolation matrix P, to reduce complexity.
 * The default is no truncation.
 **/
HYPRE_Int HYPRE_BoomerAMGSetInterpVecQMax (HYPRE_Solver solver,
                                           HYPRE_Int    q_max );

/**
 * (Optional) Defines a truncation factor for Q, the additional
 * columns added to the original interpolation matrix P, to reduce complexity.
 * The default is no truncation.
 **/
HYPRE_Int HYPRE_BoomerAMGSetInterpVecAbsQTrunc (HYPRE_Solver solver,
                                                HYPRE_Real   q_trunc );

/**
 * (Optional) Specifies the use of GSMG - geometrically smooth
 * coarsening and interpolation. Currently any nonzero value for
 * gsmg will lead to the use of GSMG.
 * The default is 0, i.e. (GSMG is not used)
 **/
HYPRE_Int HYPRE_BoomerAMGSetGSMG(HYPRE_Solver solver,
                                 HYPRE_Int    gsmg);

/**
 * (Optional) Defines the number of sample vectors used in GSMG
 * or LS interpolation.
 **/
HYPRE_Int HYPRE_BoomerAMGSetNumSamples(HYPRE_Solver solver,
                                       HYPRE_Int    num_samples);
/**
 * (Optional) Defines the type of cycle.
 * For a V-cycle, set cycle\_type to 1, for a W-cycle
 *  set cycle\_type to 2. The default is 1.
 **/
HYPRE_Int HYPRE_BoomerAMGSetCycleType(HYPRE_Solver solver,
                                      HYPRE_Int    cycle_type);
/**
 * (Optional) Specifies the use of Full multigrid cycle.
 * The default is 0.
 **/
HYPRE_Int
HYPRE_BoomerAMGSetFCycle( HYPRE_Solver solver,
                          HYPRE_Int    fcycle  );

/**
 * (Optional) Defines use of an additive V(1,1)-cycle using the
 * classical additive method starting at level 'addlvl'.
 * The multiplicative approach is used on levels 0, ...'addlvl+1'.
 * 'addlvl' needs to be > -1 for this to have an effect.
 * Can only be used with weighted Jacobi and l1-Jacobi(default).
 *
 * Can only be used when AMG is used as a preconditioner !!!
 **/
HYPRE_Int HYPRE_BoomerAMGSetAdditive(HYPRE_Solver solver,
                                     HYPRE_Int    addlvl);

/**
 * (Optional) Defines use of an additive V(1,1)-cycle using the
 * mult-additive method starting at level 'addlvl'.
 * The multiplicative approach is used on levels 0, ...'addlvl+1'.
 * 'addlvl' needs to be > -1 for this to have an effect.
 * Can only be used with weighted Jacobi and l1-Jacobi(default).
 *
 * Can only be used when AMG is used as a preconditioner !!!
 **/
HYPRE_Int HYPRE_BoomerAMGSetMultAdditive(HYPRE_Solver solver,
                                         HYPRE_Int    addlvl);

/**
 * (Optional) Defines use of an additive V(1,1)-cycle using the
 * simplified mult-additive method starting at level 'addlvl'.
 * The multiplicative approach is used on levels 0, ...'addlvl+1'.
 * 'addlvl' needs to be > -1 for this to have an effect.
 * Can only be used with weighted Jacobi and l1-Jacobi(default).
 *
 * Can only be used when AMG is used as a preconditioner !!!
 **/
HYPRE_Int HYPRE_BoomerAMGSetSimple(HYPRE_Solver solver,
                                   HYPRE_Int    addlvl);

/**
 * (Optional) Defines last level where additive, mult-additive
 * or simple cycle is used.
 * The multiplicative approach is used on levels > add_last_lvl.
 *
 * Can only be used when AMG is used as a preconditioner !!!
 **/
HYPRE_Int HYPRE_BoomerAMGSetAddLastLvl(HYPRE_Solver solver,
                                     HYPRE_Int    add_last_lvl);

/**
 * (Optional) Defines the truncation factor for the
 * smoothed interpolation used for mult-additive or simple method.
 * The default is 0.
 **/
HYPRE_Int HYPRE_BoomerAMGSetMultAddTruncFactor(HYPRE_Solver solver,
                                           HYPRE_Real   add_trunc_factor);

/**
 * (Optional) Defines the maximal number of elements per row for the
 * smoothed interpolation used for mult-additive or simple method.
 * The default is 0.
 **/
HYPRE_Int HYPRE_BoomerAMGSetMultAddPMaxElmts(HYPRE_Solver solver,
                                         HYPRE_Int    add_P_max_elmts);
/**
 * (Optional) Defines the relaxation type used in the (mult)additive cycle
 * portion (also affects simple method.)
 * The default is 18 (L1-Jacobi).
 * Currently the only other option allowed is 0 (Jacobi) which should be
 * used in combination with HYPRE_BoomerAMGSetAddRelaxWt.
 **/
HYPRE_Int HYPRE_BoomerAMGSetAddRelaxType(HYPRE_Solver solver,
                                         HYPRE_Int    add_rlx_type);

/**
 * (Optional) Defines the relaxation weight used for Jacobi within the
 * (mult)additive or simple cycle portion.
 * The default is 1.
 * The weight only affects the Jacobi method, and has no effect on L1-Jacobi
 **/
HYPRE_Int HYPRE_BoomerAMGSetAddRelaxWt(HYPRE_Solver solver,
                                         HYPRE_Real    add_rlx_wt);

/**
 * (Optional) Sets maximal size for agglomeration or redundant coarse grid solve.
 * When the system is smaller than this threshold, sequential AMG is used
 * on process 0 or on all remaining active processes (if redundant = 1 ).
 **/
HYPRE_Int HYPRE_BoomerAMGSetSeqThreshold(HYPRE_Solver solver,
                                         HYPRE_Int    seq_threshold);
/**
 * (Optional) operates switch for redundancy. Needs to be used with
 * HYPRE_BoomerAMGSetSeqThreshold. Default is 0, i.e. no redundancy.
 **/
HYPRE_Int HYPRE_BoomerAMGSetRedundant(HYPRE_Solver solver,
                                      HYPRE_Int    redundant);

/*
 * (Optional) Defines the number of sweeps for the fine and coarse grid,
 * the up and down cycle.
 *
 * Note: This routine will be phased out!!!!
 * Use HYPRE\_BoomerAMGSetNumSweeps or HYPRE\_BoomerAMGSetCycleNumSweeps instead.
 **/
HYPRE_Int HYPRE_BoomerAMGSetNumGridSweeps(HYPRE_Solver  solver,
                                          HYPRE_Int    *num_grid_sweeps);

/**
 * (Optional) Sets the number of sweeps. On the finest level, the up and
 * the down cycle the number of sweeps are set to num\_sweeps and on the
 * coarsest level to 1. The default is 1.
 **/
HYPRE_Int HYPRE_BoomerAMGSetNumSweeps(HYPRE_Solver  solver,
                                      HYPRE_Int     num_sweeps);

/**
 * (Optional) Sets the number of sweeps at a specified cycle.
 * There are the following options for k:
 *
 * \begin{tabular}{|l|l|} \hline
 * the down cycle     & if k=1 \\
 * the up cycle       & if k=2 \\
 * the coarsest level & if k=3.\\
 * \hline
 * \end{tabular}
 **/
HYPRE_Int HYPRE_BoomerAMGSetCycleNumSweeps(HYPRE_Solver  solver,
                                           HYPRE_Int     num_sweeps,
                                           HYPRE_Int     k);

/**
 * (Optional) Defines which smoother is used on the fine and coarse grid,
 * the up and down cycle.
 *
 * Note: This routine will be phased out!!!!
 * Use HYPRE\_BoomerAMGSetRelaxType or HYPRE\_BoomerAMGSetCycleRelaxType instead.
 **/
HYPRE_Int HYPRE_BoomerAMGSetGridRelaxType(HYPRE_Solver  solver,
                                          HYPRE_Int    *grid_relax_type);

/**
 * (Optional) Defines the smoother to be used. It uses the given
 * smoother on the fine grid, the up and
 * the down cycle and sets the solver on the coarsest level to Gaussian
 * elimination (9). The default is $\ell_1$-Gauss-Seidel, forward solve (13)
 * on the down cycle and backward solve (14) on the up cycle.
 *
 * There are the following options for relax\_type:
 *
 * \begin{tabular}{|c|l|} \hline
 * 0 & Jacobi \\
 * 1 & Gauss-Seidel, sequential (very slow!) \\
 * 2 & Gauss-Seidel, interior points in parallel, boundary sequential (slow!) \\
 * 3 & hybrid Gauss-Seidel or SOR, forward solve \\
 * 4 & hybrid Gauss-Seidel or SOR, backward solve \\
 * 5 & hybrid chaotic Gauss-Seidel (works only with OpenMP) \\
 * 6 & hybrid symmetric Gauss-Seidel or SSOR \\
 * 8 & $\ell_1$-scaled hybrid symmetric Gauss-Seidel\\
 * 9 & Gaussian elimination (only on coarsest level) \\
 * 13 & $\ell_1$ Gauss-Seidel, forward solve \\
 * 14 & $\ell_1$ Gauss-Seidel, backward solve \\
 * 15 & CG (warning - not a fixed smoother - may require FGMRES)\\
 * 16 & Chebyshev\\
 * 17 & FCF-Jacobi\\
 * 18 & $\ell_1$-scaled jacobi\\
 * \hline
 * \end{tabular}
 **/
HYPRE_Int HYPRE_BoomerAMGSetRelaxType(HYPRE_Solver  solver,
                                      HYPRE_Int     relax_type);

/**
 * (Optional) Defines the smoother at a given cycle.
 * For options of relax\_type see
 * description of HYPRE\_BoomerAMGSetRelaxType). Options for k are
 *
 * \begin{tabular}{|l|l|} \hline
 * the down cycle     & if k=1 \\
 * the up cycle       & if k=2 \\
 * the coarsest level & if k=3. \\
 * \hline
 * \end{tabular}
 **/
HYPRE_Int HYPRE_BoomerAMGSetCycleRelaxType(HYPRE_Solver  solver,
                                           HYPRE_Int     relax_type,
                                           HYPRE_Int     k);

/**
 * (Optional) Defines in which order the points are relaxed. There are
 * the following options for
 * relax\_order:
 *
 * \begin{tabular}{|c|l|} \hline
 * 0 & the points are relaxed in natural or lexicographic
 *                   order on each processor \\
 * 1 &  CF-relaxation is used, i.e on the fine grid and the down
 *                   cycle the coarse points are relaxed first, \\
 * & followed by the fine points; on the up cycle the F-points are relaxed
 * first, followed by the C-points. \\
 * & On the coarsest level, if an iterative scheme is used,
 * the points are relaxed in lexicographic order. \\
 * \hline
 * \end{tabular}
 *
 * The default is 0.
 **/
HYPRE_Int HYPRE_BoomerAMGSetRelaxOrder(HYPRE_Solver  solver,
                                       HYPRE_Int     relax_order);

/*
 * (Optional) Defines in which order the points are relaxed.
 *
 * Note: This routine will be phased out!!!!
 * Use HYPRE\_BoomerAMGSetRelaxOrder instead.
 **/
HYPRE_Int HYPRE_BoomerAMGSetGridRelaxPoints(HYPRE_Solver   solver,
                                            HYPRE_Int    **grid_relax_points);

/*
 * (Optional) Defines the relaxation weight for smoothed Jacobi and hybrid SOR.
 *
 * Note: This routine will be phased out!!!!
 * Use HYPRE\_BoomerAMGSetRelaxWt or HYPRE\_BoomerAMGSetLevelRelaxWt instead.
 **/
HYPRE_Int HYPRE_BoomerAMGSetRelaxWeight(HYPRE_Solver  solver,
                                        HYPRE_Real   *relax_weight);
/**
 * (Optional) Defines the relaxation weight for smoothed Jacobi and hybrid SOR
 * on all levels.
 *
 * \begin{tabular}{|l|l|} \hline
 * relax\_weight > 0 & this assigns the given relaxation weight on all levels \\
 * relax\_weight = 0 &  the weight is determined on each level
 *                       with the estimate $3 \over {4\|D^{-1/2}AD^{-1/2}\|}$,\\
 * & where $D$ is the diagonal matrix of $A$ (this should only be used with Jacobi) \\
 * relax\_weight = -k & the relaxation weight is determined with at most k CG steps
 *                       on each level \\
 * & this should only be used for symmetric positive definite problems) \\
 * \hline
 * \end{tabular}
 *
 * The default is 1.
 **/
HYPRE_Int HYPRE_BoomerAMGSetRelaxWt(HYPRE_Solver  solver,
                                    HYPRE_Real    relax_weight);

/**
 * (Optional) Defines the relaxation weight for smoothed Jacobi and hybrid SOR
 * on the user defined level. Note that the finest level is denoted 0, the
 * next coarser level 1, etc. For nonpositive relax\_weight, the parameter is
 * determined on the given level as described for HYPRE\_BoomerAMGSetRelaxWt.
 * The default is 1.
 **/
HYPRE_Int HYPRE_BoomerAMGSetLevelRelaxWt(HYPRE_Solver  solver,
                                         HYPRE_Real    relax_weight,
                                         HYPRE_Int     level);

/**
 * (Optional) Defines the outer relaxation weight for hybrid SOR.
 * Note: This routine will be phased out!!!!
 * Use HYPRE\_BoomerAMGSetOuterWt or HYPRE\_BoomerAMGSetLevelOuterWt instead.
 **/
HYPRE_Int HYPRE_BoomerAMGSetOmega(HYPRE_Solver  solver,
                                  HYPRE_Real   *omega);

/**
 * (Optional) Defines the outer relaxation weight for hybrid SOR and SSOR
 * on all levels.
 *
 * \begin{tabular}{|l|l|} \hline
 * omega > 0 & this assigns the same outer relaxation weight omega on each level\\
 * omega = -k & an outer relaxation weight is determined with at most k CG
 *                steps on each level \\
 * & (this only makes sense for symmetric
 *                positive definite problems and smoothers, e.g. SSOR) \\
 * \hline
 * \end{tabular}
 *
 * The default is 1.
 **/
HYPRE_Int HYPRE_BoomerAMGSetOuterWt(HYPRE_Solver  solver,
                                    HYPRE_Real    omega);

/**
 * (Optional) Defines the outer relaxation weight for hybrid SOR or SSOR
 * on the user defined level. Note that the finest level is denoted 0, the
 * next coarser level 1, etc. For nonpositive omega, the parameter is
 * determined on the given level as described for HYPRE\_BoomerAMGSetOuterWt.
 * The default is 1.
 **/
HYPRE_Int HYPRE_BoomerAMGSetLevelOuterWt(HYPRE_Solver  solver,
                                         HYPRE_Real    omega,
                                         HYPRE_Int     level);


/**
 * (Optional) Defines the Order for Chebyshev smoother.
 *  The default is 2 (valid options are 1-4).
 **/
HYPRE_Int HYPRE_BoomerAMGSetChebyOrder(HYPRE_Solver solver,
                                       HYPRE_Int    order);

/**
 * (Optional) Fraction of the spectrum to use for the Chebyshev smoother.
 *  The default is .3 (i.e., damp on upper 30% of the spectrum).
 **/
HYPRE_Int HYPRE_BoomerAMGSetChebyFraction (HYPRE_Solver solver,
                                           HYPRE_Real   ratio);

/*
 * (Optional) Defines whether matrix should be scaled.
 *  The default is 1 (i.e., scaled).
 **/
HYPRE_Int HYPRE_BoomerAMGSetChebyScale (HYPRE_Solver solver,
                                           HYPRE_Int   scale);
/*
 * (Optional) Defines which polynomial variant should be used.
 *  The default is 0 (i.e., scaled).
 **/
HYPRE_Int HYPRE_BoomerAMGSetChebyVariant (HYPRE_Solver solver,
                                           HYPRE_Int   variant);

/*
 * (Optional) Defines how to estimate eigenvalues.
 *  The default is 10 (i.e., 10 CG iterations are used to find extreme
 *  eigenvalues.) If eig_est=0, the largest eigenvalue is estimated
 *  using Gershgorin, the smallest is set to 0.
 *  If eig_est is a positive number n, n iterations of CG are used to
 *  determine the smallest and largest eigenvalue.
 **/
HYPRE_Int HYPRE_BoomerAMGSetChebyEigEst (HYPRE_Solver solver,
                                           HYPRE_Int   eig_est);


/**
 * (Optional) Enables the use of more complex smoothers.
 * The following options exist for smooth\_type:
 *
 * \begin{tabular}{|c|l|l|} \hline
 * value & smoother & routines needed to set smoother parameters \\
 * 6 & Schwarz smoothers & HYPRE\_BoomerAMGSetDomainType, HYPRE\_BoomerAMGSetOverlap, \\
 *   &  & HYPRE\_BoomerAMGSetVariant, HYPRE\_BoomerAMGSetSchwarzRlxWeight \\
 * 7 & Pilut & HYPRE\_BoomerAMGSetDropTol, HYPRE\_BoomerAMGSetMaxNzPerRow \\
 * 8 & ParaSails & HYPRE\_BoomerAMGSetSym, HYPRE\_BoomerAMGSetLevel, \\
 *   &  &  HYPRE\_BoomerAMGSetFilter, HYPRE\_BoomerAMGSetThreshold \\
 * 9 & Euclid & HYPRE\_BoomerAMGSetEuclidFile \\
 * \hline
 * \end{tabular}
 *
 * The default is 6. Also, if no smoother parameters are set via the routines mentioned in the table above,
 * default values are used.
 **/
HYPRE_Int HYPRE_BoomerAMGSetSmoothType(HYPRE_Solver solver,
                                       HYPRE_Int    smooth_type);

/**
 * (Optional) Sets the number of levels for more complex smoothers.
 * The smoothers,
 * as defined by HYPRE\_BoomerAMGSetSmoothType, will be used
 * on level 0 (the finest level) through level smooth\_num\_levels-1.
 * The default is 0, i.e. no complex smoothers are used.
 **/
HYPRE_Int HYPRE_BoomerAMGSetSmoothNumLevels(HYPRE_Solver solver,
                                            HYPRE_Int    smooth_num_levels);

/**
 * (Optional) Sets the number of sweeps for more complex smoothers.
 * The default is 1.
 **/
HYPRE_Int HYPRE_BoomerAMGSetSmoothNumSweeps(HYPRE_Solver solver,
                                            HYPRE_Int    smooth_num_sweeps);

/**
 * (Optional) Defines which variant of the Schwarz method is used.
 * The following options exist for variant:
 *
 * \begin{tabular}{|c|l|} \hline
 * 0 & hybrid multiplicative Schwarz method (no overlap across processor
 *    boundaries) \\
 * 1 & hybrid additive Schwarz method (no overlap across processor
 *    boundaries) \\
 * 2 & additive Schwarz method \\
 * 3 & hybrid multiplicative Schwarz method (with overlap across processor
 *    boundaries) \\
 * \hline
 * \end{tabular}
 *
 * The default is 0.
 **/
HYPRE_Int HYPRE_BoomerAMGSetVariant(HYPRE_Solver solver,
                                    HYPRE_Int    variant);

/**
 * (Optional) Defines the overlap for the Schwarz method.
 * The following options exist for overlap:
 *
 * \begin{tabular}{|c|l|} \hline
 * 0  & no overlap \\
 * 1  & minimal overlap (default) \\
 * 2  & overlap generated by including all neighbors of domain boundaries \\
 * \hline
 * \end{tabular}
 **/
HYPRE_Int HYPRE_BoomerAMGSetOverlap(HYPRE_Solver solver,
                                    HYPRE_Int    overlap);

/**
 * (Optional) Defines the type of domain used for the Schwarz method.
 * The following options exist for domain\_type:
 *
 * \begin{tabular}{|c|l|} \hline
 * 0 &  each point is a domain \\
 * 1 &  each node is a domain (only of interest in "systems" AMG) \\
 * 2 &  each domain is generated by agglomeration (default) \\
 * \hline
 * \end{tabular}
 **/
HYPRE_Int HYPRE_BoomerAMGSetDomainType(HYPRE_Solver solver,
                                       HYPRE_Int    domain_type);

/**
 * (Optional) Defines a smoothing parameter for the additive Schwarz method.
 **/
HYPRE_Int HYPRE_BoomerAMGSetSchwarzRlxWeight(HYPRE_Solver solver,
                                             HYPRE_Real   schwarz_rlx_weight);

/**
 *  (Optional) Indicates that the aggregates may not be SPD for the Schwarz method.
 * The following options exist for use\_nonsymm:
 *
 * \begin{tabular}{|c|l|} \hline
 * 0  & assume SPD (default) \\
 * 1  & assume non-symmetric \\
 * \hline
 * \end{tabular}
**/
HYPRE_Int HYPRE_BoomerAMGSetSchwarzUseNonSymm(HYPRE_Solver solver,
                                              HYPRE_Int    use_nonsymm);

/**
 * (Optional) Defines symmetry for ParaSAILS.
 * For further explanation see description of ParaSAILS.
 **/
HYPRE_Int HYPRE_BoomerAMGSetSym(HYPRE_Solver solver,
                                HYPRE_Int    sym);

/**
 * (Optional) Defines number of levels for ParaSAILS.
 * For further explanation see description of ParaSAILS.
 **/
HYPRE_Int HYPRE_BoomerAMGSetLevel(HYPRE_Solver solver,
                                  HYPRE_Int    level);

/**
 * (Optional) Defines threshold for ParaSAILS.
 * For further explanation see description of ParaSAILS.
 **/
HYPRE_Int HYPRE_BoomerAMGSetThreshold(HYPRE_Solver solver,
                                      HYPRE_Real   threshold);

/**
 * (Optional) Defines filter for ParaSAILS.
 * For further explanation see description of ParaSAILS.
 **/
HYPRE_Int HYPRE_BoomerAMGSetFilter(HYPRE_Solver solver,
                                   HYPRE_Real   filter);

/**
 * (Optional) Defines drop tolerance for PILUT.
 * For further explanation see description of PILUT.
 **/
HYPRE_Int HYPRE_BoomerAMGSetDropTol(HYPRE_Solver solver,
                                    HYPRE_Real   drop_tol);

/**
 * (Optional) Defines maximal number of nonzeros for PILUT.
 * For further explanation see description of PILUT.
 **/
HYPRE_Int HYPRE_BoomerAMGSetMaxNzPerRow(HYPRE_Solver solver,
                                        HYPRE_Int    max_nz_per_row);

/**
 * (Optional) Defines name of an input file for Euclid parameters.
 * For further explanation see description of Euclid.
 **/
HYPRE_Int HYPRE_BoomerAMGSetEuclidFile(HYPRE_Solver  solver,
                                       char         *euclidfile);

/**
 * (Optional) Defines number of levels for ILU(k) in Euclid.
 * For further explanation see description of Euclid.
 **/
HYPRE_Int HYPRE_BoomerAMGSetEuLevel(HYPRE_Solver solver,
                                    HYPRE_Int    eu_level);

/**
 * (Optional) Defines filter for ILU(k) for Euclid.
 * For further explanation see description of Euclid.
 **/
HYPRE_Int HYPRE_BoomerAMGSetEuSparseA(HYPRE_Solver solver,
                                      HYPRE_Real   eu_sparse_A);

/**
 * (Optional) Defines use of block jacobi ILUT for Euclid.
 * For further explanation see description of Euclid.
 **/
HYPRE_Int HYPRE_BoomerAMGSetEuBJ(HYPRE_Solver solver,
                                 HYPRE_Int    eu_bj);

/**
 * (Optional) Defines which parallel restriction operator is used.
 * There are the following options for restr\_type:
 *
 * \begin{tabular}{|c|l|} \hline
 *  0 & $P^T$ - Transpose of the interpolation operator \\
 *  1 & AIR-1 - Approximate Ideal Restriction (distance 1) \\
 *  2 & AIR-2 - Approximate Ideal Restriction (distance 2) \\
 * \hline
 * \end{tabular}
 *
 * The default is 0.
 **/
HYPRE_Int HYPRE_BoomerAMGSetRestriction(HYPRE_Solver solver,
                                        HYPRE_Int   restr_par);

/**
<<<<<<< HEAD
=======
 * (Optional) Assumes the matrix is triangular in some ordering
 * to speed up the setup time of approximate ideal restriction.
 *
 * The default is 0.
 **/
HYPRE_Int HYPRE_BoomerAMGSetIsTriangular(HYPRE_Solver solver,
                                         HYPRE_Int   is_triangular);

/**
 * (Optional) Set local problem size at which GMRES is used over
 * a direct solve in approximating ideal restriction.
 * The default is 0.
 **/
HYPRE_Int HYPRE_BoomerAMGSetGMRESSwitchR(HYPRE_Solver solver,
                                         HYPRE_Int   gmres_switch);

/**
>>>>>>> a8cbf255
 * (Optional) Defines the drop tolerance for the A-matrices
 * from the 2nd level of AMG.
 * The default is 0.
 **/
HYPRE_Int
HYPRE_BoomerAMGSetADropTol( HYPRE_Solver  solver,
                            HYPRE_Real    A_drop_tol  );

/* drop the entries that are not on the diagonal and smaller than
 * its row norm: type 1: 1-norm, 2: 2-norm, -1: infinity norm */
HYPRE_Int
HYPRE_BoomerAMGSetADropType( HYPRE_Solver  solver,
                             HYPRE_Int     A_drop_type  );

/*
 * (Optional) Name of file to which BoomerAMG will print;
 * cf HYPRE\_BoomerAMGSetPrintLevel.  (Presently this is ignored).
 **/
HYPRE_Int HYPRE_BoomerAMGSetPrintFileName(HYPRE_Solver  solver,
                                          const char   *print_file_name);

/**
 * (Optional) Requests automatic printing of setup and solve information.
 *
 * \begin{tabular}{|c|l|} \hline
 * 0 & no printout (default) \\
 * 1 & print setup information \\
 * 2 & print solve information \\
 * 3 & print both setup and solve information \\
 * \hline
 * \end{tabular}
 *
 * Note, that if one desires to print information and uses BoomerAMG as a
 * preconditioner, suggested print$\_$level is 1 to avoid excessive output,
 * and use print$\_$level of solver for solve phase information.
 **/
HYPRE_Int HYPRE_BoomerAMGSetPrintLevel(HYPRE_Solver solver,
                                       HYPRE_Int    print_level);

/**
 * (Optional) Requests additional computations for diagnostic and similar
 * data to be logged by the user. Default to 0 for do nothing.  The latest
 * residual will be available if logging > 1.
 **/
HYPRE_Int HYPRE_BoomerAMGSetLogging(HYPRE_Solver solver,
                                    HYPRE_Int    logging);


/**
 * (Optional)
 **/
HYPRE_Int HYPRE_BoomerAMGSetDebugFlag(HYPRE_Solver solver,
                                      HYPRE_Int    debug_flag);

/**
 * (Optional) This routine will be eliminated in the future.
 **/
HYPRE_Int HYPRE_BoomerAMGInitGridRelaxation(HYPRE_Int    **num_grid_sweeps_ptr,
                                            HYPRE_Int    **grid_relax_type_ptr,
                                            HYPRE_Int   ***grid_relax_points_ptr,
                                            HYPRE_Int      coarsen_type,
                                            HYPRE_Real **relax_weights_ptr,
                                            HYPRE_Int      max_levels);

/**
 * (Optional) If rap2 not equal 0, the triple matrix product RAP is
 * replaced by two matrix products.
 **/
HYPRE_Int HYPRE_BoomerAMGSetRAP2(HYPRE_Solver solver,
                                 HYPRE_Int    rap2);

/**
 * (Optional) If mod_rap2 not equal 0, the triple matrix product RAP is
 * replaced by two matrix products with modularized kernels
 **/
HYPRE_Int HYPRE_BoomerAMGSetModuleRAP2(HYPRE_Solver solver,
                                       HYPRE_Int    mod_rap2);

/**
 * (Optional) If set to 1, the local interpolation transposes will
 * be saved to use more efficient matvecs instead of matvecTs
 **/
HYPRE_Int HYPRE_BoomerAMGSetKeepTranspose(HYPRE_Solver solver,
                                      HYPRE_Int    keepTranspose);

/*
 * HYPRE_BoomerAMGSetPlotGrids
 **/
HYPRE_Int HYPRE_BoomerAMGSetPlotGrids (HYPRE_Solver solver,
                                       HYPRE_Int    plotgrids);

/*
 * HYPRE_BoomerAMGSetPlotFilename
 **/
HYPRE_Int HYPRE_BoomerAMGSetPlotFileName (HYPRE_Solver  solver,
                                          const char   *plotfilename);

/*
 * HYPRE_BoomerAMGSetCoordDim
 **/
HYPRE_Int HYPRE_BoomerAMGSetCoordDim (HYPRE_Solver solver,
                                      HYPRE_Int    coorddim);

/*
 * HYPRE_BoomerAMGSetCoordinates
 **/
HYPRE_Int HYPRE_BoomerAMGSetCoordinates (HYPRE_Solver  solver,
                                         float        *coordinates);
#ifdef HYPRE_USING_DSUPERLU
/*
 * HYPRE_BoomerAMGSetDSLUThreshold
 **/

HYPRE_Int HYPRE_BoomerAMGSetDSLUThreshold (HYPRE_Solver solver,
                                HYPRE_Int    slu_threshold);
#endif
/**
 * (Optional) Fix C points to be kept till a specified coarse level.
 *
 * @param solver [IN] solver or preconditioner
 * @param cpt_coarse_level [IN] coarse level up to which to keep C points
 * @param num_cpt_coarse [IN] number of C points to be kept
 * @param cpt_coarse_index [IN] indexes of C points to be kept
 **/
HYPRE_Int HYPRE_BoomerAMGSetCpointsToKeep(HYPRE_Solver solver,
				HYPRE_Int  cpt_coarse_level,
				HYPRE_Int  num_cpt_coarse,
				HYPRE_Int *cpt_coarse_index);
/*
 * (Optional) if Sabs equals 1, the strength of connection test is based
 * on the absolute value of the matrix coefficients
 **/
HYPRE_Int HYPRE_BoomerAMGSetSabs (HYPRE_Solver solver,
                                  HYPRE_Int Sabs );

/*@}*/

/*--------------------------------------------------------------------------
 *--------------------------------------------------------------------------*/

/**
 * @name ParCSR ParaSails Preconditioner
 *
 * Parallel sparse approximate inverse preconditioner for the
 * ParCSR matrix format.
 **/
/*@{*/

/**
 * Create a ParaSails preconditioner.
 **/
HYPRE_Int HYPRE_ParaSailsCreate(MPI_Comm      comm,
                                HYPRE_Solver *solver);

/**
 * Destroy a ParaSails preconditioner.
 **/
HYPRE_Int HYPRE_ParaSailsDestroy(HYPRE_Solver solver);

/**
 * Set up the ParaSails preconditioner.  This function should be passed
 * to the iterative solver {\tt SetPrecond} function.
 *
 * @param solver [IN] Preconditioner object to set up.
 * @param A [IN] ParCSR matrix used to construct the preconditioner.
 * @param b Ignored by this function.
 * @param x Ignored by this function.
 **/
HYPRE_Int HYPRE_ParaSailsSetup(HYPRE_Solver       solver,
                               HYPRE_ParCSRMatrix A,
                               HYPRE_ParVector    b,
                               HYPRE_ParVector    x);

/**
 * Apply the ParaSails preconditioner.  This function should be passed
 * to the iterative solver {\tt SetPrecond} function.
 *
 * @param solver [IN] Preconditioner object to apply.
 * @param A Ignored by this function.
 * @param b [IN] Vector to precondition.
 * @param x [OUT] Preconditioned vector.
 **/
HYPRE_Int HYPRE_ParaSailsSolve(HYPRE_Solver       solver,
                               HYPRE_ParCSRMatrix A,
                               HYPRE_ParVector    b,
                               HYPRE_ParVector    x);

/**
 * Set the threshold and levels parameter for the ParaSails
 * preconditioner.  The accuracy and cost of ParaSails are
 * parameterized by these two parameters.  Lower values of the
 * threshold parameter and higher values of levels parameter
 * lead to more accurate, but more expensive preconditioners.
 *
 * @param solver [IN] Preconditioner object for which to set parameters.
 * @param thresh [IN] Value of threshold parameter, $0 \le$ thresh $\le 1$.
 *                    The default value is 0.1.
 * @param nlevels [IN] Value of levels parameter, $0 \le$ nlevels.
 *                     The default value is 1.
 **/
HYPRE_Int HYPRE_ParaSailsSetParams(HYPRE_Solver solver,
                                   HYPRE_Real   thresh,
                                   HYPRE_Int    nlevels);
/**
 * Set the filter parameter for the
 * ParaSails preconditioner.
 *
 * @param solver [IN] Preconditioner object for which to set filter parameter.
 * @param filter [IN] Value of filter parameter.  The filter parameter is
 *                    used to drop small nonzeros in the preconditioner,
 *                    to reduce the cost of applying the preconditioner.
 *                    Values from 0.05 to 0.1 are recommended.
 *                    The default value is 0.1.
 **/
HYPRE_Int HYPRE_ParaSailsSetFilter(HYPRE_Solver solver,
                                   HYPRE_Real   filter);

/**
 * Set the symmetry parameter for the
 * ParaSails preconditioner.
 *
 * \begin{tabular}{|c|l|} \hline
 * value & meaning \\ \hline
 * 0 & nonsymmetric and/or indefinite problem, and nonsymmetric preconditioner\\
 * 1 & SPD problem, and SPD (factored) preconditioner \\
 * 2 & nonsymmetric, definite problem, and SPD (factored) preconditioner \\
 * \hline
 * \end{tabular}
 *
 * @param solver [IN] Preconditioner object for which to set symmetry parameter.
 * @param sym [IN] Symmetry parameter.
 **/
HYPRE_Int HYPRE_ParaSailsSetSym(HYPRE_Solver solver,
                                HYPRE_Int    sym);

/**
 * Set the load balance parameter for the
 * ParaSails preconditioner.
 *
 * @param solver [IN] Preconditioner object for which to set the load balance
 *                    parameter.
 * @param loadbal [IN] Value of the load balance parameter,
 *                     $0 \le$ loadbal $\le 1$.  A zero value indicates that
 *                     no load balance is attempted; a value of unity indicates
 *                     that perfect load balance will be attempted.  The
 *                     recommended value is 0.9 to balance the overhead of
 *                     data exchanges for load balancing.  No load balancing
 *                     is needed if the preconditioner is very sparse and
 *                     fast to construct.  The default value when this
 *                     parameter is not set is 0.
 **/
HYPRE_Int HYPRE_ParaSailsSetLoadbal(HYPRE_Solver solver,
                                    HYPRE_Real   loadbal);

/**
 * Set the pattern reuse parameter for the
 * ParaSails preconditioner.
 *
 * @param solver [IN] Preconditioner object for which to set the pattern reuse
 *                    parameter.
 * @param reuse [IN] Value of the pattern reuse parameter.  A nonzero value
 *                   indicates that the pattern of the preconditioner should
 *                   be reused for subsequent constructions of the
 *                   preconditioner.  A zero value indicates that the
 *                   preconditioner should be constructed from scratch.
 *                   The default value when this parameter is not set is 0.
 **/
HYPRE_Int HYPRE_ParaSailsSetReuse(HYPRE_Solver solver,
                                  HYPRE_Int    reuse);

/**
 * Set the logging parameter for the
 * ParaSails preconditioner.
 *
 * @param solver [IN] Preconditioner object for which to set the logging
 *                    parameter.
 * @param logging [IN] Value of the logging parameter.  A nonzero value
 *                     sends statistics of the setup procedure to stdout.
 *                     The default value when this parameter is not set is 0.
 **/
HYPRE_Int HYPRE_ParaSailsSetLogging(HYPRE_Solver solver,
                                    HYPRE_Int    logging);

/**
 * Build IJ Matrix of the sparse approximate inverse (factor).
 * This function explicitly creates the IJ Matrix corresponding to
 * the sparse approximate inverse or the inverse factor.
 * Example:  HYPRE\_IJMatrix ij\_A;
 *           HYPRE\_ParaSailsBuildIJMatrix(solver, \&ij\_A);
 *
 * @param solver [IN] Preconditioner object.
 * @param pij_A [OUT] Pointer to the IJ Matrix.
 **/
HYPRE_Int HYPRE_ParaSailsBuildIJMatrix(HYPRE_Solver    solver,
                                       HYPRE_IJMatrix *pij_A);

/* ParCSRParaSails routines */

HYPRE_Int HYPRE_ParCSRParaSailsCreate(MPI_Comm      comm,
                                      HYPRE_Solver *solver);

HYPRE_Int HYPRE_ParCSRParaSailsDestroy(HYPRE_Solver solver);

HYPRE_Int HYPRE_ParCSRParaSailsSetup(HYPRE_Solver       solver,
                                     HYPRE_ParCSRMatrix A,
                                     HYPRE_ParVector    b,
                                     HYPRE_ParVector    x);

HYPRE_Int HYPRE_ParCSRParaSailsSolve(HYPRE_Solver       solver,
                                     HYPRE_ParCSRMatrix A,
                                     HYPRE_ParVector    b,
                                     HYPRE_ParVector    x);

HYPRE_Int HYPRE_ParCSRParaSailsSetParams(HYPRE_Solver solver,
                                         HYPRE_Real   thresh,
                                         HYPRE_Int    nlevels);

HYPRE_Int HYPRE_ParCSRParaSailsSetFilter(HYPRE_Solver solver,
                                         HYPRE_Real   filter);

HYPRE_Int HYPRE_ParCSRParaSailsSetSym(HYPRE_Solver solver,
                                      HYPRE_Int    sym);

HYPRE_Int HYPRE_ParCSRParaSailsSetLoadbal(HYPRE_Solver solver,
                                          HYPRE_Real   loadbal);

HYPRE_Int HYPRE_ParCSRParaSailsSetReuse(HYPRE_Solver solver,
                                        HYPRE_Int    reuse);

HYPRE_Int HYPRE_ParCSRParaSailsSetLogging(HYPRE_Solver solver,
                                          HYPRE_Int    logging);

/*@}*/

/*--------------------------------------------------------------------------*
 *--------------------------------------------------------------------------*/

/**
 * @name ParCSR Euclid Preconditioner
 *
 * MPI Parallel ILU preconditioner
 *
 * Options summary:
 * \begin{center}
 * \begin{tabular}{|l|c|l|}
 * \hline
 * Option & Default & Synopsis \\
 * \hline
 * -level    & 1 & ILU($k$) factorization level \\ \hline
 * -bj       & 0 (false) & Use Block Jacobi ILU instead of PILU \\ \hline
 * -eu\_stats & 0 (false) & Print  internal timing and statistics \\ \hline
 * -eu\_mem   & 0 (false) & Print  internal memory usage \\ \hline
 * \end{tabular}
 * \end{center}
 *
 **/
/*@{*/

/**
 * Create a Euclid object.
 **/
HYPRE_Int HYPRE_EuclidCreate(MPI_Comm      comm,
                             HYPRE_Solver *solver);

/**
 * Destroy a Euclid object.
 **/
HYPRE_Int HYPRE_EuclidDestroy(HYPRE_Solver solver);

/**
 * Set up the Euclid preconditioner.  This function should be passed
 * to the iterative solver {\tt SetPrecond} function.
 *
 * @param solver [IN] Preconditioner object to set up.
 * @param A [IN] ParCSR matrix used to construct the preconditioner.
 * @param b Ignored by this function.
 * @param x Ignored by this function.
 **/
HYPRE_Int HYPRE_EuclidSetup(HYPRE_Solver       solver,
                            HYPRE_ParCSRMatrix A,
                            HYPRE_ParVector    b,
                            HYPRE_ParVector    x);

/**
 * Apply the Euclid preconditioner. This function should be passed
 * to the iterative solver {\tt SetPrecond} function.
 *
 * @param solver [IN] Preconditioner object to apply.
 * @param A Ignored by this function.
 * @param b [IN] Vector to precondition.
 * @param x [OUT] Preconditioned vector.
 **/
HYPRE_Int HYPRE_EuclidSolve(HYPRE_Solver       solver,
                            HYPRE_ParCSRMatrix A,
                            HYPRE_ParVector    b,
                            HYPRE_ParVector    x);

/**
 * Insert (name, value) pairs in Euclid's options database
 * by passing Euclid the command line (or an array of strings).
 * All Euclid options (e.g, level, drop-tolerance) are stored in
 * this database.
 * If a (name, value) pair already exists, this call updates the value.
 * See also: HYPRE\_EuclidSetParamsFromFile.
 *
 * @param argc [IN] Length of argv array
 * @param argv [IN] Array of strings
 **/
HYPRE_Int HYPRE_EuclidSetParams(HYPRE_Solver  solver,
                                HYPRE_Int     argc,
                                char         *argv[]);

/**
 * Insert (name, value) pairs in Euclid's options database.
 * Each line of the file should either begin with a ``\#,''
 * indicating a comment line, or contain a (name value)
 * pair, e.g: \\
 *
 * >cat optionsFile \\
 * \#sample runtime parameter file \\
 * -blockJacobi 3 \\
 * -matFile     /home/hysom/myfile.euclid \\
 * -doSomething true \\
 * -xx\_coeff -1.0
 *
 * See also: HYPRE\_EuclidSetParams.
 *
 * @param filename[IN] Pathname/filename to read
 **/
HYPRE_Int HYPRE_EuclidSetParamsFromFile(HYPRE_Solver  solver,
                                        char         *filename);

/**
 * Set level k for ILU(k) factorization, default: 1
 **/
HYPRE_Int HYPRE_EuclidSetLevel(HYPRE_Solver solver,
                               HYPRE_Int    level);

/**
 * Use block Jacobi ILU preconditioning instead of PILU
 **/
HYPRE_Int HYPRE_EuclidSetBJ(HYPRE_Solver solver,
                            HYPRE_Int    bj);

/**
 * If eu\_stats not equal 0, a summary of runtime settings and
 * timing information is printed to stdout.
 **/
HYPRE_Int HYPRE_EuclidSetStats(HYPRE_Solver solver,
                               HYPRE_Int    eu_stats);

/**
 * If eu\_mem not equal 0, a summary of Euclid's memory usage
 * is printed to stdout.
 **/
HYPRE_Int HYPRE_EuclidSetMem(HYPRE_Solver solver,
                             HYPRE_Int    eu_mem);

/**
 * Defines a drop tolerance for ILU(k). Default: 0
 * Use with HYPRE\_EuclidSetRowScale.
 * Note that this can destroy symmetry in a matrix.
 **/
HYPRE_Int HYPRE_EuclidSetSparseA(HYPRE_Solver solver,
                                 HYPRE_Real   sparse_A);

/**
 * If row\_scale not equal 0, values are scaled prior to factorization
 * so that largest value in any row is +1 or -1.
 * Note that this can destroy symmetry in a matrix.
 **/
HYPRE_Int HYPRE_EuclidSetRowScale(HYPRE_Solver solver,
                                  HYPRE_Int    row_scale);

/**
 * uses ILUT and defines a drop tolerance relative to the largest
 * absolute value of any entry in the row being factored.
 **/
HYPRE_Int HYPRE_EuclidSetILUT(HYPRE_Solver solver,
                              HYPRE_Real   drop_tol);

/*@}*/

/*--------------------------------------------------------------------------
 *--------------------------------------------------------------------------*/

/**
 * @name ParCSR Pilut Preconditioner
 **/
/*@{*/

/**
 * Create a preconditioner object.
 **/
HYPRE_Int HYPRE_ParCSRPilutCreate(MPI_Comm      comm,
                                  HYPRE_Solver *solver);

/**
 * Destroy a preconditioner object.
 **/
HYPRE_Int HYPRE_ParCSRPilutDestroy(HYPRE_Solver solver);

/**
 **/
HYPRE_Int HYPRE_ParCSRPilutSetup(HYPRE_Solver       solver,
                                 HYPRE_ParCSRMatrix A,
                                 HYPRE_ParVector    b,
                                 HYPRE_ParVector    x);

/**
 * Precondition the system.
 **/
HYPRE_Int HYPRE_ParCSRPilutSolve(HYPRE_Solver       solver,
                                 HYPRE_ParCSRMatrix A,
                                 HYPRE_ParVector    b,
                                 HYPRE_ParVector    x);

/**
 * (Optional) Set maximum number of iterations.
 **/
HYPRE_Int HYPRE_ParCSRPilutSetMaxIter(HYPRE_Solver solver,
                                      HYPRE_Int    max_iter);

/**
 * (Optional)
 **/
HYPRE_Int HYPRE_ParCSRPilutSetDropTolerance(HYPRE_Solver solver,
                                            HYPRE_Real   tol);

/**
 * (Optional)
 **/
HYPRE_Int HYPRE_ParCSRPilutSetFactorRowSize(HYPRE_Solver solver,
                                            HYPRE_Int    size);

/*@}*/

/*--------------------------------------------------------------------------
 *--------------------------------------------------------------------------*/

/**
 * @name ParCSR AMS Solver and Preconditioner
 *
 * Parallel auxiliary space Maxwell solver and preconditioner
 **/
/*@{*/

/**
 * Create an AMS solver object.
 **/
HYPRE_Int HYPRE_AMSCreate(HYPRE_Solver *solver);

/**
 * Destroy an AMS solver object.
 **/
HYPRE_Int HYPRE_AMSDestroy(HYPRE_Solver solver);

/**
 * Set up the AMS solver or preconditioner.
 * If used as a preconditioner, this function should be passed
 * to the iterative solver {\tt SetPrecond} function.
 *
 * @param solver [IN] object to be set up.
 * @param A [IN] ParCSR matrix used to construct the solver/preconditioner.
 * @param b Ignored by this function.
 * @param x Ignored by this function.
 **/
HYPRE_Int HYPRE_AMSSetup(HYPRE_Solver       solver,
                         HYPRE_ParCSRMatrix A,
                         HYPRE_ParVector    b,
                         HYPRE_ParVector    x);

/**
 * Solve the system or apply AMS as a preconditioner.
 * If used as a preconditioner, this function should be passed
 * to the iterative solver {\tt SetPrecond} function.
 *
 * @param solver [IN] solver or preconditioner object to be applied.
 * @param A [IN] ParCSR matrix, matrix of the linear system to be solved
 * @param b [IN] right hand side of the linear system to be solved
 * @param x [OUT] approximated solution of the linear system to be solved
 **/
HYPRE_Int HYPRE_AMSSolve(HYPRE_Solver       solver,
                         HYPRE_ParCSRMatrix A,
                         HYPRE_ParVector    b,
                         HYPRE_ParVector    x);

/**
 * (Optional) Sets the problem dimension (2 or 3). The default is 3.
 **/
HYPRE_Int HYPRE_AMSSetDimension(HYPRE_Solver solver,
                                HYPRE_Int    dim);

/**
 * Sets the discrete gradient matrix $G$.
 * This function should be called before HYPRE\_AMSSetup()!
 **/
HYPRE_Int HYPRE_AMSSetDiscreteGradient(HYPRE_Solver       solver,
                                       HYPRE_ParCSRMatrix G);

/**
 * Sets the $x$, $y$ and $z$ coordinates of the vertices in the mesh.
 *
 * Either HYPRE\_AMSSetCoordinateVectors() or HYPRE\_AMSSetEdgeConstantVectors()
 * should be called before HYPRE\_AMSSetup()!
 **/
HYPRE_Int HYPRE_AMSSetCoordinateVectors(HYPRE_Solver    solver,
                                        HYPRE_ParVector x,
                                        HYPRE_ParVector y,
                                        HYPRE_ParVector z);

/**
 * Sets the vectors $Gx$, $Gy$ and $Gz$ which give the representations of
 * the constant vector fields $(1,0,0)$, $(0,1,0)$ and $(0,0,1)$ in the
 * edge element basis.
 *
 * Either HYPRE\_AMSSetCoordinateVectors() or HYPRE\_AMSSetEdgeConstantVectors()
 * should be called before HYPRE\_AMSSetup()!
 **/
HYPRE_Int HYPRE_AMSSetEdgeConstantVectors(HYPRE_Solver    solver,
                                          HYPRE_ParVector Gx,
                                          HYPRE_ParVector Gy,
                                          HYPRE_ParVector Gz);

/**
 * (Optional) Set the (components of) the Nedelec interpolation matrix
 * $\Pi = [ \Pi^x, \Pi^y, \Pi^z ]$.
 *
 * This function is generally intended to be used only for high-order Nedelec
 * discretizations (in the lowest order case, $\Pi$ is constructed internally in
 * AMS from the discreet gradient matrix and the coordinates of the vertices),
 * though it can also be used in the lowest-order case or for other types of
 * discretizations (e.g. ones based on the second family of Nedelec elements).
 *
 * By definition, $\Pi$ is the matrix representation of the linear operator that
 * interpolates (high-order) vector nodal finite elements into the (high-order)
 * Nedelec space. The component matrices are defined as $\Pi^x \varphi = \Pi
 * (\varphi,0,0)$ and similarly for $\Pi^y$ and $\Pi^z$. Note that all these
 * operators depend on the choice of the basis and degrees of freedom in the
 * high-order spaces.
 *
 * The column numbering of Pi should be node-based, i.e. the $x$/$y$/$z$
 * components of the first node (vertex or high-order dof) should be listed
 * first, followed by the $x$/$y$/$z$ components of the second node and so on
 * (see the documentation of HYPRE\_BoomerAMGSetDofFunc).
 *
 * If used, this function should be called before HYPRE\_AMSSetup() and there is
 * no need to provide the vertex coordinates. Furthermore, only one of the sets
 * $\{\Pi\}$ and $\{\Pi^x,\Pi^y,\Pi^z\}$ needs to be specified (though it is OK
 * to provide both).  If Pix is NULL, then scalar $\Pi$-based AMS cycles,
 * i.e. those with cycle\_type > 10, will be unavailable. Similarly, AMS cycles
 * based on monolithic $\Pi$ (cycle\_type < 10) require that Pi is not NULL.
 **/
HYPRE_Int HYPRE_AMSSetInterpolations(HYPRE_Solver       solver,
                                     HYPRE_ParCSRMatrix Pi,
                                     HYPRE_ParCSRMatrix Pix,
                                     HYPRE_ParCSRMatrix Piy,
                                     HYPRE_ParCSRMatrix Piz);

/**
 * (Optional) Sets the matrix $A_\alpha$ corresponding to the Poisson
 * problem with coefficient $\alpha$ (the curl-curl term coefficient in
 * the Maxwell problem).
 *
 * If this function is called, the coarse space solver on the range
 * of $\Pi^T$ is a block-diagonal version of $A_\Pi$. If this function is not
 * called, the coarse space solver on the range of $\Pi^T$ is constructed
 * as $\Pi^T A \Pi$ in HYPRE\_AMSSetup(). See the user's manual for more details.
 **/
HYPRE_Int HYPRE_AMSSetAlphaPoissonMatrix(HYPRE_Solver       solver,
                                         HYPRE_ParCSRMatrix A_alpha);

/**
 * (Optional) Sets the matrix $A_\beta$ corresponding to the Poisson
 * problem with coefficient $\beta$ (the mass term coefficient in the
 * Maxwell problem).
 *
 * If not given, the Poisson matrix will be computed in HYPRE\_AMSSetup().
 * If the given matrix is NULL, we assume that $\beta$ is identically $0$
 * and use two-level (instead of three-level) methods. See the user's manual for more details.
 **/
HYPRE_Int HYPRE_AMSSetBetaPoissonMatrix(HYPRE_Solver       solver,
                                        HYPRE_ParCSRMatrix A_beta);

/**
 * (Optional) Set the list of nodes which are interior to a zero-conductivity
 * region. This way, a more robust solver is constructed, that can be iterated
 * to lower tolerance levels. A node is interior if its entry in the array is
 * 1.0. This function should be called before HYPRE\_AMSSetup()!
 **/
HYPRE_Int HYPRE_AMSSetInteriorNodes(HYPRE_Solver    solver,
                                    HYPRE_ParVector interior_nodes);

/**
 * (Optional) Set the frequency at which a projection onto the compatible
 * subspace for problems with zero-conductivity regions is performed. The
 * default value is 5.
 **/
HYPRE_Int HYPRE_AMSSetProjectionFrequency(HYPRE_Solver solver,
                                          HYPRE_Int    projection_frequency);

/**
 * (Optional) Sets maximum number of iterations, if AMS is used
 * as a solver. To use AMS as a preconditioner, set the maximum
 * number of iterations to $1$. The default is $20$.
 **/
HYPRE_Int HYPRE_AMSSetMaxIter(HYPRE_Solver solver,
                              HYPRE_Int    maxit);

/**
 * (Optional) Set the convergence tolerance, if AMS is used
 * as a solver. When using AMS as a preconditioner, set the tolerance
 * to $0.0$. The default is $10^{-6}$.
 **/
HYPRE_Int HYPRE_AMSSetTol(HYPRE_Solver solver,
                          HYPRE_Real   tol);

/**
 * (Optional) Choose which three-level solver to use. Possible values are:
 *
 * \begin{tabular}{|c|l|}
 * \hline
 *   1 & 3-level multiplicative solver (01210) \\
 *   2 & 3-level additive solver (0+1+2) \\
 *   3 & 3-level multiplicative solver (02120) \\
 *   4 & 3-level additive solver (010+2) \\
 *   5 & 3-level multiplicative solver (0102010) \\
 *   6 & 3-level additive solver (1+020) \\
 *   7 & 3-level multiplicative solver (0201020) \\
 *   8 & 3-level additive solver (0(1+2)0) \\
 *  11 & 5-level multiplicative solver (013454310) \\
 *  12 & 5-level additive solver (0+1+3+4+5) \\
 *  13 & 5-level multiplicative solver (034515430) \\
 *  14 & 5-level additive solver (01(3+4+5)10) \\
 * \hline
 * \end{tabular}
 *
 * The default is $1$. See the user's manual for more details.
 **/
HYPRE_Int HYPRE_AMSSetCycleType(HYPRE_Solver solver,
                                HYPRE_Int    cycle_type);

/**
 * (Optional) Control how much information is printed during the
 * solution iterations.
 * The default is $1$ (print residual norm at each step).
 **/
HYPRE_Int HYPRE_AMSSetPrintLevel(HYPRE_Solver solver,
                                 HYPRE_Int    print_level);

/**
 * (Optional) Sets relaxation parameters for $A$.
 * The defaults are $2$, $1$, $1.0$, $1.0$.
 *
 * The available options for relax\_type are:
 *
 * \begin{tabular}{|c|l|} \hline
 * 1 & $\ell_1$-scaled Jacobi \\
 * 2 & $\ell_1$-scaled block symmetric Gauss-Seidel/SSOR \\
 * 3 & Kaczmarz \\
 * 4 & truncated version of $\ell_1$-scaled block symmetric Gauss-Seidel/SSOR \\
 * 16 & Chebyshev \\
 * \hline
 * \end{tabular}
 **/
HYPRE_Int HYPRE_AMSSetSmoothingOptions(HYPRE_Solver solver,
                                       HYPRE_Int    relax_type,
                                       HYPRE_Int    relax_times,
                                       HYPRE_Real   relax_weight,
                                       HYPRE_Real   omega);

/**
 * (Optional) Sets AMG parameters for $B_\Pi$.
 * The defaults are $10$, $1$, $3$, $0.25$, $0$, $0$. See the user's manual for more details.
 **/
HYPRE_Int HYPRE_AMSSetAlphaAMGOptions(HYPRE_Solver solver,
                                      HYPRE_Int    alpha_coarsen_type,
                                      HYPRE_Int    alpha_agg_levels,
                                      HYPRE_Int    alpha_relax_type,
                                      HYPRE_Real   alpha_strength_threshold,
                                      HYPRE_Int    alpha_interp_type,
                                      HYPRE_Int    alpha_Pmax);

/**
 * (Optional) Sets the coarsest level relaxation in the AMG solver for $B_\Pi$.
 * The default is $8$ (l1-GS). Use $9$, $19$, $29$ or $99$ for a direct solver.
 **/
HYPRE_Int HYPRE_AMSSetAlphaAMGCoarseRelaxType(HYPRE_Solver solver,
                                              HYPRE_Int    alpha_coarse_relax_type);

/**
 * (Optional) Sets AMG parameters for $B_G$.
 * The defaults are $10$, $1$, $3$, $0.25$, $0$, $0$. See the user's manual for more details.
 **/
HYPRE_Int HYPRE_AMSSetBetaAMGOptions(HYPRE_Solver solver,
                                     HYPRE_Int    beta_coarsen_type,
                                     HYPRE_Int    beta_agg_levels,
                                     HYPRE_Int    beta_relax_type,
                                     HYPRE_Real   beta_strength_threshold,
                                     HYPRE_Int    beta_interp_type,
                                     HYPRE_Int    beta_Pmax);

/**
 * (Optional) Sets the coarsest level relaxation in the AMG solver for $B_G$.
 * The default is $8$ (l1-GS). Use $9$, $19$, $29$ or $99$ for a direct solver.
 **/
HYPRE_Int HYPRE_AMSSetBetaAMGCoarseRelaxType(HYPRE_Solver solver,
                                             HYPRE_Int    beta_coarse_relax_type);

/**
 * Returns the number of iterations taken.
 **/
HYPRE_Int HYPRE_AMSGetNumIterations(HYPRE_Solver  solver,
                                    HYPRE_Int    *num_iterations);

/**
 * Returns the norm of the final relative residual.
 **/
HYPRE_Int HYPRE_AMSGetFinalRelativeResidualNorm(HYPRE_Solver  solver,
                                                HYPRE_Real   *rel_resid_norm);

/**
 * For problems with zero-conductivity regions, project the vector onto the
 * compatible subspace: $x = (I - G_0 (G_0^t G_0)^{-1} G_0^T) x$, where $G_0$ is
 * the discrete gradient restricted to the interior nodes of the regions with
 * zero conductivity. This ensures that x is orthogonal to the gradients in the
 * range of $G_0$.
 *
 * This function is typically called after the solution iteration is complete,
 * in order to facilitate the visualization of the computed field. Without it
 * the values in the zero-conductivity regions contain kernel components.
 **/
HYPRE_Int HYPRE_AMSProjectOutGradients(HYPRE_Solver    solver,
                                       HYPRE_ParVector x);

/**
 * Construct and return the lowest-order discrete gradient matrix G using some
 * edge and vertex information. We assume that edge\_vertex lists the edge
 * vertices consecutively, and that the orientation of all edges is consistent.
 *
 * If edge\_orientation = 1, the edges are already oriented.
 *
 * If edge\_orientation = 2, the orientation of edge i depends only
 * on the sign of edge\_vertex[2*i+1] - edge\_vertex[2*i].
 **/
HYPRE_Int HYPRE_AMSConstructDiscreteGradient(HYPRE_ParCSRMatrix  A,
                                             HYPRE_ParVector     x_coord,
                                             HYPRE_BigInt       *edge_vertex,
                                             HYPRE_Int           edge_orientation,
                                             HYPRE_ParCSRMatrix *G);

/*@}*/

/*--------------------------------------------------------------------------
 *--------------------------------------------------------------------------*/

/**
 * @name ParCSR ADS Solver and Preconditioner
 *
 * Parallel auxiliary space divergence solver and preconditioner
 **/
/*@{*/

/**
 * Create an ADS solver object.
 **/
HYPRE_Int HYPRE_ADSCreate(HYPRE_Solver *solver);

/**
 * Destroy an ADS solver object.
 **/
HYPRE_Int HYPRE_ADSDestroy(HYPRE_Solver solver);

/**
 * Set up the ADS solver or preconditioner.
 * If used as a preconditioner, this function should be passed
 * to the iterative solver {\tt SetPrecond} function.
 *
 * @param solver [IN] object to be set up.
 * @param A [IN] ParCSR matrix used to construct the solver/preconditioner.
 * @param b Ignored by this function.
 * @param x Ignored by this function.
 **/
HYPRE_Int HYPRE_ADSSetup(HYPRE_Solver       solver ,
                         HYPRE_ParCSRMatrix A ,
                         HYPRE_ParVector    b ,
                         HYPRE_ParVector    x);

/**
 * Solve the system or apply ADS as a preconditioner.
 * If used as a preconditioner, this function should be passed
 * to the iterative solver {\tt SetPrecond} function.
 *
 * @param solver [IN] solver or preconditioner object to be applied.
 * @param A [IN] ParCSR matrix, matrix of the linear system to be solved
 * @param b [IN] right hand side of the linear system to be solved
 * @param x [OUT] approximated solution of the linear system to be solved
 **/
HYPRE_Int HYPRE_ADSSolve(HYPRE_Solver       solver ,
                         HYPRE_ParCSRMatrix A ,
                         HYPRE_ParVector    b ,
                         HYPRE_ParVector    x);

/**
 * Sets the discrete curl matrix $C$.
 * This function should be called before HYPRE\_ADSSetup()!
 **/
HYPRE_Int HYPRE_ADSSetDiscreteCurl(HYPRE_Solver       solver ,
                                   HYPRE_ParCSRMatrix C);

/**
 * Sets the discrete gradient matrix $G$.
 * This function should be called before HYPRE\_ADSSetup()!
 **/
HYPRE_Int HYPRE_ADSSetDiscreteGradient(HYPRE_Solver       solver ,
                                       HYPRE_ParCSRMatrix G);

/**
 * Sets the $x$, $y$ and $z$ coordinates of the vertices in the mesh.
 * This function should be called before HYPRE\_ADSSetup()!
 **/
HYPRE_Int HYPRE_ADSSetCoordinateVectors(HYPRE_Solver    solver ,
                                        HYPRE_ParVector x ,
                                        HYPRE_ParVector y ,
                                        HYPRE_ParVector z);

/**
 * (Optional) Set the (components of) the Raviart-Thomas ($\Pi_{RT}$) and the Nedelec
 * ($\Pi_{ND}$) interpolation matrices.
 *
 * This function is generally intended to be used only for high-order $H(div)$
 * discretizations (in the lowest order case, these matrices are constructed
 * internally in ADS from the discreet gradient and curl matrices and the
 * coordinates of the vertices), though it can also be used in the lowest-order
 * case or for other types of discretizations.
 *
 * By definition, RT\_Pi and ND\_Pi are the matrix representations of the linear
 * operators $\Pi_{RT}$ and $\Pi_{ND}$ that interpolate (high-order) vector
 * nodal finite elements into the (high-order) Raviart-Thomas and Nedelec
 * spaces. The component matrices are defined in both cases as $\Pi^x \varphi =
 * \Pi (\varphi,0,0)$ and similarly for $\Pi^y$ and $\Pi^z$. Note that all these
 * operators depend on the choice of the basis and degrees of freedom in the
 * high-order spaces.
 *
 * The column numbering of RT\_Pi and ND\_Pi should be node-based, i.e. the
 * $x$/$y$/$z$ components of the first node (vertex or high-order dof) should be
 * listed first, followed by the $x$/$y$/$z$ components of the second node and
 * so on (see the documentation of HYPRE\_BoomerAMGSetDofFunc).
 *
 * If used, this function should be called before hypre\_ADSSetup() and there is
 * no need to provide the vertex coordinates. Furthermore, only one of the sets
 * $\{\Pi_{RT}\}$ and $\{\Pi_{RT}^x,\Pi_{RT}^y,\Pi_{RT}^z\}$ needs to be
 * specified (though it is OK to provide both).  If RT\_Pix is NULL, then scalar
 * $\Pi$-based ADS cycles, i.e. those with cycle\_type > 10, will be
 * unavailable. Similarly, ADS cycles based on monolithic $\Pi$ (cycle\_type <
 * 10) require that RT\_Pi is not NULL. The same restrictions hold for the sets
 * $\{\Pi_{ND}\}$ and $\{\Pi_{ND}^x,\Pi_{ND}^y,\Pi_{ND}^z\}$ -- only one of them
 * needs to be specified, and the availability of each enables different AMS
 * cycle type options.
 **/
HYPRE_Int HYPRE_ADSSetInterpolations(HYPRE_Solver       solver,
                                     HYPRE_ParCSRMatrix RT_Pi,
                                     HYPRE_ParCSRMatrix RT_Pix,
                                     HYPRE_ParCSRMatrix RT_Piy,
                                     HYPRE_ParCSRMatrix RT_Piz,
                                     HYPRE_ParCSRMatrix ND_Pi,
                                     HYPRE_ParCSRMatrix ND_Pix,
                                     HYPRE_ParCSRMatrix ND_Piy,
                                     HYPRE_ParCSRMatrix ND_Piz);
/**
 * (Optional) Sets maximum number of iterations, if ADS is used
 * as a solver. To use ADS as a preconditioner, set the maximum
 * number of iterations to $1$. The default is $20$.
 **/
HYPRE_Int HYPRE_ADSSetMaxIter(HYPRE_Solver solver ,
                              HYPRE_Int    maxit);

/**
 * (Optional) Set the convergence tolerance, if ADS is used
 * as a solver. When using ADS as a preconditioner, set the tolerance
 * to $0.0$. The default is $10^{-6}$.
 **/
HYPRE_Int HYPRE_ADSSetTol(HYPRE_Solver solver ,
                          HYPRE_Real   tol);

/**
 * (Optional) Choose which auxiliary-space solver to use. Possible values are:
 *
 * \begin{tabular}{|c|l|}
 * \hline
 *   1 & 3-level multiplicative solver (01210) \\
 *   2 & 3-level additive solver (0+1+2) \\
 *   3 & 3-level multiplicative solver (02120) \\
 *   4 & 3-level additive solver (010+2) \\
 *   5 & 3-level multiplicative solver (0102010) \\
 *   6 & 3-level additive solver (1+020) \\
 *   7 & 3-level multiplicative solver (0201020) \\
 *   8 & 3-level additive solver (0(1+2)0) \\
 *  11 & 5-level multiplicative solver (013454310) \\
 *  12 & 5-level additive solver (0+1+3+4+5) \\
 *  13 & 5-level multiplicative solver (034515430) \\
 *  14 & 5-level additive solver (01(3+4+5)10) \\
 * \hline
 * \end{tabular}
 *
 * The default is $1$. See the user's manual for more details.
 **/
HYPRE_Int HYPRE_ADSSetCycleType(HYPRE_Solver solver ,
                                HYPRE_Int    cycle_type);

/**
 * (Optional) Control how much information is printed during the
 * solution iterations.
 * The default is $1$ (print residual norm at each step).
 **/
HYPRE_Int HYPRE_ADSSetPrintLevel(HYPRE_Solver solver ,
                                 HYPRE_Int    print_level);

/**
 * (Optional) Sets relaxation parameters for $A$.
 * The defaults are $2$, $1$, $1.0$, $1.0$.
 *
 * The available options for relax\_type are:
 *
 * \begin{tabular}{|c|l|} \hline
 * 1 & $\ell_1$-scaled Jacobi \\
 * 2 & $\ell_1$-scaled block symmetric Gauss-Seidel/SSOR \\
 * 3 & Kaczmarz \\
 * 4 & truncated version of $\ell_1$-scaled block symmetric Gauss-Seidel/SSOR \\
 * 16 & Chebyshev \\
 * \hline
 * \end{tabular}
 **/
HYPRE_Int HYPRE_ADSSetSmoothingOptions(HYPRE_Solver solver ,
                                       HYPRE_Int    relax_type ,
                                       HYPRE_Int    relax_times ,
                                       HYPRE_Real   relax_weight ,
                                       HYPRE_Real   omega);

/**
 * (Optional) Sets parameters for Chebyshev relaxation.
 * The defaults are $2$, $0.3$.
 **/
HYPRE_Int HYPRE_ADSSetChebySmoothingOptions(HYPRE_Solver solver ,
                                            HYPRE_Int    cheby_order ,
                                            HYPRE_Int    cheby_fraction);

/**
 * (Optional) Sets AMS parameters for $B_C$.
 * The defaults are $11$, $10$, $1$, $3$, $0.25$, $0$, $0$.
 * Note that cycle\_type should be greater than 10, unless the high-order
 * interface of HYPRE\_ADSSetInterpolations is being used!
 * See the user's manual for more details.
 **/
HYPRE_Int HYPRE_ADSSetAMSOptions(HYPRE_Solver solver ,
                                 HYPRE_Int    cycle_type ,
                                 HYPRE_Int    coarsen_type ,
                                 HYPRE_Int    agg_levels ,
                                 HYPRE_Int    relax_type ,
                                 HYPRE_Real   strength_threshold ,
                                 HYPRE_Int    interp_type ,
                                 HYPRE_Int    Pmax);

/**
 * (Optional) Sets AMG parameters for $B_\Pi$.
 * The defaults are $10$, $1$, $3$, $0.25$, $0$, $0$. See the user's manual for more details.
 **/
HYPRE_Int HYPRE_ADSSetAMGOptions(HYPRE_Solver solver ,
                                 HYPRE_Int    coarsen_type ,
                                 HYPRE_Int    agg_levels ,
                                 HYPRE_Int    relax_type ,
                                 HYPRE_Real   strength_threshold ,
                                 HYPRE_Int    interp_type ,
                                 HYPRE_Int    Pmax);

/**
 * Returns the number of iterations taken.
 **/
HYPRE_Int HYPRE_ADSGetNumIterations(HYPRE_Solver  solver ,
                                    HYPRE_Int    *num_iterations);

/**
 * Returns the norm of the final relative residual.
 **/
HYPRE_Int HYPRE_ADSGetFinalRelativeResidualNorm(HYPRE_Solver  solver ,
                                                HYPRE_Real   *rel_resid_norm);

/*@}*/

/*--------------------------------------------------------------------------
 *--------------------------------------------------------------------------*/

/**
 * @name ParCSR PCG Solver
 *
 * These routines should be used in conjunction with the generic interface in
 * \Ref{PCG Solver}.
 **/
/*@{*/

/**
 * Create a solver object.
 **/
HYPRE_Int HYPRE_ParCSRPCGCreate(MPI_Comm      comm,
                                HYPRE_Solver *solver);

/**
 * Destroy a solver object.
 **/
HYPRE_Int HYPRE_ParCSRPCGDestroy(HYPRE_Solver solver);

HYPRE_Int HYPRE_ParCSRPCGSetup(HYPRE_Solver       solver,
                               HYPRE_ParCSRMatrix A,
                               HYPRE_ParVector    b,
                               HYPRE_ParVector    x);

HYPRE_Int HYPRE_ParCSRPCGSolve(HYPRE_Solver       solver,
                               HYPRE_ParCSRMatrix A,
                               HYPRE_ParVector    b,
                               HYPRE_ParVector    x);

HYPRE_Int HYPRE_ParCSRPCGSetTol(HYPRE_Solver solver,
                                HYPRE_Real   tol);

HYPRE_Int HYPRE_ParCSRPCGSetAbsoluteTol(HYPRE_Solver solver,
                                  HYPRE_Real   tol);

HYPRE_Int HYPRE_ParCSRPCGSetMaxIter(HYPRE_Solver solver,
                                    HYPRE_Int    max_iter);

/*
 * RE-VISIT
 **/
HYPRE_Int HYPRE_ParCSRPCGSetStopCrit(HYPRE_Solver solver,
                                     HYPRE_Int    stop_crit);

HYPRE_Int HYPRE_ParCSRPCGSetTwoNorm(HYPRE_Solver solver,
                                    HYPRE_Int    two_norm);

HYPRE_Int HYPRE_ParCSRPCGSetRelChange(HYPRE_Solver solver,
                                      HYPRE_Int    rel_change);

HYPRE_Int HYPRE_ParCSRPCGSetPrecond(HYPRE_Solver            solver,
                                    HYPRE_PtrToParSolverFcn precond,
                                    HYPRE_PtrToParSolverFcn precond_setup,
                                    HYPRE_Solver            precond_solver);

HYPRE_Int HYPRE_ParCSRPCGGetPrecond(HYPRE_Solver  solver,
                                    HYPRE_Solver *precond_data);

HYPRE_Int HYPRE_ParCSRPCGSetLogging(HYPRE_Solver solver,
                                    HYPRE_Int    logging);

HYPRE_Int HYPRE_ParCSRPCGSetPrintLevel(HYPRE_Solver solver,
                                       HYPRE_Int    print_level);

HYPRE_Int HYPRE_ParCSRPCGGetNumIterations(HYPRE_Solver  solver,
                                          HYPRE_Int    *num_iterations);

HYPRE_Int HYPRE_ParCSRPCGGetFinalRelativeResidualNorm(HYPRE_Solver  solver,
                                                      HYPRE_Real   *norm);
/**
 * Returns the residual.
 **/
HYPRE_Int HYPRE_ParCSRPCGGetResidual(HYPRE_Solver     solver,
                                     HYPRE_ParVector *residual);

/**
 * Setup routine for diagonal preconditioning.
 **/
HYPRE_Int HYPRE_ParCSRDiagScaleSetup(HYPRE_Solver       solver,
                                     HYPRE_ParCSRMatrix A,
                                     HYPRE_ParVector    y,
                                     HYPRE_ParVector    x);

/**
 * Solve routine for diagonal preconditioning.
 **/
HYPRE_Int HYPRE_ParCSRDiagScale(HYPRE_Solver       solver,
                                HYPRE_ParCSRMatrix HA,
                                HYPRE_ParVector    Hy,
                                HYPRE_ParVector    Hx);

/* Setup routine for on-processor triangular solve as preconditioning. */
HYPRE_Int HYPRE_ParCSROnProcTriSetup(HYPRE_Solver       solver,
                                     HYPRE_ParCSRMatrix HA,
                                     HYPRE_ParVector    Hy,
                                     HYPRE_ParVector    Hx);

/* Solve routine for on-processor triangular solve as preconditioning. */
HYPRE_Int HYPRE_ParCSROnProcTriSolve(HYPRE_Solver       solver,
                                     HYPRE_ParCSRMatrix HA,
                                     HYPRE_ParVector    Hy,
                                     HYPRE_ParVector    Hx);

/*@}*/

/*--------------------------------------------------------------------------
 *--------------------------------------------------------------------------*/

/**
 * @name ParCSR GMRES Solver
 *
 * These routines should be used in conjunction with the generic interface in
 * \Ref{GMRES Solver}.
 **/
/*@{*/

/**
 * Create a solver object.
 **/
HYPRE_Int HYPRE_ParCSRGMRESCreate(MPI_Comm      comm,
                                  HYPRE_Solver *solver);

/**
 * Destroy a solver object.
 **/
HYPRE_Int HYPRE_ParCSRGMRESDestroy(HYPRE_Solver solver);

HYPRE_Int HYPRE_ParCSRGMRESSetup(HYPRE_Solver       solver,
                                 HYPRE_ParCSRMatrix A,
                                 HYPRE_ParVector    b,
                                 HYPRE_ParVector    x);

HYPRE_Int HYPRE_ParCSRGMRESSolve(HYPRE_Solver       solver,
                                 HYPRE_ParCSRMatrix A,
                                 HYPRE_ParVector    b,
                                 HYPRE_ParVector    x);

HYPRE_Int HYPRE_ParCSRGMRESSetKDim(HYPRE_Solver solver,
                                   HYPRE_Int    k_dim);

HYPRE_Int HYPRE_ParCSRGMRESSetTol(HYPRE_Solver solver,
                                  HYPRE_Real   tol);

HYPRE_Int HYPRE_ParCSRGMRESSetAbsoluteTol(HYPRE_Solver solver,
                                          HYPRE_Real   a_tol);

/*
 * RE-VISIT
 **/
HYPRE_Int HYPRE_ParCSRGMRESSetMinIter(HYPRE_Solver solver,
                                      HYPRE_Int    min_iter);

HYPRE_Int HYPRE_ParCSRGMRESSetMaxIter(HYPRE_Solver solver,
                                      HYPRE_Int    max_iter);

/*
 * Obsolete
 **/
HYPRE_Int HYPRE_ParCSRGMRESSetStopCrit(HYPRE_Solver solver,
                                       HYPRE_Int    stop_crit);

HYPRE_Int HYPRE_ParCSRGMRESSetPrecond(HYPRE_Solver             solver,
                                      HYPRE_PtrToParSolverFcn  precond,
                                      HYPRE_PtrToParSolverFcn  precond_setup,
                                      HYPRE_Solver             precond_solver);

HYPRE_Int HYPRE_ParCSRGMRESGetPrecond(HYPRE_Solver  solver,
                                      HYPRE_Solver *precond_data);

HYPRE_Int HYPRE_ParCSRGMRESSetLogging(HYPRE_Solver solver,
                                      HYPRE_Int    logging);

HYPRE_Int HYPRE_ParCSRGMRESSetPrintLevel(HYPRE_Solver solver,
                                         HYPRE_Int    print_level);

HYPRE_Int HYPRE_ParCSRGMRESGetNumIterations(HYPRE_Solver  solver,
                                            HYPRE_Int    *num_iterations);

HYPRE_Int HYPRE_ParCSRGMRESGetFinalRelativeResidualNorm(HYPRE_Solver  solver,
                                                        HYPRE_Real   *norm);
/**
 * Returns the residual.
 **/
HYPRE_Int HYPRE_ParCSRGMRESGetResidual(HYPRE_Solver     solver,
                                     HYPRE_ParVector *residual);


/* ParCSR CO-GMRES, author: KS */

/**
 * Create a solver object.
 **/
HYPRE_Int HYPRE_ParCSRCOGMRESCreate(MPI_Comm      comm,
                                  HYPRE_Solver *solver);

/**
 * Destroy a solver object.
 **/
HYPRE_Int HYPRE_ParCSRCOGMRESDestroy(HYPRE_Solver solver);

HYPRE_Int HYPRE_ParCSRCOGMRESSetup(HYPRE_Solver       solver,
                                 HYPRE_ParCSRMatrix A,
                                 HYPRE_ParVector    b,
                                 HYPRE_ParVector    x);

HYPRE_Int HYPRE_ParCSRCOGMRESSolve(HYPRE_Solver       solver,
                                 HYPRE_ParCSRMatrix A,
                                 HYPRE_ParVector    b,
                                 HYPRE_ParVector    x);

HYPRE_Int HYPRE_ParCSRCOGMRESSetKDim(HYPRE_Solver solver,
                                   HYPRE_Int    k_dim);

HYPRE_Int HYPRE_ParCSRCOGMRESSetUnroll(HYPRE_Solver solver,
                                   HYPRE_Int    unroll);

HYPRE_Int HYPRE_ParCSRCOGMRESSetCGS(HYPRE_Solver solver,
                                   HYPRE_Int    cgs);

HYPRE_Int HYPRE_ParCSRCOGMRESSetTol(HYPRE_Solver solver,
                                  HYPRE_Real   tol);

HYPRE_Int HYPRE_ParCSRCOGMRESSetAbsoluteTol(HYPRE_Solver solver,
                                          HYPRE_Real   a_tol);

/*
 * RE-VISIT
 **/
HYPRE_Int HYPRE_ParCSRCOGMRESSetMinIter(HYPRE_Solver solver,
                                      HYPRE_Int    min_iter);

HYPRE_Int HYPRE_ParCSRCOGMRESSetMaxIter(HYPRE_Solver solver,
                                      HYPRE_Int    max_iter);

HYPRE_Int HYPRE_ParCSRCOGMRESSetPrecond(HYPRE_Solver             solver,
                                      HYPRE_PtrToParSolverFcn  precond,
                                      HYPRE_PtrToParSolverFcn  precond_setup,
                                      HYPRE_Solver             precond_solver);

HYPRE_Int HYPRE_ParCSRCOGMRESGetPrecond(HYPRE_Solver  solver,
                                      HYPRE_Solver *precond_data);

HYPRE_Int HYPRE_ParCSRCOGMRESSetLogging(HYPRE_Solver solver,
                                      HYPRE_Int    logging);

HYPRE_Int HYPRE_ParCSRCOGMRESSetPrintLevel(HYPRE_Solver solver,
                                         HYPRE_Int    print_level);

HYPRE_Int HYPRE_ParCSRCOGMRESGetNumIterations(HYPRE_Solver  solver,
                                            HYPRE_Int    *num_iterations);

HYPRE_Int HYPRE_ParCSRCOGMRESGetFinalRelativeResidualNorm(HYPRE_Solver  solver,
                                                        HYPRE_Real   *norm);
/**
 * Returns the residual.
 **/
HYPRE_Int HYPRE_ParCSRCOGMRESGetResidual(HYPRE_Solver     solver,
                                     HYPRE_ParVector *residual);




/* end of parCSR CO-GMRES */



/*@}*/

/*--------------------------------------------------------------------------
 *--------------------------------------------------------------------------*/

/**
 * @name ParCSR FlexGMRES Solver
 *
 * These routines should be used in conjunction with the generic interface in
 * \Ref{FlexGMRES Solver}.
 **/
/*@{*/

/**
 * Create a solver object.
 **/
HYPRE_Int HYPRE_ParCSRFlexGMRESCreate(MPI_Comm      comm,
                                      HYPRE_Solver *solver);

/**
 * Destroy a solver object.
 **/
HYPRE_Int HYPRE_ParCSRFlexGMRESDestroy(HYPRE_Solver solver);

HYPRE_Int HYPRE_ParCSRFlexGMRESSetup(HYPRE_Solver       solver,
                                     HYPRE_ParCSRMatrix A,
                                     HYPRE_ParVector    b,
                                     HYPRE_ParVector    x);

HYPRE_Int HYPRE_ParCSRFlexGMRESSolve(HYPRE_Solver       solver,
                                     HYPRE_ParCSRMatrix A,
                                     HYPRE_ParVector    b,
                                     HYPRE_ParVector    x);

HYPRE_Int HYPRE_ParCSRFlexGMRESSetKDim(HYPRE_Solver solver,
                                       HYPRE_Int    k_dim);

HYPRE_Int HYPRE_ParCSRFlexGMRESSetTol(HYPRE_Solver solver,
                                      HYPRE_Real   tol);

HYPRE_Int HYPRE_ParCSRFlexGMRESSetAbsoluteTol(HYPRE_Solver solver,
                                              HYPRE_Real   a_tol);

/*
 * RE-VISIT
 **/
HYPRE_Int HYPRE_ParCSRFlexGMRESSetMinIter(HYPRE_Solver solver,
                                          HYPRE_Int    min_iter);

HYPRE_Int HYPRE_ParCSRFlexGMRESSetMaxIter(HYPRE_Solver solver,
                                          HYPRE_Int    max_iter);


HYPRE_Int HYPRE_ParCSRFlexGMRESSetPrecond(HYPRE_Solver             solver,
                                          HYPRE_PtrToParSolverFcn  precond,
                                          HYPRE_PtrToParSolverFcn  precond_setup,
                                          HYPRE_Solver             precond_solver);

HYPRE_Int HYPRE_ParCSRFlexGMRESGetPrecond(HYPRE_Solver  solver,
                                          HYPRE_Solver *precond_data);

HYPRE_Int HYPRE_ParCSRFlexGMRESSetLogging(HYPRE_Solver solver,
                                          HYPRE_Int    logging);

HYPRE_Int HYPRE_ParCSRFlexGMRESSetPrintLevel(HYPRE_Solver solver,
                                             HYPRE_Int    print_level);

HYPRE_Int HYPRE_ParCSRFlexGMRESGetNumIterations(HYPRE_Solver  solver,
                                                HYPRE_Int    *num_iterations);

HYPRE_Int HYPRE_ParCSRFlexGMRESGetFinalRelativeResidualNorm(HYPRE_Solver  solver,
                                                            HYPRE_Real   *norm);

HYPRE_Int HYPRE_ParCSRFlexGMRESGetResidual(HYPRE_Solver     solver,
                                     HYPRE_ParVector *residual);


HYPRE_Int HYPRE_ParCSRFlexGMRESSetModifyPC( HYPRE_Solver           solver,
                                            HYPRE_PtrToModifyPCFcn modify_pc);

/*@}*/

/*--------------------------------------------------------------------------
 *--------------------------------------------------------------------------*/

/**
 * @name ParCSR LGMRES Solver
 *
 * These routines should be used in conjunction with the generic interface in
 * \Ref{LGMRES Solver}.
 **/
/*@{*/

/**
 * Create a solver object.
 **/
HYPRE_Int HYPRE_ParCSRLGMRESCreate(MPI_Comm      comm,
                                   HYPRE_Solver *solver);

/**
 * Destroy a solver object.
 **/
HYPRE_Int HYPRE_ParCSRLGMRESDestroy(HYPRE_Solver solver);

HYPRE_Int HYPRE_ParCSRLGMRESSetup(HYPRE_Solver       solver,
                                  HYPRE_ParCSRMatrix A,
                                  HYPRE_ParVector    b,
                                  HYPRE_ParVector    x);

HYPRE_Int HYPRE_ParCSRLGMRESSolve(HYPRE_Solver       solver,
                                  HYPRE_ParCSRMatrix A,
                                  HYPRE_ParVector    b,
                                  HYPRE_ParVector    x);

HYPRE_Int HYPRE_ParCSRLGMRESSetKDim(HYPRE_Solver solver,
                                    HYPRE_Int    k_dim);

HYPRE_Int HYPRE_ParCSRLGMRESSetAugDim(HYPRE_Solver solver,
                                      HYPRE_Int    aug_dim);

HYPRE_Int HYPRE_ParCSRLGMRESSetTol(HYPRE_Solver solver,
                                   HYPRE_Real   tol);
HYPRE_Int HYPRE_ParCSRLGMRESSetAbsoluteTol(HYPRE_Solver solver,
                                           HYPRE_Real   a_tol);

/*
 * RE-VISIT
 **/
HYPRE_Int HYPRE_ParCSRLGMRESSetMinIter(HYPRE_Solver solver,
                                       HYPRE_Int    min_iter);

HYPRE_Int HYPRE_ParCSRLGMRESSetMaxIter(HYPRE_Solver solver,
                                       HYPRE_Int    max_iter);

HYPRE_Int HYPRE_ParCSRLGMRESSetPrecond(HYPRE_Solver             solver,
                                       HYPRE_PtrToParSolverFcn  precond,
                                       HYPRE_PtrToParSolverFcn  precond_setup,
                                       HYPRE_Solver             precond_solver);

HYPRE_Int HYPRE_ParCSRLGMRESGetPrecond(HYPRE_Solver  solver,
                                       HYPRE_Solver *precond_data);

HYPRE_Int HYPRE_ParCSRLGMRESSetLogging(HYPRE_Solver solver,
                                       HYPRE_Int    logging);

HYPRE_Int HYPRE_ParCSRLGMRESSetPrintLevel(HYPRE_Solver solver,
                                          HYPRE_Int    print_level);

HYPRE_Int HYPRE_ParCSRLGMRESGetNumIterations(HYPRE_Solver  solver,
                                             HYPRE_Int    *num_iterations);

HYPRE_Int HYPRE_ParCSRLGMRESGetFinalRelativeResidualNorm(HYPRE_Solver  solver,
                                                         HYPRE_Real   *norm);

HYPRE_Int HYPRE_ParCSRLGMRESGetResidual(HYPRE_Solver     solver,
                                     HYPRE_ParVector *residual);

/*@}*/

/*--------------------------------------------------------------------------
 *--------------------------------------------------------------------------*/

/**
 * @name ParCSR BiCGSTAB Solver
 *
 * These routines should be used in conjunction with the generic interface in
 * \Ref{BiCGSTAB Solver}.
 **/
/*@{*/

/**
 * Create a solver object
 **/
HYPRE_Int HYPRE_ParCSRBiCGSTABCreate(MPI_Comm      comm,
                                     HYPRE_Solver *solver);

/**
 * Destroy a solver object.
 **/
HYPRE_Int HYPRE_ParCSRBiCGSTABDestroy(HYPRE_Solver solver);

HYPRE_Int HYPRE_ParCSRBiCGSTABSetup(HYPRE_Solver       solver,
                                    HYPRE_ParCSRMatrix A,
                                    HYPRE_ParVector    b,
                                    HYPRE_ParVector    x);

HYPRE_Int HYPRE_ParCSRBiCGSTABSolve(HYPRE_Solver       solver,
                                    HYPRE_ParCSRMatrix A,
                                    HYPRE_ParVector    b,
                                    HYPRE_ParVector    x);

HYPRE_Int HYPRE_ParCSRBiCGSTABSetTol(HYPRE_Solver solver,
                                     HYPRE_Real   tol);

HYPRE_Int HYPRE_ParCSRBiCGSTABSetAbsoluteTol(HYPRE_Solver solver,
                                             HYPRE_Real   a_tol);

HYPRE_Int HYPRE_ParCSRBiCGSTABSetMinIter(HYPRE_Solver solver,
                                         HYPRE_Int    min_iter);

HYPRE_Int HYPRE_ParCSRBiCGSTABSetMaxIter(HYPRE_Solver solver,
                                         HYPRE_Int    max_iter);

HYPRE_Int HYPRE_ParCSRBiCGSTABSetStopCrit(HYPRE_Solver solver,
                                          HYPRE_Int    stop_crit);

HYPRE_Int HYPRE_ParCSRBiCGSTABSetPrecond(HYPRE_Solver            solver,
                                         HYPRE_PtrToParSolverFcn precond,
                                         HYPRE_PtrToParSolverFcn precond_setup,
                                         HYPRE_Solver            precond_solver);

HYPRE_Int HYPRE_ParCSRBiCGSTABGetPrecond(HYPRE_Solver  solver,
                                         HYPRE_Solver *precond_data);

HYPRE_Int HYPRE_ParCSRBiCGSTABSetLogging(HYPRE_Solver solver,
                                         HYPRE_Int    logging);

HYPRE_Int HYPRE_ParCSRBiCGSTABSetPrintLevel(HYPRE_Solver solver,
                                            HYPRE_Int    print_level);

HYPRE_Int HYPRE_ParCSRBiCGSTABGetNumIterations(HYPRE_Solver  solver,
                                               HYPRE_Int    *num_iterations);

HYPRE_Int HYPRE_ParCSRBiCGSTABGetFinalRelativeResidualNorm(HYPRE_Solver  solver,
                                                           HYPRE_Real   *norm);

HYPRE_Int HYPRE_ParCSRBiCGSTABGetResidual(HYPRE_Solver     solver,
                                     HYPRE_ParVector *residual);

/*@}*/

/*--------------------------------------------------------------------------
 *--------------------------------------------------------------------------*/

/**
 * @name ParCSR Hybrid Solver
 **/
/*@{*/

/**
 *  Create solver object
 **/
HYPRE_Int HYPRE_ParCSRHybridCreate(HYPRE_Solver *solver);
/**
 *  Destroy solver object
 **/
HYPRE_Int HYPRE_ParCSRHybridDestroy(HYPRE_Solver solver);

/**
 *  Setup the hybrid solver
 * @param solver [IN] object to be set up.
 * @param A [IN] ParCSR matrix used to construct the solver/preconditioner.
 * @param b Ignored by this function.
 * @param x Ignored by this function.
 **/
HYPRE_Int HYPRE_ParCSRHybridSetup(HYPRE_Solver       solver,
                                  HYPRE_ParCSRMatrix A,
                                  HYPRE_ParVector    b,
                                  HYPRE_ParVector    x);

/**
 *  Solve linear system
 * @param solver [IN] solver or preconditioner object to be applied.
 * @param A [IN] ParCSR matrix, matrix of the linear system to be solved
 * @param b [IN] right hand side of the linear system to be solved
 * @param x [OUT] approximated solution of the linear system to be solved
 **/
HYPRE_Int HYPRE_ParCSRHybridSolve(HYPRE_Solver       solver,
                                  HYPRE_ParCSRMatrix A,
                                  HYPRE_ParVector    b,
                                  HYPRE_ParVector    x);
/**
 *  Set the convergence tolerance for the Krylov solver. The default is 1.e-7.
 **/
HYPRE_Int HYPRE_ParCSRHybridSetTol(HYPRE_Solver solver,
                                   HYPRE_Real   tol);
/**
 *  Set the absolute convergence tolerance for the Krylov solver. The default is 0.
 **/
HYPRE_Int HYPRE_ParCSRHybridSetAbsoluteTol(HYPRE_Solver solver,
                                           HYPRE_Real   tol);

/**
 *  Set the desired convergence factor
 **/
HYPRE_Int HYPRE_ParCSRHybridSetConvergenceTol(HYPRE_Solver solver,
                                              HYPRE_Real   cf_tol);

/**
 *  Set the maximal number of iterations for the diagonally
 *  preconditioned solver
 **/
HYPRE_Int HYPRE_ParCSRHybridSetDSCGMaxIter(HYPRE_Solver solver,
                                           HYPRE_Int    dscg_max_its);

/**
 *  Set the maximal number of iterations for the AMG
 *  preconditioned solver
 **/
HYPRE_Int HYPRE_ParCSRHybridSetPCGMaxIter(HYPRE_Solver solver,
                                          HYPRE_Int    pcg_max_its);

/*
 *
 **/
HYPRE_Int HYPRE_ParCSRHybridSetSetupType(HYPRE_Solver solver,
                                         HYPRE_Int    setup_type);

/**
 *  Set the desired solver type. There are the following options:
 * \begin{tabular}{l l}
 *     1 & PCG (default) \\
 *     2 & GMRES \\
 *     3 & BiCGSTAB
 * \end{tabular}
 **/
HYPRE_Int HYPRE_ParCSRHybridSetSolverType(HYPRE_Solver solver,
                                          HYPRE_Int    solver_type);

/**
 * (Optional) Set recompute residual (don't rely on 3-term recurrence).
 **/
HYPRE_Int
HYPRE_ParCSRHybridSetRecomputeResidual( HYPRE_Solver  solver,
                                        HYPRE_Int     recompute_residual );

/**
 * (Optional) Get recompute residual option.
 **/
HYPRE_Int
HYPRE_ParCSRHybridGetRecomputeResidual( HYPRE_Solver  solver,
                                        HYPRE_Int    *recompute_residual );

/**
 * (Optional) Set recompute residual period (don't rely on 3-term recurrence).
 *
 * Recomputes residual after every specified number of iterations.
 **/
HYPRE_Int
HYPRE_ParCSRHybridSetRecomputeResidualP( HYPRE_Solver  solver,
                                         HYPRE_Int     recompute_residual_p );

/**
 * (Optional) Get recompute residual period option.
 **/
HYPRE_Int
HYPRE_ParCSRHybridGetRecomputeResidualP( HYPRE_Solver  solver,
                                         HYPRE_Int    *recompute_residual_p );

/**
 * Set the Krylov dimension for restarted GMRES.
 * The default is 5.
 **/
HYPRE_Int HYPRE_ParCSRHybridSetKDim(HYPRE_Solver solver,
                                    HYPRE_Int    k_dim);

/**
 * Set the type of norm for PCG.
 **/
HYPRE_Int HYPRE_ParCSRHybridSetTwoNorm(HYPRE_Solver solver,
                                       HYPRE_Int    two_norm);

/*
 * RE-VISIT
 **/
HYPRE_Int HYPRE_ParCSRHybridSetStopCrit(HYPRE_Solver solver,
                                        HYPRE_Int    stop_crit);

/*
 *
 **/
HYPRE_Int HYPRE_ParCSRHybridSetRelChange(HYPRE_Solver solver,
                                         HYPRE_Int    rel_change);

/**
 * Set preconditioner if wanting to use one that is not set up by
 * the hybrid solver.
 **/
HYPRE_Int HYPRE_ParCSRHybridSetPrecond(HYPRE_Solver            solver,
                                       HYPRE_PtrToParSolverFcn precond,
                                       HYPRE_PtrToParSolverFcn precond_setup,
                                       HYPRE_Solver            precond_solver);

/**
 * Set logging parameter (default: 0, no logging).
 **/
HYPRE_Int HYPRE_ParCSRHybridSetLogging(HYPRE_Solver solver,
                                       HYPRE_Int    logging);

/**
 * Set print level (default: 0, no printing)
 * 2 will print residual norms per iteration
 * 10 will print AMG setup information if AMG is used
 * 12 both Setup information and iterations.
 **/
HYPRE_Int HYPRE_ParCSRHybridSetPrintLevel(HYPRE_Solver solver,
                                          HYPRE_Int    print_level);

/**
 * (Optional) Sets AMG strength threshold. The default is 0.25.
 * For elasticity problems, a larger strength threshold, such as 0.7 or 0.8,
 * is often better.
 **/
HYPRE_Int
HYPRE_ParCSRHybridSetStrongThreshold(HYPRE_Solver solver,
                                     HYPRE_Real   strong_threshold);

/**
 * (Optional) Sets a parameter to modify the definition of strength for
 * diagonal dominant portions of the matrix. The default is 0.9.
 * If max\_row\_sum is 1, no checking for diagonally dominant rows is
 * performed.
 **/
HYPRE_Int
HYPRE_ParCSRHybridSetMaxRowSum(HYPRE_Solver solver,
                               HYPRE_Real   max_row_sum);

/**
 * (Optional) Defines a truncation factor for the interpolation.
 * The default is 0.
 **/
HYPRE_Int
HYPRE_ParCSRHybridSetTruncFactor(HYPRE_Solver solver,
                                 HYPRE_Real   trunc_factor);


/**
 * (Optional) Defines the maximal number of elements per row for the interpolation.
 * The default is 0.
 **/
HYPRE_Int HYPRE_ParCSRHybridSetPMaxElmts(HYPRE_Solver solver,
                                         HYPRE_Int    P_max_elmts);

/**
 * (Optional) Defines the maximal number of levels used for AMG.
 * The default is 25.
 **/
HYPRE_Int
HYPRE_ParCSRHybridSetMaxLevels(HYPRE_Solver solver,
                               HYPRE_Int    max_levels);

/**
 * (Optional) Defines whether local or global measures are used.
 **/
HYPRE_Int
HYPRE_ParCSRHybridSetMeasureType(HYPRE_Solver solver,
                                 HYPRE_Int    measure_type);

/**
 * (Optional) Defines which parallel coarsening algorithm is used.
 * There are the following options for coarsen\_type:
 *
 * \begin{tabular}{|c|l|} \hline
 * 0 &  CLJP-coarsening (a parallel coarsening algorithm using independent sets). \\
 * 1 &  classical Ruge-Stueben coarsening on each processor, no boundary treatment \\
 * 3 &  classical Ruge-Stueben coarsening on each processor, followed by a third \\
 *   &  pass, which adds coarse points on the boundaries \\
 * 6 &  Falgout coarsening (uses 1 first, followed by CLJP using the interior coarse \\
 * & points generated by 1 as its first independent set) \\
 * 7 &  CLJP-coarsening (using a fixed random vector, for debugging purposes only) \\
 * 8 &  PMIS-coarsening (a parallel coarsening algorithm using independent sets \\
 * & with lower complexities than CLJP, might also lead to slower convergence) \\
 * 9 &  PMIS-coarsening (using a fixed random vector, for debugging purposes only) \\
 * 10 & HMIS-coarsening (uses one pass Ruge-Stueben on each processor independently, \\
 * & followed by PMIS using the interior C-points as its first independent set) \\
 * 11 & one-pass Ruge-Stueben coarsening on each processor, no boundary treatment \\
 * \hline
 * \end{tabular}
 *
 * The default is 10.
 **/
HYPRE_Int
HYPRE_ParCSRHybridSetCoarsenType(HYPRE_Solver solver,
                                 HYPRE_Int    coarsen_type);

/*
 * (Optional) Specifies which interpolation operator is used
 * The default is ext+i interpolation truncated to at most 4 elements per row.
 **/
HYPRE_Int
HYPRE_ParCSRHybridSetInterpType(HYPRE_Solver solver,
                                HYPRE_Int    interp_type);

/**
 * (Optional) Defines the type of cycle.
 * For a V-cycle, set cycle\_type to 1, for a W-cycle
 *  set cycle\_type to 2. The default is 1.
 **/
HYPRE_Int
HYPRE_ParCSRHybridSetCycleType(HYPRE_Solver solver,
                               HYPRE_Int    cycle_type);

/*
 *
 **/
HYPRE_Int
HYPRE_ParCSRHybridSetGridRelaxType(HYPRE_Solver  solver,
                                   HYPRE_Int    *grid_relax_type);

/*
 *
 **/
HYPRE_Int
HYPRE_ParCSRHybridSetGridRelaxPoints(HYPRE_Solver   solver,
                                     HYPRE_Int    **grid_relax_points);

/**
 * (Optional) Sets the number of sweeps. On the finest level, the up and
 * the down cycle the number of sweeps are set to num\_sweeps and on the
 * coarsest level to 1. The default is 1.
 **/
HYPRE_Int
HYPRE_ParCSRHybridSetNumSweeps(HYPRE_Solver solver,
                               HYPRE_Int    num_sweeps);

/**
 * (Optional) Sets the number of sweeps at a specified cycle.
 * There are the following options for k:
 *
 * \begin{tabular}{|l|l|} \hline
 * the down cycle &     if k=1 \\
 * the up cycle &       if k=2 \\
 * the coarsest level &  if k=3.\\
 * \hline
 * \end{tabular}
 **/
HYPRE_Int
HYPRE_ParCSRHybridSetCycleNumSweeps(HYPRE_Solver solver,
                                    HYPRE_Int    num_sweeps,
                                    HYPRE_Int    k);

/**
 * (Optional) Defines the smoother to be used. It uses the given
 * smoother on the fine grid, the up and
 * the down cycle and sets the solver on the coarsest level to Gaussian
 * elimination (9). The default is l1-Gauss-Seidel, forward solve on the down
 * cycle (13) and backward solve on the up cycle (14).
 *
 * There are the following options for relax\_type:
 *
 * \begin{tabular}{|c|l|} \hline
 * 0 &  Jacobi \\
 * 1 &  Gauss-Seidel, sequential (very slow!) \\
 * 2 &  Gauss-Seidel, interior points in parallel, boundary sequential (slow!) \\
 * 3 &  hybrid Gauss-Seidel or SOR, forward solve \\
 * 4 &  hybrid Gauss-Seidel or SOR, backward solve \\
 * 6 &  hybrid symmetric Gauss-Seidel or SSOR \\
 * 8 &  hybrid symmetric l1-Gauss-Seidel or SSOR \\
 * 13 &  l1-Gauss-Seidel, forward solve \\
 * 14 &  l1-Gauss-Seidel, backward solve \\
 * 18 &  l1-Jacobi \\
 * 9 &  Gaussian elimination (only on coarsest level) \\
 * \hline
 * \end{tabular}
 **/
HYPRE_Int
HYPRE_ParCSRHybridSetRelaxType(HYPRE_Solver solver,
                               HYPRE_Int    relax_type);

/**
 * (Optional) Defines the smoother at a given cycle.
 * For options of relax\_type see
 * description of HYPRE\_BoomerAMGSetRelaxType). Options for k are
 *
 * \begin{tabular}{|l|l|} \hline
 * the down cycle &     if k=1 \\
 * the up cycle &       if k=2 \\
 * the coarsest level &  if k=3. \\
 * \hline
 * \end{tabular}
 **/
HYPRE_Int
HYPRE_ParCSRHybridSetCycleRelaxType(HYPRE_Solver solver,
                                    HYPRE_Int    relax_type,
                                    HYPRE_Int    k);

/**
 * (Optional) Defines in which order the points are relaxed. There are
 * the following options for
 * relax\_order:
 *
 * \begin{tabular}{|c|l|} \hline
 * 0 & the points are relaxed in natural or lexicographic
 *                   order on each processor \\
 * 1 &  CF-relaxation is used, i.e on the fine grid and the down
 *                   cycle the coarse points are relaxed first, \\
 * & followed by the fine points; on the up cycle the F-points are relaxed
 * first, followed by the C-points. \\
 * & On the coarsest level, if an iterative scheme is used,
 * the points are relaxed in lexicographic order. \\
 * \hline
 * \end{tabular}
 *
 * The default is 0 (CF-relaxation).
 **/
HYPRE_Int
HYPRE_ParCSRHybridSetRelaxOrder(HYPRE_Solver solver,
                                HYPRE_Int    relax_order);

/**
 * (Optional) Defines the relaxation weight for smoothed Jacobi and hybrid SOR
 * on all levels.
 *
 * \begin{tabular}{|l|l|} \hline
 * relax\_weight > 0 & this assigns the given relaxation weight on all levels \\
 * relax\_weight = 0 &  the weight is determined on each level
 *                       with the estimate $3 \over {4\|D^{-1/2}AD^{-1/2}\|}$,\\
 * & where $D$ is the diagonal matrix of $A$ (this should only be used with Jacobi) \\
 * relax\_weight = -k & the relaxation weight is determined with at most k CG steps
 *                       on each level \\
 * & this should only be used for symmetric positive definite problems) \\
 * \hline
 * \end{tabular}
 *
 * The default is 1.
 **/
HYPRE_Int
HYPRE_ParCSRHybridSetRelaxWt(HYPRE_Solver solver,
                             HYPRE_Real   relax_wt);

/**
 * (Optional) Defines the relaxation weight for smoothed Jacobi and hybrid SOR
 * on the user defined level. Note that the finest level is denoted 0, the
 * next coarser level 1, etc. For nonpositive relax\_weight, the parameter is
 * determined on the given level as described for HYPRE\_BoomerAMGSetRelaxWt.
 * The default is 1.
 **/
HYPRE_Int
HYPRE_ParCSRHybridSetLevelRelaxWt(HYPRE_Solver solver,
                                  HYPRE_Real   relax_wt,
                                  HYPRE_Int    level);

/**
 * (Optional) Defines the outer relaxation weight for hybrid SOR and SSOR
 * on all levels.
 *
 * \begin{tabular}{|l|l|} \hline
 * omega > 0 & this assigns the same outer relaxation weight omega on each level\\
 * omega = -k & an outer relaxation weight is determined with at most k CG
 *                steps on each level \\
 * & (this only makes sense for symmetric
 *                positive definite problems and smoothers, e.g. SSOR) \\
 * \hline
 * \end{tabular}
 *
 * The default is 1.
 **/
HYPRE_Int
HYPRE_ParCSRHybridSetOuterWt(HYPRE_Solver solver,
                             HYPRE_Real   outer_wt);

/**
 * (Optional) Defines the outer relaxation weight for hybrid SOR or SSOR
 * on the user defined level. Note that the finest level is denoted 0, the
 * next coarser level 1, etc. For nonpositive omega, the parameter is
 * determined on the given level as described for HYPRE\_BoomerAMGSetOuterWt.
 * The default is 1.
 **/
HYPRE_Int
HYPRE_ParCSRHybridSetLevelOuterWt(HYPRE_Solver solver,
                                  HYPRE_Real   outer_wt,
                                  HYPRE_Int    level);

/**
 * (Optional) Defines the maximal coarse grid size.
 * The default is 9.
 **/
HYPRE_Int
HYPRE_ParCSRHybridSetMaxCoarseSize(HYPRE_Solver solver,
                                   HYPRE_Int    max_coarse_size);

/**
 * (Optional) Defines the minimal coarse grid size.
 * The default is 0.
 **/
HYPRE_Int
HYPRE_ParCSRHybridSetMinCoarseSize(HYPRE_Solver solver,
                                   HYPRE_Int    min_coarse_size);

/**
 * (Optional) enables redundant coarse grid size. If the system size becomes
 * smaller than seq_threshold, sequential AMG is used on all remaining processors.
 * The default is 0.
 **/
HYPRE_Int
HYPRE_ParCSRHybridSetSeqThreshold(HYPRE_Solver solver,
                                  HYPRE_Int    seq_threshold);

/*
 *
 **/
HYPRE_Int
HYPRE_ParCSRHybridSetRelaxWeight(HYPRE_Solver  solver,
                                 HYPRE_Real   *relax_weight);

/*
 *
 **/
HYPRE_Int
HYPRE_ParCSRHybridSetOmega(HYPRE_Solver  solver,
                           HYPRE_Real   *omega);

/**
 * (Optional) Defines the number of levels of aggressive coarsening,
 * starting with the finest level.
 * The default is 0, i.e. no aggressive coarsening.
 **/
HYPRE_Int
HYPRE_ParCSRHybridSetAggNumLevels(HYPRE_Solver solver,
                                  HYPRE_Int    agg_num_levels);

/**
 * (Optional) Defines the degree of aggressive coarsening.
 * The default is 1, which leads to the most aggressive coarsening.
 * Setting num$\_$paths to 2 will increase complexity somewhat,
 * but can lead to better convergence.**/
HYPRE_Int
HYPRE_ParCSRHybridSetNumPaths(HYPRE_Solver solver,
                              HYPRE_Int    num_paths);

/**
 * (Optional) Sets the size of the system of PDEs, if using the systems version.
 * The default is 1.
 **/
HYPRE_Int
HYPRE_ParCSRHybridSetNumFunctions(HYPRE_Solver solver,
                                  HYPRE_Int    num_functions);

/**
 * (Optional) Sets the mapping that assigns the function to each variable,
 * if using the systems version. If no assignment is made and the number of
 * functions is k > 1, the mapping generated is (0,1,...,k-1,0,1,...,k-1,...).
 **/
HYPRE_Int
HYPRE_ParCSRHybridSetDofFunc(HYPRE_Solver  solver,
                             HYPRE_Int    *dof_func);
/**
 * (Optional) Sets whether to use the nodal systems version.
 * The default is 0 (the unknown based approach).
 **/
HYPRE_Int
HYPRE_ParCSRHybridSetNodal(HYPRE_Solver solver,
                           HYPRE_Int    nodal);

/**
 * (Optional) Sets whether to store local transposed interpolation
 * The default is 0 (don't store).
 **/
HYPRE_Int
HYPRE_ParCSRHybridSetKeepTranspose(HYPRE_Solver solver,
                           HYPRE_Int    keepT);

/**
 * (Optional) Sets whether to use non-Galerkin option
 * The default is no non-Galerkin option
 * num_levels sets the number of levels where to use it
 * nongalerkin_tol contains the tolerances for <num_levels> levels
 **/
HYPRE_Int
HYPRE_ParCSRHybridSetNonGalerkinTol(HYPRE_Solver solver,
                           HYPRE_Int   num_levels,
                           HYPRE_Real *nongalerkin_tol);

/**
 * Retrieves the total number of iterations.
 **/
HYPRE_Int HYPRE_ParCSRHybridGetNumIterations(HYPRE_Solver  solver,
                                             HYPRE_Int    *num_its);

/**
 * Retrieves the number of iterations used by the diagonally scaled solver.
 **/
HYPRE_Int HYPRE_ParCSRHybridGetDSCGNumIterations(HYPRE_Solver  solver,
                                                 HYPRE_Int    *dscg_num_its);

/**
 * Retrieves the number of iterations used by the AMG preconditioned solver.
 **/
HYPRE_Int HYPRE_ParCSRHybridGetPCGNumIterations(HYPRE_Solver  solver,
                                                HYPRE_Int    *pcg_num_its);

/**
 * Retrieves the final relative residual norm.
 **/
HYPRE_Int HYPRE_ParCSRHybridGetFinalRelativeResidualNorm(HYPRE_Solver  solver,
                                                         HYPRE_Real   *norm);

/* Is this a retired function? (RDF) */
HYPRE_Int
HYPRE_ParCSRHybridSetNumGridSweeps(HYPRE_Solver  solver,
                                   HYPRE_Int    *num_grid_sweeps);


/*@}*/

/*--------------------------------------------------------------------------
 *--------------------------------------------------------------------------*/

/*
 * @name Schwarz Solver
 **/

HYPRE_Int HYPRE_SchwarzCreate(HYPRE_Solver *solver);

HYPRE_Int HYPRE_SchwarzDestroy(HYPRE_Solver solver);

HYPRE_Int HYPRE_SchwarzSetup(HYPRE_Solver       solver,
                             HYPRE_ParCSRMatrix A,
                             HYPRE_ParVector    b,
                             HYPRE_ParVector    x);

HYPRE_Int HYPRE_SchwarzSolve(HYPRE_Solver       solver,
                             HYPRE_ParCSRMatrix A,
                             HYPRE_ParVector    b,
                             HYPRE_ParVector    x);

HYPRE_Int HYPRE_SchwarzSetVariant(HYPRE_Solver solver,
                                  HYPRE_Int    variant);

HYPRE_Int HYPRE_SchwarzSetOverlap(HYPRE_Solver solver,
                                  HYPRE_Int    overlap);

HYPRE_Int HYPRE_SchwarzSetDomainType(HYPRE_Solver solver,
                                     HYPRE_Int    domain_type);

HYPRE_Int HYPRE_SchwarzSetRelaxWeight(HYPRE_Solver solver,
                                      HYPRE_Real   relax_weight);

HYPRE_Int HYPRE_SchwarzSetDomainStructure(HYPRE_Solver    solver,
                                          HYPRE_CSRMatrix domain_structure);

HYPRE_Int HYPRE_SchwarzSetNumFunctions(HYPRE_Solver solver,
                                       HYPRE_Int    num_functions);

HYPRE_Int HYPRE_SchwarzSetDofFunc(HYPRE_Solver  solver,
                                  HYPRE_Int    *dof_func);

HYPRE_Int HYPRE_SchwarzSetNonSymm(HYPRE_Solver solver,
                                  HYPRE_Int    use_nonsymm);

/*--------------------------------------------------------------------------
 *--------------------------------------------------------------------------*/

/*
 * @name ParCSR CGNR Solver
 **/

HYPRE_Int HYPRE_ParCSRCGNRCreate(MPI_Comm      comm,
                                 HYPRE_Solver *solver);

HYPRE_Int HYPRE_ParCSRCGNRDestroy(HYPRE_Solver solver);

HYPRE_Int HYPRE_ParCSRCGNRSetup(HYPRE_Solver       solver,
                                HYPRE_ParCSRMatrix A,
                                HYPRE_ParVector    b,
                                HYPRE_ParVector    x);

HYPRE_Int HYPRE_ParCSRCGNRSolve(HYPRE_Solver       solver,
                                HYPRE_ParCSRMatrix A,
                                HYPRE_ParVector    b,
                                HYPRE_ParVector    x);

HYPRE_Int HYPRE_ParCSRCGNRSetTol(HYPRE_Solver solver,
                                 HYPRE_Real   tol);

HYPRE_Int HYPRE_ParCSRCGNRSetMinIter(HYPRE_Solver solver,
                                     HYPRE_Int    min_iter);

HYPRE_Int HYPRE_ParCSRCGNRSetMaxIter(HYPRE_Solver solver,
                                     HYPRE_Int    max_iter);

HYPRE_Int HYPRE_ParCSRCGNRSetStopCrit(HYPRE_Solver solver,
                                      HYPRE_Int    stop_crit);

HYPRE_Int HYPRE_ParCSRCGNRSetPrecond(HYPRE_Solver            solver,
                                     HYPRE_PtrToParSolverFcn precond,
                                     HYPRE_PtrToParSolverFcn precondT,
                                     HYPRE_PtrToParSolverFcn precond_setup,
                                     HYPRE_Solver            precond_solver);

HYPRE_Int HYPRE_ParCSRCGNRGetPrecond(HYPRE_Solver  solver,
                                     HYPRE_Solver *precond_data);

HYPRE_Int HYPRE_ParCSRCGNRSetLogging(HYPRE_Solver solver,
                                     HYPRE_Int    logging);

HYPRE_Int HYPRE_ParCSRCGNRGetNumIterations(HYPRE_Solver  solver,
                                           HYPRE_Int    *num_iterations);

HYPRE_Int HYPRE_ParCSRCGNRGetFinalRelativeResidualNorm(HYPRE_Solver  solver,
                                                       HYPRE_Real   *norm);

/*--------------------------------------------------------------------------
 *--------------------------------------------------------------------------*/

/**
 * @name ParCSR MGR Solver
 *
 * Parallel multigrid reduction solver and preconditioner.
 * This solver or preconditioner is designed with systems of
 * PDEs in mind. However, it can also be used for scalar linear
 * systems, particularly for problems where the user can exploit
 * information from the physics of the problem. In this way, the
 * MGR solver could potentially be used as a foundation
 * for a physics-based preconditioner.
 **/
/*@{*/

/**
 * Create a solver object
 **/
HYPRE_Int HYPRE_MGRCreate( HYPRE_Solver *solver );

/*--------------------------------------------------------------------------
 * HYPRE_MGRDestroy
 *--------------------------------------------------------------------------*/
/**
 * Destroy a solver object
 **/
HYPRE_Int HYPRE_MGRDestroy( HYPRE_Solver solver );

/*--------------------------------------------------------------------------
 * HYPRE_MGRSetup
 *--------------------------------------------------------------------------*/
/**
 * Setup the MGR solver or preconditioner.
 * If used as a preconditioner, this function should be passed
 * to the iterative solver {\tt SetPrecond} function.
 *
 * @param solver [IN] object to be set up.
 * @param A [IN] ParCSR matrix used to construct the solver/preconditioner.
 * @param b right-hand-side of the linear system to be solved (Ignored by this function).
 * @param x approximate solution of the linear system to be solved (Ignored by this function).
 **/
HYPRE_Int HYPRE_MGRSetup( HYPRE_Solver solver,
                         HYPRE_ParCSRMatrix A,
                         HYPRE_ParVector b,
                         HYPRE_ParVector x      );
/*--------------------------------------------------------------------------
 * HYPRE_MGRSolve
 *--------------------------------------------------------------------------*/
 /**
 * Solve the system or apply MGR as a preconditioner.
 * If used as a preconditioner, this function should be passed
 * to the iterative solver {\tt SetPrecond} function.
 *
 * @param solver [IN] solver or preconditioner object to be applied.
 * @param A [IN] ParCSR matrix, matrix of the linear system to be solved
 * @param b [IN] right hand side of the linear system to be solved
 * @param x [OUT] approximated solution of the linear system to be solved
 **/
HYPRE_Int HYPRE_MGRSolve( HYPRE_Solver solver,
                         HYPRE_ParCSRMatrix A,
                         HYPRE_ParVector b,
                         HYPRE_ParVector x      );

/*--------------------------------------------------------------------------
 * HYPRE_Int HYPRE_MGRSetCpointsByBlock
 *--------------------------------------------------------------------------*/
/**
 * Set the block data and prescribe the coarse indexes per block
 * for each reduction level.
 *
 * @param solver [IN] solver or preconditioner object
 * @param block_size [IN] system block size
 * @param max_num_levels [IN] maximum number of reduction levels
 * @param num_block_coarse_points [IN] number of coarse points per block per level
 * @param block_coarse_indexes [IN] index for each block coarse point per level
 **/
HYPRE_Int HYPRE_MGRSetCpointsByBlock( HYPRE_Solver solver,
                         HYPRE_Int  block_size,
                         HYPRE_Int max_num_levels,
                         HYPRE_Int *num_block_coarse_points,
                         HYPRE_Int  **block_coarse_indexes);

/**
 * (Optional) Set non C-points to F-points.
 * This routine determines how the coarse points are selected for the next level
 * reduction. Options for {\tt nonCptToFptFlag} are:
 *
 * \begin{tabular}{|c|l|} \hline
 * 0 & Allow points not prescribed as C points to be potentially set as C points \\
 * & using classical AMG coarsening strategies (currently uses CLJP-coarsening). \\
 * 1 & Fix points not prescribed as C points to be F points for the next reduction \\
 * \hline
 * \end{tabular}
 *
 **/
HYPRE_Int
HYPRE_MGRSetNonCpointsToFpoints( HYPRE_Solver solver, HYPRE_Int nonCptToFptFlag);

/*--------------------------------------------------------------------------
 * HYPRE_MGRSetMaxCoarseLevels
 *--------------------------------------------------------------------------*/
/**
 * (Optional) Set maximum number of coarsening (or reduction) levels.
 * The default is 10.
 **/
HYPRE_Int
HYPRE_MGRSetMaxCoarseLevels( HYPRE_Solver solver, HYPRE_Int maxlev );
/*--------------------------------------------------------------------------
 * HYPRE_MGRSetBlockSize
 *--------------------------------------------------------------------------*/
/**
 * (Optional) Set the system block size.
 * This should match the block size set in the MGRSetCpointsByBlock function.
 * The default is 1.
 **/
HYPRE_Int
HYPRE_MGRSetBlockSize( HYPRE_Solver solver, HYPRE_Int bsize );
/*--------------------------------------------------------------------------
 * HYPRE_MGRSetReservedCoarseNodes
 *--------------------------------------------------------------------------*/
/**
 * (Optional) Defines indexes of coarse nodes to be kept to the coarsest level.
 * These indexes are passed down through the MGR hierarchy to the coarsest grid
 * of the coarse grid (BoomerAMG) solver.
 *
 * @param solver [IN] solver or preconditioner object
 * @param reserved_coarse_size [IN] number of reserved coarse points
 * @param reserved_coarse_nodes [IN] (global) indexes of reserved coarse points
 **/
HYPRE_Int
HYPRE_MGRSetReservedCoarseNodes( HYPRE_Solver solver, HYPRE_Int reserved_coarse_size, HYPRE_Int *reserved_coarse_nodes );

/*--------------------------------------------------------------------------
 * HYPRE_MGRSetRelaxType
 *--------------------------------------------------------------------------*/
/**
 * (Optional) Set the relaxation type for F-relaxation.
 * Currently supports the following flavors of relaxation types
 * as described in the {\tt BoomerAMGSetRelaxType}:
 * relax\_types 0 - 8, 13, 14, 18, 19, 98.
 **/
HYPRE_Int
HYPRE_MGRSetRelaxType(HYPRE_Solver solver, HYPRE_Int relax_type );

/*--------------------------------------------------------------------------
 * HYPRE_MGRSetRelaxMethod
 *--------------------------------------------------------------------------*/
/**
 * (Optional) Set the strategy for F-relaxation.
 * Options for {\tt relax\_method} are:
 *
 * \begin{tabular}{|c|l|} \hline
 * 0 & Single-level relaxation sweeps for F-relaxation as prescribed by {\tt MGRSetRelaxType} \\
 * 1 & Multi-level relaxation strategy for F-relaxation (V(1,0) cycle currently supported). \\
 * \hline
 * \end{tabular}
 **/
HYPRE_Int
HYPRE_MGRSetFRelaxMethod(HYPRE_Solver solver, HYPRE_Int relax_method );

/*--------------------------------------------------------------------------
 * HYPRE_MGRSetRestrictType
 *--------------------------------------------------------------------------*/
/**
 * (Optional) Set the strategy for computing the MGR restriction operator.
 *
 * Options for {\tt restrict\_type} are:
 *
 * \begin{tabular}{|c|l|} \hline
 * 0 & injection $[0  I]$ \\
 * 1 & unscaled (not recommended) \\
 * 2 & diagonal scaling (Jacobi) \\
 * else & use classical modified interpolation \\
 * \hline
 * \end{tabular}
 *
 * These options are currently active for the last stage reduction. Intermediate
 * reduction levels use injection. The default is injection.
 **/
HYPRE_Int
HYPRE_MGRSetRestrictType( HYPRE_Solver solver, HYPRE_Int restrict_type);

/*--------------------------------------------------------------------------
 * HYPRE_MGRSetNumRestrictSweeps
 *--------------------------------------------------------------------------*/
/**
 * (Optional) Set number of restriction sweeps.
 * This option is for restrict\_type > 2.
 **/
HYPRE_Int
HYPRE_MGRSetNumRestrictSweeps( HYPRE_Solver solver, HYPRE_Int nsweeps );

/*--------------------------------------------------------------------------
 * HYPRE_MGRSetInterpType
 *--------------------------------------------------------------------------*/
/**
 * (Optional) Set the strategy for computing the MGR restriction operator.
 * Options for {\tt interp\_type} are:
 *
 * \begin{tabular}{|c|l|} \hline
 * 0 & injection $[0  I]^{T}$ \\
 * 1 & unscaled (not recommended) \\
 * 2 & diagonal scaling (Jacobi) \\
 * else & use default (classical modified interpolation) \\
 * \hline
 * \end{tabular}
 *
 * These options are currently active for the last stage reduction. Intermediate
 * reduction levels use diagonal scaling.
 **/
HYPRE_Int
HYPRE_MGRSetInterpType( HYPRE_Solver solver, HYPRE_Int interp_type );

/*--------------------------------------------------------------------------
 * HYPRE_MGRSetNumRelaxSweeps
 *--------------------------------------------------------------------------*/
/**
 * (Optional) Set number of relaxation sweeps.
 * This option is for the `single level' F-relaxation (relax\_method = 0).
 **/
HYPRE_Int
HYPRE_MGRSetNumRelaxSweeps( HYPRE_Solver solver, HYPRE_Int nsweeps );

/*--------------------------------------------------------------------------
 * HYPRE_MGRSetNumInterpSweeps
 *--------------------------------------------------------------------------*/
/**
 * (Optional) Set number of interpolation sweeps.
 * This option is for interp\_type > 2.
 **/
HYPRE_Int
HYPRE_MGRSetNumInterpSweeps( HYPRE_Solver solver, HYPRE_Int nsweeps );

/*--------------------------------------------------------------------------
 * HYPRE_MGRSetCoarseSolver
 *--------------------------------------------------------------------------*/
/**
 * (Optional) Set the coarse grid solver.
 * Currently uses BoomerAMG.
 * The default, if not set, is BoomerAMG with default options.
 *
 * @param solver [IN] solver or preconditioner object
 * @param coarse_grid_solver_solve [IN] solve routine for BoomerAMG
 * @param coarse_grid_solver_setup [IN] setup routine for BoomerAMG
 * @param coarse_grid_solver [IN] BoomerAMG solver
 **/
HYPRE_Int HYPRE_MGRSetCoarseSolver(HYPRE_Solver          solver,
                             HYPRE_PtrToParSolverFcn  coarse_grid_solver_solve,
                             HYPRE_PtrToParSolverFcn  coarse_grid_solver_setup,
                             HYPRE_Solver          coarse_grid_solver );

/*--------------------------------------------------------------------------
 * HYPRE_MGRSetPrintLevel
 *--------------------------------------------------------------------------*/
/**
 * (Optional) Set the print level to print setup and solve information.
 *
 * \begin{tabular}{|c|l|} \hline
 * 0 & no printout (default) \\
 * 1 & print setup information \\
 * 2 & print solve information \\
 * 3 & print both setup and solve information \\
 * \hline
 * \end{tabular}
 **/
HYPRE_Int
HYPRE_MGRSetPrintLevel( HYPRE_Solver solver, HYPRE_Int print_level );

/*--------------------------------------------------------------------------
 * HYPRE_MGRSetLogging
 *--------------------------------------------------------------------------*/
/**
 * (Optional) Requests logging of solver diagnostics.
 * Requests additional computations for diagnostic and similar
 * data to be logged by the user. Default to 0 for do nothing.  The latest
 * residual will be available if logging > 1.
 **/
HYPRE_Int
HYPRE_MGRSetLogging( HYPRE_Solver solver, HYPRE_Int logging );

/*--------------------------------------------------------------------------
 * HYPRE_MGRSetMaxIter
 *--------------------------------------------------------------------------*/
/**
 * (Optional) Set maximum number of iterations if used as a solver.
 * Set this to 1 if MGR is used as a preconditioner. The default is 20.
 **/
HYPRE_Int
HYPRE_MGRSetMaxIter( HYPRE_Solver solver, HYPRE_Int max_iter );

/*--------------------------------------------------------------------------
 * HYPRE_MGRSetTol
 *--------------------------------------------------------------------------*/
/**
 * (Optional) Set the convergence tolerance for the MGR solver.
 * Use tol = 0.0 if MGR is used as a preconditioner. The default is 1.e-7.
 **/
HYPRE_Int
HYPRE_MGRSetTol( HYPRE_Solver solver, HYPRE_Real tol );

/*--------------------------------------------------------------------------
 * HYPRE_MGRSetMaxGlobalsmoothIters
 *--------------------------------------------------------------------------*/
/**
 * (Optional) Determines how many sweeps of global smoothing to do.
 * Default is 0 (no global smoothing).
 **/
HYPRE_Int
HYPRE_MGRSetMaxGlobalsmoothIters( HYPRE_Solver solver, HYPRE_Int smooth_iter );

/*--------------------------------------------------------------------------
 * HYPRE_MGRSetGlobalsmoothType
 *--------------------------------------------------------------------------*/
/**
 * (Optional) Determines type of global smoother.
 * Options for {\tt smooth\_type} are:
 *
 * \begin{tabular}{|c|l|} \hline
 * 0 & block Jacobi (default) \\
 * 1 & Jacobi \\
 * 2 & Gauss-Seidel, sequential (very slow!) \\
 * 3 & Gauss-Seidel, interior points in parallel, boundary sequential (slow!) \\
 * 4 & hybrid Gauss-Seidel or SOR, forward solve \\
 * 5 & hybrid Gauss-Seidel or SOR, backward solve \\
 * 6 & hybrid chaotic Gauss-Seidel (works only with OpenMP) \\
 * 7 & hybrid symmetric Gauss-Seidel or SSOR \\
 * 8 & Euclid (ILU) \\
 * \hline
 * \end{tabular}
 **/
HYPRE_Int
HYPRE_MGRSetGlobalsmoothType( HYPRE_Solver solver, HYPRE_Int smooth_type );

/*--------------------------------------------------------------------------
 * HYPRE_MGRGetNumIterations
 *--------------------------------------------------------------------------*/
/**
 * (Optional) Return the number of MGR iterations.
 **/
HYPRE_Int
HYPRE_MGRGetNumIterations( HYPRE_Solver solver, HYPRE_Int *num_iterations );

/*--------------------------------------------------------------------------
 * HYPRE_MGRGetResidualNorm
 *--------------------------------------------------------------------------*/
/**
 * (Optional) Return the norm of the final relative residual.
 **/
HYPRE_Int
HYPRE_MGRGetFinalRelativeResidualNorm(  HYPRE_Solver solver, HYPRE_Real *res_norm );

/*@}*/

/*--------------------------------------------------------------------------
 *--------------------------------------------------------------------------*/

/*--------------------------------------------------------------------------
 * Miscellaneous: These probably do not belong in the interface.
 *--------------------------------------------------------------------------*/

HYPRE_ParCSRMatrix GenerateLaplacian(MPI_Comm    comm,
                                     HYPRE_BigInt   nx,
                                     HYPRE_BigInt   ny,
                                     HYPRE_BigInt   nz,
                                     HYPRE_Int   P,
                                     HYPRE_Int   Q,
                                     HYPRE_Int   R,
                                     HYPRE_Int   p,
                                     HYPRE_Int   q,
                                     HYPRE_Int   r,
                                     HYPRE_Real *value);

HYPRE_ParCSRMatrix GenerateLaplacian27pt(MPI_Comm    comm,
                                         HYPRE_BigInt   nx,
                                         HYPRE_BigInt   ny,
                                         HYPRE_BigInt   nz,
                                         HYPRE_Int   P,
                                         HYPRE_Int   Q,
                                         HYPRE_Int   R,
                                         HYPRE_Int   p,
                                         HYPRE_Int   q,
                                         HYPRE_Int   r,
                                         HYPRE_Real *value);

HYPRE_ParCSRMatrix GenerateLaplacian9pt(MPI_Comm    comm,
                                        HYPRE_BigInt   nx,
                                        HYPRE_BigInt   ny,
                                        HYPRE_Int   P,
                                        HYPRE_Int   Q,
                                        HYPRE_Int   p,
                                        HYPRE_Int   q,
                                        HYPRE_Real *value);

HYPRE_ParCSRMatrix GenerateDifConv(MPI_Comm    comm,
                                   HYPRE_BigInt   nx,
                                   HYPRE_BigInt   ny,
                                   HYPRE_BigInt   nz,
                                   HYPRE_Int   P,
                                   HYPRE_Int   Q,
                                   HYPRE_Int   R,
                                   HYPRE_Int   p,
                                   HYPRE_Int   q,
                                   HYPRE_Int   r,
                                   HYPRE_Real *value);

HYPRE_ParCSRMatrix
GenerateRotate7pt(MPI_Comm   comm,
                  HYPRE_BigInt  nx,
                  HYPRE_BigInt  ny,
                  HYPRE_Int  P,
                  HYPRE_Int  Q,
                  HYPRE_Int  p,
                  HYPRE_Int  q,
                  HYPRE_Real alpha,
                  HYPRE_Real eps );

HYPRE_ParCSRMatrix
GenerateVarDifConv(MPI_Comm         comm,
                   HYPRE_BigInt        nx,
                   HYPRE_BigInt        ny,
                   HYPRE_BigInt        nz,
                   HYPRE_Int        P,
                   HYPRE_Int        Q,
                   HYPRE_Int        R,
                   HYPRE_Int        p,
                   HYPRE_Int        q,
                   HYPRE_Int        r,
                   HYPRE_Real       eps,
                   HYPRE_ParVector *rhs_ptr);

HYPRE_ParCSRMatrix
GenerateRSVarDifConv(MPI_Comm         comm,
                     HYPRE_BigInt        nx,
                     HYPRE_BigInt        ny,
                     HYPRE_BigInt        nz,
                     HYPRE_Int        P,
                     HYPRE_Int        Q,
                     HYPRE_Int        R,
                     HYPRE_Int        p,
                     HYPRE_Int        q,
                     HYPRE_Int        r,
                     HYPRE_Real       eps,
                     HYPRE_ParVector *rhs_ptr,
                     HYPRE_Int        type);

float*
GenerateCoordinates(MPI_Comm  comm,
                    HYPRE_BigInt nx,
                    HYPRE_BigInt ny,
                    HYPRE_BigInt nz,
                    HYPRE_Int P,
                    HYPRE_Int Q,
                    HYPRE_Int R,
                    HYPRE_Int p,
                    HYPRE_Int q,
                    HYPRE_Int r,
                    HYPRE_Int coorddim);

/*--------------------------------------------------------------------------
 *--------------------------------------------------------------------------*/

/*
 * (Optional) Switches on use of Jacobi interpolation after computing
 * an original interpolation
 **/
HYPRE_Int HYPRE_BoomerAMGSetPostInterpType(HYPRE_Solver solver,
                                           HYPRE_Int    post_interp_type);

/*
 * (Optional) Sets a truncation threshold for Jacobi interpolation.
 **/
HYPRE_Int HYPRE_BoomerAMGSetJacobiTruncThreshold(HYPRE_Solver solver,
                                                 HYPRE_Real   jacobi_trunc_threshold);

/*
 * (Optional) Defines the number of relaxation steps for CR
 * The default is 2.
 **/
HYPRE_Int HYPRE_BoomerAMGSetNumCRRelaxSteps(HYPRE_Solver solver,
                                            HYPRE_Int    num_CR_relax_steps);

/*
 * (Optional) Defines convergence rate for CR
 * The default is 0.7.
 **/
HYPRE_Int HYPRE_BoomerAMGSetCRRate(HYPRE_Solver solver,
                                   HYPRE_Real   CR_rate);

/*
 * (Optional) Defines strong threshold for CR
 * The default is 0.0.
 **/
HYPRE_Int HYPRE_BoomerAMGSetCRStrongTh(HYPRE_Solver solver,
                                       HYPRE_Real   CR_strong_th);

/*
 * (Optional) Defines whether to use CG
 **/
HYPRE_Int HYPRE_BoomerAMGSetCRUseCG(HYPRE_Solver solver,
                                    HYPRE_Int    CR_use_CG);

/*
 * (Optional) Defines the Type of independent set algorithm used for CR
 **/
HYPRE_Int HYPRE_BoomerAMGSetISType(HYPRE_Solver solver,
                                   HYPRE_Int    IS_type);

/*--------------------------------------------------------------------------
 *--------------------------------------------------------------------------*/

/* These includes shouldn't be here. (RDF) */
#include "interpreter.h"
#include "HYPRE_MatvecFunctions.h"

/**
 * @name ParCSR LOBPCG Eigensolver
 *
 * These routines should be used in conjunction with the generic interface in
 * \Ref{LOBPCG Eigensolver}.
 **/
/*@{*/

/**
 * Load interface interpreter.  Vector part loaded with hypre_ParKrylov
 * functions and multivector part loaded with mv_TempMultiVector functions.
 **/
HYPRE_Int
HYPRE_ParCSRSetupInterpreter(mv_InterfaceInterpreter *i);

/**
 * Load Matvec interpreter with hypre_ParKrylov functions.
 **/
HYPRE_Int
HYPRE_ParCSRSetupMatvec(HYPRE_MatvecFunctions *mv);

/* The next routines should not be here (lower-case prefix). (RDF) */

/*
 * Print multivector to file.
 **/
HYPRE_Int
hypre_ParCSRMultiVectorPrint(void *x_, const char *fileName);

/*
 * Read multivector from file.
 **/
void *
hypre_ParCSRMultiVectorRead(MPI_Comm comm, void *ii_, const char *fileName);


/*@}*/

/*--------------------------------------------------------------------------
 *--------------------------------------------------------------------------*/
/*@}*/

#ifdef __cplusplus
}
#endif

#endif<|MERGE_RESOLUTION|>--- conflicted
+++ resolved
@@ -1083,11 +1083,9 @@
  * The default is 0.
  **/
 HYPRE_Int HYPRE_BoomerAMGSetRestriction(HYPRE_Solver solver,
-                                        HYPRE_Int   restr_par);
-
-/**
-<<<<<<< HEAD
-=======
+                                        HYPRE_Int    restr_par);
+
+/**
  * (Optional) Assumes the matrix is triangular in some ordering
  * to speed up the setup time of approximate ideal restriction.
  *
@@ -1105,7 +1103,6 @@
                                          HYPRE_Int   gmres_switch);
 
 /**
->>>>>>> a8cbf255
  * (Optional) Defines the drop tolerance for the A-matrices
  * from the 2nd level of AMG.
  * The default is 0.
