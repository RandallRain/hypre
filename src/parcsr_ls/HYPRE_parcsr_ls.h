/******************************************************************************
 * Copyright 1998-2019 Lawrence Livermore National Security, LLC and other
 * HYPRE Project Developers. See the top-level COPYRIGHT file for details.
 *
 * SPDX-License-Identifier: (Apache-2.0 OR MIT)
 ******************************************************************************/

#ifndef HYPRE_PARCSR_LS_HEADER
#define HYPRE_PARCSR_LS_HEADER

#include "HYPRE_utilities.h"
#include "HYPRE_seq_mv.h"
#include "HYPRE_parcsr_mv.h"
#include "HYPRE_IJ_mv.h"

#ifdef __cplusplus
extern "C" {
#endif

/*--------------------------------------------------------------------------
 *--------------------------------------------------------------------------*/

/**
 * @name ParCSR Solvers
 *
 * These solvers use matrix/vector storage schemes that are taylored
 * for general sparse matrix systems.
 *
 * @memo Linear solvers for sparse matrix systems
 **/
/*@{*/

/*--------------------------------------------------------------------------
 *--------------------------------------------------------------------------*/

/**
 * @name ParCSR Solvers
 **/
/*@{*/

struct hypre_Solver_struct;
/**
 * The solver object.
 **/

#ifndef HYPRE_SOLVER_STRUCT
#define HYPRE_SOLVER_STRUCT
struct hypre_Solver_struct;
typedef struct hypre_Solver_struct *HYPRE_Solver;
#endif

typedef HYPRE_Int (*HYPRE_PtrToParSolverFcn)(HYPRE_Solver,
                                       HYPRE_ParCSRMatrix,
                                       HYPRE_ParVector,
                                       HYPRE_ParVector);

#ifndef HYPRE_MODIFYPC
#define HYPRE_MODIFYPC
typedef HYPRE_Int (*HYPRE_PtrToModifyPCFcn)(HYPRE_Solver,
                                      HYPRE_Int,
                                      HYPRE_Real);
#endif

/*@}*/

/*--------------------------------------------------------------------------
 *--------------------------------------------------------------------------*/

/**
 * @name ParCSR BoomerAMG Solver and Preconditioner
 *
 * Parallel unstructured algebraic multigrid solver and preconditioner
 **/
/*@{*/

/**
 * Create a solver object.
 **/
HYPRE_Int HYPRE_BoomerAMGCreate(HYPRE_Solver *solver);

/**
 * Destroy a solver object.
 **/
HYPRE_Int HYPRE_BoomerAMGDestroy(HYPRE_Solver solver);

/**
 * Set up the BoomerAMG solver or preconditioner.
 * If used as a preconditioner, this function should be passed
 * to the iterative solver {\tt SetPrecond} function.
 *
 * @param solver [IN] object to be set up.
 * @param A [IN] ParCSR matrix used to construct the solver/preconditioner.
 * @param b Ignored by this function.
 * @param x Ignored by this function.
 **/
HYPRE_Int HYPRE_BoomerAMGSetup(HYPRE_Solver       solver,
                               HYPRE_ParCSRMatrix A,
                               HYPRE_ParVector    b,
                               HYPRE_ParVector    x);

/**
 * Solve the system or apply AMG as a preconditioner.
 * If used as a preconditioner, this function should be passed
 * to the iterative solver {\tt SetPrecond} function.
 *
 * @param solver [IN] solver or preconditioner object to be applied.
 * @param A [IN] ParCSR matrix, matrix of the linear system to be solved
 * @param b [IN] right hand side of the linear system to be solved
 * @param x [OUT] approximated solution of the linear system to be solved
 **/
HYPRE_Int HYPRE_BoomerAMGSolve(HYPRE_Solver       solver,
                               HYPRE_ParCSRMatrix A,
                               HYPRE_ParVector    b,
                               HYPRE_ParVector    x);

/**
 * Solve the transpose system $A^T x = b$ or apply AMG as a preconditioner
 * to the transpose system . Note that this function should only be used
 * when preconditioning CGNR with BoomerAMG. It can only be used with
 * Jacobi smoothing (relax_type 0 or 7) and without CF smoothing,
 * i.e relax_order needs to be set to 0.
 * If used as a preconditioner, this function should be passed
 * to the iterative solver {\tt SetPrecond} function.
 *
 * @param solver [IN] solver or preconditioner object to be applied.
 * @param A [IN] ParCSR matrix
 * @param b [IN] right hand side of the linear system to be solved
 * @param x [OUT] approximated solution of the linear system to be solved
 **/
HYPRE_Int HYPRE_BoomerAMGSolveT(HYPRE_Solver       solver,
                                HYPRE_ParCSRMatrix A,
                                HYPRE_ParVector    b,
                                HYPRE_ParVector    x);

/**
 * Recovers old default for coarsening and interpolation, i.e Falgout
 * coarsening and untruncated modified classical interpolation.
 * This option might be preferred for 2 dimensional problems.
 **/
HYPRE_Int HYPRE_BoomerAMGSetOldDefault(HYPRE_Solver       solver);

/**
 * Returns the residual.
 **/
HYPRE_Int HYPRE_BoomerAMGGetResidual(HYPRE_Solver     solver,
                                     HYPRE_ParVector *residual);

/**
 * Returns the number of iterations taken.
 **/
HYPRE_Int HYPRE_BoomerAMGGetNumIterations(HYPRE_Solver  solver,
                                          HYPRE_Int          *num_iterations);

/**
 * Returns the norm of the final relative residual.
 **/
HYPRE_Int HYPRE_BoomerAMGGetFinalRelativeResidualNorm(HYPRE_Solver  solver,
                                                      HYPRE_Real   *rel_resid_norm);

/**
 * (Optional) Sets the size of the system of PDEs, if using the systems version.
 * The default is 1, i.e. a scalar system.
 **/
HYPRE_Int HYPRE_BoomerAMGSetNumFunctions(HYPRE_Solver solver,
                                         HYPRE_Int          num_functions);

/**
 * (Optional) Sets the mapping that assigns the function to each variable,
 * if using the systems version. If no assignment is made and the number of
 * functions is k > 1, the mapping generated is (0,1,...,k-1,0,1,...,k-1,...).
 **/
HYPRE_Int HYPRE_BoomerAMGSetDofFunc(HYPRE_Solver  solver,
                                    HYPRE_Int    *dof_func);

/**
 * (Optional) Set the type convergence checking
 * 0: (default) norm(r)/norm(b), or norm(r) when b == 0
 * 1: nomr(r) / norm(r_0)
 **/
HYPRE_Int HYPRE_BoomerAMGSetConvergeType(HYPRE_Solver solver,
                                         HYPRE_Int    type);

/**
 * (Optional) Set the convergence tolerance, if BoomerAMG is used
 * as a solver. If it is used as a preconditioner, it should be set to 0.
 * The default is 1.e-7.
 **/
HYPRE_Int HYPRE_BoomerAMGSetTol(HYPRE_Solver solver,
                                HYPRE_Real   tol);

/**
 * (Optional) Sets maximum number of iterations, if BoomerAMG is used
 * as a solver. If it is used as a preconditioner, it should be set to 1.
 * The default is 20.
 **/
HYPRE_Int HYPRE_BoomerAMGSetMaxIter(HYPRE_Solver solver,
                                    HYPRE_Int          max_iter);

/**
 * (Optional)
 **/
HYPRE_Int HYPRE_BoomerAMGSetMinIter(HYPRE_Solver solver,
                                    HYPRE_Int    min_iter);

/**
 * (Optional) Sets maximum size of coarsest grid.
 * The default is 9.
 **/
HYPRE_Int HYPRE_BoomerAMGSetMaxCoarseSize(HYPRE_Solver solver,
                                          HYPRE_Int    max_coarse_size);

/**
 * (Optional) Sets minimum size of coarsest grid.
 * The default is 1.
 **/
HYPRE_Int HYPRE_BoomerAMGSetMinCoarseSize(HYPRE_Solver solver,
                                          HYPRE_Int    min_coarse_size);

/**
 * (Optional) Sets maximum number of multigrid levels.
 * The default is 25.
 **/
HYPRE_Int HYPRE_BoomerAMGSetMaxLevels(HYPRE_Solver solver,
                                      HYPRE_Int    max_levels);

/**
 * (Optional) Sets cut factor for choosing isolated points
 * during coarsening according to the rows' density. The default is 0.
 * If nnzrow > coarsen_cut_factor*avg_nnzrow, where avg_nnzrow is the
 * average number of nonzeros per row of the global matrix, holds for
 * a given row, it is set as fine, and interpolation weights are not computed.
 **/
HYPRE_Int HYPRE_BoomerAMGSetCoarsenCutFactor(HYPRE_Solver solver,
                                             HYPRE_Int    coarsen_cut_factor);

/**
 * (Optional) Sets AMG strength threshold. The default is 0.25.
 * For 2D Laplace operators, 0.25 is a good value, for 3D Laplace
 * operators, 0.5 or 0.6 is a better value. For elasticity problems,
 * a large strength threshold, such as 0.9, is often better.
 **/
HYPRE_Int HYPRE_BoomerAMGSetStrongThreshold(HYPRE_Solver solver,
                                            HYPRE_Real   strong_threshold);

/**
 * (Optional) The strong threshold for R is strong connections used
 * in building an approximate ideal restriction.
 * Default value is 0.25.
 **/
HYPRE_Int HYPRE_BoomerAMGSetStrongThresholdR(HYPRE_Solver solver,
                                             HYPRE_Real   strong_threshold);

/**
 * (Optional) The filter threshold for R is used to eliminate small entries
 * of the approximate ideal restriction after building it.
 * Default value is 0.0, which disables filtering.
 **/
HYPRE_Int HYPRE_BoomerAMGSetFilterThresholdR(HYPRE_Solver solver,
                                             HYPRE_Real   filter_threshold);

/**
 * (Optional) Defines the largest strength threshold for which
 * the strength matrix S uses the communication package of the operator A.
 * If the strength threshold is larger than this values,
 * a communication package is generated for S. This can save
 * memory and decrease the amount of data that needs to be communicated,
 * if S is substantially sparser than A.
 * The default is 1.0.
 **/
HYPRE_Int HYPRE_BoomerAMGSetSCommPkgSwitch(HYPRE_Solver solver,
                                           HYPRE_Real   S_commpkg_switch);

/**
 * (Optional) Sets a parameter to modify the definition of strength for
 * diagonal dominant portions of the matrix. The default is 0.9.
 * If max\_row\_sum is 1, no checking for diagonally dominant rows is
 * performed.
 **/
HYPRE_Int HYPRE_BoomerAMGSetMaxRowSum(HYPRE_Solver solver,
                                      HYPRE_Real    max_row_sum);

/**
 * (Optional) Defines which parallel coarsening algorithm is used.
 * There are the following options for coarsen\_type:
 *
 * \begin{tabular}{|c|l|} \hline
 * 0 & CLJP-coarsening (a parallel coarsening algorithm using independent sets. \\
 * 1 & classical Ruge-Stueben coarsening on each processor, no boundary treatment (not recommended!) \\
 * 3 & classical Ruge-Stueben coarsening on each processor, followed by a third pass, which adds coarse \\
 * & points on the boundaries \\
 * 6 & Falgout coarsening (uses 1 first, followed by CLJP using the interior coarse points \\
 * & generated by 1 as its first independent set) \\
 * 7 & CLJP-coarsening (using a fixed random vector, for debugging purposes only) \\
 * 8 & PMIS-coarsening (a parallel coarsening algorithm using independent sets, generating \\
 * & lower complexities than CLJP, might also lead to slower convergence) \\
 * 9 & PMIS-coarsening (using a fixed random vector, for debugging purposes only) \\
 * 10 & HMIS-coarsening (uses one pass Ruge-Stueben on each processor independently, followed \\
 * & by PMIS using the interior C-points generated as its first independent set) \\
 * 11 & one-pass Ruge-Stueben coarsening on each processor, no boundary treatment (not recommended!) \\
 * 21 & CGC coarsening by M. Griebel, B. Metsch and A. Schweitzer \\
 * 22 & CGC-E coarsening by M. Griebel, B. Metsch and A.Schweitzer \\
 * \hline
 * \end{tabular}
 *
 * The default is 10.
 **/
HYPRE_Int HYPRE_BoomerAMGSetCoarsenType(HYPRE_Solver solver,
                                        HYPRE_Int    coarsen_type);

/**
 * (Optional) Defines the non-Galerkin drop-tolerance
 * for sparsifying coarse grid operators and thus reducing communication.
 * Value specified here is set on all levels.
 * This routine should be used before HYPRE_BoomerAMGSetLevelNonGalerkinTol, which
 * then can be used to change individual levels if desired
 **/
HYPRE_Int HYPRE_BoomerAMGSetNonGalerkinTol (HYPRE_Solver solver,
                                          HYPRE_Real  nongalerkin_tol);

/**
 * (Optional) Defines the level specific non-Galerkin drop-tolerances
 * for sparsifying coarse grid operators and thus reducing communication.
 * A drop-tolerance of 0.0 means to skip doing non-Galerkin on that
 * level.  The maximum drop tolerance for a level is 1.0, although
 * much smaller values such as 0.03 or 0.01 are recommended.
 *
 * Note that if the user wants to set a  specific tolerance on all levels,
 * HYPRE_BooemrAMGSetNonGalerkinTol should be used. Individual levels
 * can then be changed using this routine.
 *
 * In general, it is safer to drop more aggressively on coarser levels.
 * For instance, one could use 0.0 on the finest level, 0.01 on the second level and
 * then using 0.05 on all remaining levels. The best way to achieve this is
 * to set 0.05 on all levels with HYPRE_BoomerAMGSetNonGalerkinTol and then
 * change the tolerance on level 0 to 0.0 and the tolerance on level 1 to 0.01
 * with HYPRE_BoomerAMGSetLevelNonGalerkinTol.
 * Like many AMG parameters, these drop tolerances can be tuned.  It is also common
 * to delay the start of the non-Galerkin process further to a later level than
 * level 1.
 *
 * @param solver [IN] solver or preconditioner object to be applied.
 * @param nongalerkin_tol [IN] level specific drop tolerance
 * @param level [IN] level on which drop tolerance is used
 **/
HYPRE_Int HYPRE_BoomerAMGSetLevelNonGalerkinTol (HYPRE_Solver solver,
                                          HYPRE_Real   nongalerkin_tol,
                                          HYPRE_Int  level);
/**
 * (Optional) Defines the non-Galerkin drop-tolerance (old version)
 **/
HYPRE_Int HYPRE_BoomerAMGSetNonGalerkTol (HYPRE_Solver solver,
                                          HYPRE_Int    nongalerk_num_tol,
                                          HYPRE_Real  *nongalerk_tol);

/**
 * (Optional) Defines whether local or global measures are used.
 **/
HYPRE_Int HYPRE_BoomerAMGSetMeasureType(HYPRE_Solver solver,
                                        HYPRE_Int    measure_type);

/**
 * (Optional) Defines the number of levels of aggressive coarsening.
 * The default is 0, i.e. no aggressive coarsening.
 **/
HYPRE_Int HYPRE_BoomerAMGSetAggNumLevels(HYPRE_Solver solver,
                                         HYPRE_Int    agg_num_levels);

/**
 * (Optional) Defines the degree of aggressive coarsening.
 * The default is 1. Larger numbers lead to less aggressive
 * coarsening.
 **/
HYPRE_Int HYPRE_BoomerAMGSetNumPaths(HYPRE_Solver solver,
                                     HYPRE_Int    num_paths);

/**
 * (optional) Defines the number of pathes for CGC-coarsening.
 **/
HYPRE_Int HYPRE_BoomerAMGSetCGCIts (HYPRE_Solver solver,
                                    HYPRE_Int    its);

/**
 * (Optional) Sets whether to use the nodal systems coarsening.
 * Should be used for linear systems generated from systems of PDEs.
 * The default is 0 (unknown-based coarsening,
 *                   only coarsens within same function).
 * For the remaining options a nodal matrix is generated by
 * applying a norm to the nodal blocks and applying the coarsening
 * algorithm to this matrix.
 * \begin{tabular}{|c|l|} \hline
 * 1  & Frobenius norm \\
 * 2  & sum of absolute values of elements in each block \\
 * 3  & largest element in each block (not absolute value)\\
 * 4  & row-sum norm \\
 * 6  & sum of all values in each block \\
 * \hline
 * \end{tabular}
 **/
HYPRE_Int HYPRE_BoomerAMGSetNodal(HYPRE_Solver solver,
                                  HYPRE_Int    nodal);
/**
 * (Optional) Sets whether to give special treatment to diagonal elements in
 * the nodal systems version.
 * The default is 0.
 * If set to 1, the diagonal entry is set to the negative sum of all off
 * diagonal entries.
 * If set to 2, the signs of all diagonal entries are inverted.
 */
HYPRE_Int HYPRE_BoomerAMGSetNodalDiag(HYPRE_Solver solver,
                                      HYPRE_Int    nodal_diag);


/**
 * (Optional) Defines which parallel interpolation operator is used.
 * There are the following options for interp\_type:
 *
 * \begin{tabular}{|c|l|} \hline
 * 0  & classical modified interpolation \\
 * 1  & LS interpolation (for use with GSMG) \\
 * 2  & classical modified interpolation for hyperbolic PDEs \\
 * 3  & direct interpolation (with separation of weights) \\
 * 4  & multipass interpolation \\
 * 5  & multipass interpolation (with separation of weights) \\
 * 6  & extended+i interpolation \\
 * 7  & extended+i (if no common C neighbor) interpolation \\
 * 8  & standard interpolation \\
 * 9  & standard interpolation (with separation of weights) \\
 * 10 & classical block interpolation (for use with nodal systems version only) \\
 * 11 & classical block interpolation (for use with nodal systems version only) \\
 *    & with diagonalized diagonal blocks \\
 * 12 & FF interpolation \\
 * 13 & FF1 interpolation \\
 * 14 & extended interpolation \\
 * \hline
 * \end{tabular}
 *
 * The default is ext+i interpolation (interp_type 6) trunctated to at most 4 \\
 * elements per row. (see HYPRE_BoomerAMGSetPMaxElmts).
 **/
HYPRE_Int HYPRE_BoomerAMGSetInterpType(HYPRE_Solver solver,
                                       HYPRE_Int    interp_type);

/**
 * (Optional) Defines a truncation factor for the interpolation. The default is 0.
 **/
HYPRE_Int HYPRE_BoomerAMGSetTruncFactor(HYPRE_Solver solver,
                                        HYPRE_Real   trunc_factor);

/**
 * (Optional) Defines the maximal number of elements per row for the interpolation.
 * The default is 4. To turn off truncation, it needs to be set to 0.
 **/
HYPRE_Int HYPRE_BoomerAMGSetPMaxElmts(HYPRE_Solver solver,
                                      HYPRE_Int    P_max_elmts);

/**
 * (Optional) Defines whether separation of weights is used
 * when defining strength for standard interpolation or
 * multipass interpolation.
 * Default: 0, i.e. no separation of weights used.
 **/
HYPRE_Int HYPRE_BoomerAMGSetSepWeight(HYPRE_Solver solver,
                                      HYPRE_Int    sep_weight);

/**
 * (Optional) Defines the interpolation used on levels of aggressive coarsening
 * The default is 4, i.e. multipass interpolation.
 * The following options exist:
 *
 * \begin{tabular}{|c|l|} \hline
 * 1 & 2-stage extended+i interpolation \\
 * 2 & 2-stage standard interpolation \\
 * 3 & 2-stage extended interpolation \\
 * 4 & multipass interpolation \\
 * \hline
 * \end{tabular}
 **/
HYPRE_Int HYPRE_BoomerAMGSetAggInterpType(HYPRE_Solver solver,
                                          HYPRE_Int    agg_interp_type);

/**
 * (Optional) Defines the truncation factor for the
 * interpolation used for aggressive coarsening.
 * The default is 0.
 **/
HYPRE_Int HYPRE_BoomerAMGSetAggTruncFactor(HYPRE_Solver solver,
                                           HYPRE_Real   agg_trunc_factor);

/**
 * (Optional) Defines the truncation factor for the
 * matrices P1 and P2 which are used to build 2-stage interpolation.
 * The default is 0.
 **/
HYPRE_Int HYPRE_BoomerAMGSetAggP12TruncFactor(HYPRE_Solver solver,
                                              HYPRE_Real   agg_P12_trunc_factor);

/**
 * (Optional) Defines the maximal number of elements per row for the
 * interpolation used for aggressive coarsening.
 * The default is 0.
 **/
HYPRE_Int HYPRE_BoomerAMGSetAggPMaxElmts(HYPRE_Solver solver,
                                         HYPRE_Int    agg_P_max_elmts);

/**
 * (Optional) Defines the maximal number of elements per row for the
 * matrices P1 and P2 which are used to build 2-stage interpolation.
 * The default is 0.
 **/
HYPRE_Int HYPRE_BoomerAMGSetAggP12MaxElmts(HYPRE_Solver solver,
                                           HYPRE_Int    agg_P12_max_elmts);

/**
 * (Optional) Allows the user to incorporate additional vectors
 * into the interpolation for systems AMG, e.g. rigid body modes for
 * linear elasticity problems.
 * This can only be used in context with nodal coarsening and still
 * requires the user to choose an interpolation.
 **/
HYPRE_Int HYPRE_BoomerAMGSetInterpVectors (HYPRE_Solver     solver ,
                                           HYPRE_Int        num_vectors ,
                                           HYPRE_ParVector *interp_vectors );

/**
 * (Optional) Defines the interpolation variant used for
 * HYPRE_BoomerAMGSetInterpVectors:
 * \begin{tabular}{|c|l|} \hline
 * 1 & GM approach 1 \\
 * 2 & GM approach 2  (to be preferred over 1) \\
 * 3 & LN approach \\
 * \hline
 * \end{tabular}
 **/
HYPRE_Int HYPRE_BoomerAMGSetInterpVecVariant (HYPRE_Solver solver,
                                              HYPRE_Int    var );

/**
 * (Optional) Defines the maximal elements per row for Q, the additional
 * columns added to the original interpolation matrix P, to reduce complexity.
 * The default is no truncation.
 **/
HYPRE_Int HYPRE_BoomerAMGSetInterpVecQMax (HYPRE_Solver solver,
                                           HYPRE_Int    q_max );

/**
 * (Optional) Defines a truncation factor for Q, the additional
 * columns added to the original interpolation matrix P, to reduce complexity.
 * The default is no truncation.
 **/
HYPRE_Int HYPRE_BoomerAMGSetInterpVecAbsQTrunc (HYPRE_Solver solver,
                                                HYPRE_Real   q_trunc );

/**
 * (Optional) Specifies the use of GSMG - geometrically smooth
 * coarsening and interpolation. Currently any nonzero value for
 * gsmg will lead to the use of GSMG.
 * The default is 0, i.e. (GSMG is not used)
 **/
HYPRE_Int HYPRE_BoomerAMGSetGSMG(HYPRE_Solver solver,
                                 HYPRE_Int    gsmg);

/**
 * (Optional) Defines the number of sample vectors used in GSMG
 * or LS interpolation.
 **/
HYPRE_Int HYPRE_BoomerAMGSetNumSamples(HYPRE_Solver solver,
                                       HYPRE_Int    num_samples);
/**
 * (Optional) Defines the type of cycle.
 * For a V-cycle, set cycle\_type to 1, for a W-cycle
 *  set cycle\_type to 2. The default is 1.
 **/
HYPRE_Int HYPRE_BoomerAMGSetCycleType(HYPRE_Solver solver,
                                      HYPRE_Int    cycle_type);
/**
 * (Optional) Specifies the use of Full multigrid cycle.
 * The default is 0.
 **/
HYPRE_Int
HYPRE_BoomerAMGSetFCycle( HYPRE_Solver solver,
                          HYPRE_Int    fcycle  );

/**
 * (Optional) Defines use of an additive V(1,1)-cycle using the
 * classical additive method starting at level 'addlvl'.
 * The multiplicative approach is used on levels 0, ...'addlvl+1'.
 * 'addlvl' needs to be > -1 for this to have an effect.
 * Can only be used with weighted Jacobi and l1-Jacobi(default).
 *
 * Can only be used when AMG is used as a preconditioner !!!
 **/
HYPRE_Int HYPRE_BoomerAMGSetAdditive(HYPRE_Solver solver,
                                     HYPRE_Int    addlvl);

/**
 * (Optional) Defines use of an additive V(1,1)-cycle using the
 * mult-additive method starting at level 'addlvl'.
 * The multiplicative approach is used on levels 0, ...'addlvl+1'.
 * 'addlvl' needs to be > -1 for this to have an effect.
 * Can only be used with weighted Jacobi and l1-Jacobi(default).
 *
 * Can only be used when AMG is used as a preconditioner !!!
 **/
HYPRE_Int HYPRE_BoomerAMGSetMultAdditive(HYPRE_Solver solver,
                                         HYPRE_Int    addlvl);

/**
 * (Optional) Defines use of an additive V(1,1)-cycle using the
 * simplified mult-additive method starting at level 'addlvl'.
 * The multiplicative approach is used on levels 0, ...'addlvl+1'.
 * 'addlvl' needs to be > -1 for this to have an effect.
 * Can only be used with weighted Jacobi and l1-Jacobi(default).
 *
 * Can only be used when AMG is used as a preconditioner !!!
 **/
HYPRE_Int HYPRE_BoomerAMGSetSimple(HYPRE_Solver solver,
                                   HYPRE_Int    addlvl);

/**
 * (Optional) Defines last level where additive, mult-additive
 * or simple cycle is used.
 * The multiplicative approach is used on levels > add_last_lvl.
 *
 * Can only be used when AMG is used as a preconditioner !!!
 **/
HYPRE_Int HYPRE_BoomerAMGSetAddLastLvl(HYPRE_Solver solver,
                                     HYPRE_Int    add_last_lvl);

/**
 * (Optional) Defines the truncation factor for the
 * smoothed interpolation used for mult-additive or simple method.
 * The default is 0.
 **/
HYPRE_Int HYPRE_BoomerAMGSetMultAddTruncFactor(HYPRE_Solver solver,
                                           HYPRE_Real   add_trunc_factor);

/**
 * (Optional) Defines the maximal number of elements per row for the
 * smoothed interpolation used for mult-additive or simple method.
 * The default is 0.
 **/
HYPRE_Int HYPRE_BoomerAMGSetMultAddPMaxElmts(HYPRE_Solver solver,
                                         HYPRE_Int    add_P_max_elmts);
/**
 * (Optional) Defines the relaxation type used in the (mult)additive cycle
 * portion (also affects simple method.)
 * The default is 18 (L1-Jacobi).
 * Currently the only other option allowed is 0 (Jacobi) which should be
 * used in combination with HYPRE_BoomerAMGSetAddRelaxWt.
 **/
HYPRE_Int HYPRE_BoomerAMGSetAddRelaxType(HYPRE_Solver solver,
                                         HYPRE_Int    add_rlx_type);

/**
 * (Optional) Defines the relaxation weight used for Jacobi within the
 * (mult)additive or simple cycle portion.
 * The default is 1.
 * The weight only affects the Jacobi method, and has no effect on L1-Jacobi
 **/
HYPRE_Int HYPRE_BoomerAMGSetAddRelaxWt(HYPRE_Solver solver,
                                         HYPRE_Real    add_rlx_wt);

/**
 * (Optional) Sets maximal size for agglomeration or redundant coarse grid solve.
 * When the system is smaller than this threshold, sequential AMG is used
 * on process 0 or on all remaining active processes (if redundant = 1 ).
 **/
HYPRE_Int HYPRE_BoomerAMGSetSeqThreshold(HYPRE_Solver solver,
                                         HYPRE_Int    seq_threshold);
/**
 * (Optional) operates switch for redundancy. Needs to be used with
 * HYPRE_BoomerAMGSetSeqThreshold. Default is 0, i.e. no redundancy.
 **/
HYPRE_Int HYPRE_BoomerAMGSetRedundant(HYPRE_Solver solver,
                                      HYPRE_Int    redundant);

/**
 * (Optional) Defines the number of sweeps for the fine and coarse grid,
 * the up and down cycle.
 *
 * Note: This routine will be phased out!!!!
 * Use HYPRE\_BoomerAMGSetNumSweeps or HYPRE\_BoomerAMGSetCycleNumSweeps instead.
 **/
HYPRE_Int HYPRE_BoomerAMGSetNumGridSweeps(HYPRE_Solver  solver,
                                          HYPRE_Int    *num_grid_sweeps);

/**
 * (Optional) Sets the number of sweeps. On the finest level, the up and
 * the down cycle the number of sweeps are set to num\_sweeps and on the
 * coarsest level to 1. The default is 1.
 **/
HYPRE_Int HYPRE_BoomerAMGSetNumSweeps(HYPRE_Solver  solver,
                                      HYPRE_Int     num_sweeps);

/**
 * (Optional) Sets the number of sweeps at a specified cycle.
 * There are the following options for k:
 *
 * \begin{tabular}{|l|l|} \hline
 * the down cycle     & if k=1 \\
 * the up cycle       & if k=2 \\
 * the coarsest level & if k=3.\\
 * \hline
 * \end{tabular}
 **/
HYPRE_Int HYPRE_BoomerAMGSetCycleNumSweeps(HYPRE_Solver  solver,
                                           HYPRE_Int     num_sweeps,
                                           HYPRE_Int     k);

/**
 * (Optional) Defines which smoother is used on the fine and coarse grid,
 * the up and down cycle.
 *
 * Note: This routine will be phased out!!!!
 * Use HYPRE\_BoomerAMGSetRelaxType or HYPRE\_BoomerAMGSetCycleRelaxType instead.
 **/
HYPRE_Int HYPRE_BoomerAMGSetGridRelaxType(HYPRE_Solver  solver,
                                          HYPRE_Int    *grid_relax_type);

/**
 * (Optional) Defines the smoother to be used. It uses the given
 * smoother on the fine grid, the up and
 * the down cycle and sets the solver on the coarsest level to Gaussian
 * elimination (9). The default is $\ell_1$-Gauss-Seidel, forward solve (13)
 * on the down cycle and backward solve (14) on the up cycle.
 *
 * There are the following options for relax\_type:
 *
 * \begin{tabular}{|c|l|} \hline
 * 0 & Jacobi \\
 * 1 & Gauss-Seidel, sequential (very slow!) \\
 * 2 & Gauss-Seidel, interior points in parallel, boundary sequential (slow!) \\
 * 3 & hybrid Gauss-Seidel or SOR, forward solve \\
 * 4 & hybrid Gauss-Seidel or SOR, backward solve \\
 * 5 & hybrid chaotic Gauss-Seidel (works only with OpenMP) \\
 * 6 & hybrid symmetric Gauss-Seidel or SSOR \\
 * 8 & $\ell_1$-scaled hybrid symmetric Gauss-Seidel\\
 * 9 & Gaussian elimination (only on coarsest level) \\
 * 13 & $\ell_1$ Gauss-Seidel, forward solve \\
 * 14 & $\ell_1$ Gauss-Seidel, backward solve \\
 * 15 & CG (warning - not a fixed smoother - may require FGMRES)\\
 * 16 & Chebyshev\\
 * 17 & FCF-Jacobi\\
 * 18 & $\ell_1$-scaled jacobi\\
 * \hline
 * \end{tabular}
 **/
HYPRE_Int HYPRE_BoomerAMGSetRelaxType(HYPRE_Solver  solver,
                                      HYPRE_Int     relax_type);

/**
 * (Optional) Defines the smoother at a given cycle.
 * For options of relax\_type see
 * description of HYPRE\_BoomerAMGSetRelaxType). Options for k are
 *
 * \begin{tabular}{|l|l|} \hline
 * the down cycle     & if k=1 \\
 * the up cycle       & if k=2 \\
 * the coarsest level & if k=3. \\
 * \hline
 * \end{tabular}
 **/
HYPRE_Int HYPRE_BoomerAMGSetCycleRelaxType(HYPRE_Solver  solver,
                                           HYPRE_Int     relax_type,
                                           HYPRE_Int     k);

/**
 * (Optional) Defines in which order the points are relaxed. There are
 * the following options for
 * relax\_order:
 *
 * \begin{tabular}{|c|l|} \hline
 * 0 & the points are relaxed in natural or lexicographic
 *                   order on each processor \\
 * 1 &  CF-relaxation is used, i.e on the fine grid and the down
 *                   cycle the coarse points are relaxed first, \\
 * & followed by the fine points; on the up cycle the F-points are relaxed
 * first, followed by the C-points. \\
 * & On the coarsest level, if an iterative scheme is used,
 * the points are relaxed in lexicographic order. \\
 * \hline
 * \end{tabular}
 *
 * The default is 0.
 **/
HYPRE_Int HYPRE_BoomerAMGSetRelaxOrder(HYPRE_Solver  solver,
                                       HYPRE_Int     relax_order);

/**
 * (Optional) Defines in which order the points are relaxed.
 *
 * Note: This routine will be phased out!!!!
 * Use HYPRE\_BoomerAMGSetRelaxOrder instead.
 **/
HYPRE_Int HYPRE_BoomerAMGSetGridRelaxPoints(HYPRE_Solver   solver,
                                            HYPRE_Int    **grid_relax_points);

/**
 * (Optional) Defines the relaxation weight for smoothed Jacobi and hybrid SOR.
 *
 * Note: This routine will be phased out!!!!
 * Use HYPRE\_BoomerAMGSetRelaxWt or HYPRE\_BoomerAMGSetLevelRelaxWt instead.
 **/
HYPRE_Int HYPRE_BoomerAMGSetRelaxWeight(HYPRE_Solver  solver,
                                        HYPRE_Real   *relax_weight);
/**
 * (Optional) Defines the relaxation weight for smoothed Jacobi and hybrid SOR
 * on all levels.
 *
 * \begin{tabular}{|l|l|} \hline
 * relax\_weight > 0 & this assigns the given relaxation weight on all levels \\
 * relax\_weight = 0 &  the weight is determined on each level
 *                       with the estimate $3 \over {4\|D^{-1/2}AD^{-1/2}\|}$,\\
 * & where $D$ is the diagonal matrix of $A$ (this should only be used with Jacobi) \\
 * relax\_weight = -k & the relaxation weight is determined with at most k CG steps
 *                       on each level \\
 * & this should only be used for symmetric positive definite problems) \\
 * \hline
 * \end{tabular}
 *
 * The default is 1.
 **/
HYPRE_Int HYPRE_BoomerAMGSetRelaxWt(HYPRE_Solver  solver,
                                    HYPRE_Real    relax_weight);

/**
 * (Optional) Defines the relaxation weight for smoothed Jacobi and hybrid SOR
 * on the user defined level. Note that the finest level is denoted 0, the
 * next coarser level 1, etc. For nonpositive relax\_weight, the parameter is
 * determined on the given level as described for HYPRE\_BoomerAMGSetRelaxWt.
 * The default is 1.
 **/
HYPRE_Int HYPRE_BoomerAMGSetLevelRelaxWt(HYPRE_Solver  solver,
                                         HYPRE_Real    relax_weight,
                                         HYPRE_Int     level);

/**
 * (Optional) Defines the outer relaxation weight for hybrid SOR.
 * Note: This routine will be phased out!!!!
 * Use HYPRE\_BoomerAMGSetOuterWt or HYPRE\_BoomerAMGSetLevelOuterWt instead.
 **/
HYPRE_Int HYPRE_BoomerAMGSetOmega(HYPRE_Solver  solver,
                                  HYPRE_Real   *omega);

/**
 * (Optional) Defines the outer relaxation weight for hybrid SOR and SSOR
 * on all levels.
 *
 * \begin{tabular}{|l|l|} \hline
 * omega > 0 & this assigns the same outer relaxation weight omega on each level\\
 * omega = -k & an outer relaxation weight is determined with at most k CG
 *                steps on each level \\
 * & (this only makes sense for symmetric
 *                positive definite problems and smoothers, e.g. SSOR) \\
 * \hline
 * \end{tabular}
 *
 * The default is 1.
 **/
HYPRE_Int HYPRE_BoomerAMGSetOuterWt(HYPRE_Solver  solver,
                                    HYPRE_Real    omega);

/**
 * (Optional) Defines the outer relaxation weight for hybrid SOR or SSOR
 * on the user defined level. Note that the finest level is denoted 0, the
 * next coarser level 1, etc. For nonpositive omega, the parameter is
 * determined on the given level as described for HYPRE\_BoomerAMGSetOuterWt.
 * The default is 1.
 **/
HYPRE_Int HYPRE_BoomerAMGSetLevelOuterWt(HYPRE_Solver  solver,
                                         HYPRE_Real    omega,
                                         HYPRE_Int     level);


/**
 * (Optional) Defines the Order for Chebyshev smoother.
 *  The default is 2 (valid options are 1-4).
 **/
HYPRE_Int HYPRE_BoomerAMGSetChebyOrder(HYPRE_Solver solver,
                                       HYPRE_Int    order);

/**
 * (Optional) Fraction of the spectrum to use for the Chebyshev smoother.
 *  The default is .3 (i.e., damp on upper 30% of the spectrum).
 **/
HYPRE_Int HYPRE_BoomerAMGSetChebyFraction (HYPRE_Solver solver,
                                           HYPRE_Real   ratio);

/**
 * (Optional) Defines whether matrix should be scaled.
 *  The default is 1 (i.e., scaled).
 **/
HYPRE_Int HYPRE_BoomerAMGSetChebyScale (HYPRE_Solver solver,
                                           HYPRE_Int   scale);
/**
 * (Optional) Defines which polynomial variant should be used.
 *  The default is 0 (i.e., scaled).
 **/
HYPRE_Int HYPRE_BoomerAMGSetChebyVariant (HYPRE_Solver solver,
                                           HYPRE_Int   variant);

/**
 * (Optional) Defines how to estimate eigenvalues.
 *  The default is 10 (i.e., 10 CG iterations are used to find extreme
 *  eigenvalues.) If eig_est=0, the largest eigenvalue is estimated
 *  using Gershgorin, the smallest is set to 0.
 *  If eig_est is a positive number n, n iterations of CG are used to
 *  determine the smallest and largest eigenvalue.
 **/
HYPRE_Int HYPRE_BoomerAMGSetChebyEigEst (HYPRE_Solver solver,
                                           HYPRE_Int   eig_est);


/**
 * (Optional) Enables the use of more complex smoothers.
 * The following options exist for smooth\_type:
 *
 * \begin{tabular}{|c|l|l|} \hline
 * value & smoother & routines needed to set smoother parameters \\
 * 6 & Schwarz smoothers & HYPRE\_BoomerAMGSetDomainType, HYPRE\_BoomerAMGSetOverlap, \\
 *   &  & HYPRE\_BoomerAMGSetVariant, HYPRE\_BoomerAMGSetSchwarzRlxWeight \\
 * 7 & Pilut & HYPRE\_BoomerAMGSetDropTol, HYPRE\_BoomerAMGSetMaxNzPerRow \\
 * 8 & ParaSails & HYPRE\_BoomerAMGSetSym, HYPRE\_BoomerAMGSetLevel, \\
 *   &  &  HYPRE\_BoomerAMGSetFilter, HYPRE\_BoomerAMGSetThreshold \\
 * 9 & Euclid & HYPRE\_BoomerAMGSetEuclidFile \\
 * 5 & ParILUK & HYPRE_ILUSetLevelOfFill & HYPRE_ILUSetType \\
 * \hline
 * \end{tabular}
 *
 * The default is 6. Also, if no smoother parameters are set via the routines mentioned in the table above,
 * default values are used.
 **/
HYPRE_Int HYPRE_BoomerAMGSetSmoothType(HYPRE_Solver solver,
                                       HYPRE_Int    smooth_type);

/**
 * (Optional) Sets the number of levels for more complex smoothers.
 * The smoothers,
 * as defined by HYPRE\_BoomerAMGSetSmoothType, will be used
 * on level 0 (the finest level) through level smooth\_num\_levels-1.
 * The default is 0, i.e. no complex smoothers are used.
 **/
HYPRE_Int HYPRE_BoomerAMGSetSmoothNumLevels(HYPRE_Solver solver,
                                            HYPRE_Int    smooth_num_levels);

/**
 * (Optional) Sets the number of sweeps for more complex smoothers.
 * The default is 1.
 **/
HYPRE_Int HYPRE_BoomerAMGSetSmoothNumSweeps(HYPRE_Solver solver,
                                            HYPRE_Int    smooth_num_sweeps);

/**
 * (Optional) Defines which variant of the Schwarz method is used.
 * The following options exist for variant:
 *
 * \begin{tabular}{|c|l|} \hline
 * 0 & hybrid multiplicative Schwarz method (no overlap across processor
 *    boundaries) \\
 * 1 & hybrid additive Schwarz method (no overlap across processor
 *    boundaries) \\
 * 2 & additive Schwarz method \\
 * 3 & hybrid multiplicative Schwarz method (with overlap across processor
 *    boundaries) \\
 * \hline
 * \end{tabular}
 *
 * The default is 0.
 **/
HYPRE_Int HYPRE_BoomerAMGSetVariant(HYPRE_Solver solver,
                                    HYPRE_Int    variant);

/**
 * (Optional) Defines the overlap for the Schwarz method.
 * The following options exist for overlap:
 *
 * \begin{tabular}{|c|l|} \hline
 * 0  & no overlap \\
 * 1  & minimal overlap (default) \\
 * 2  & overlap generated by including all neighbors of domain boundaries \\
 * \hline
 * \end{tabular}
 **/
HYPRE_Int HYPRE_BoomerAMGSetOverlap(HYPRE_Solver solver,
                                    HYPRE_Int    overlap);

/**
 * (Optional) Defines the type of domain used for the Schwarz method.
 * The following options exist for domain\_type:
 *
 * \begin{tabular}{|c|l|} \hline
 * 0 &  each point is a domain \\
 * 1 &  each node is a domain (only of interest in "systems" AMG) \\
 * 2 &  each domain is generated by agglomeration (default) \\
 * \hline
 * \end{tabular}
 **/
HYPRE_Int HYPRE_BoomerAMGSetDomainType(HYPRE_Solver solver,
                                       HYPRE_Int    domain_type);

/**
 * (Optional) Defines a smoothing parameter for the additive Schwarz method.
 **/
HYPRE_Int HYPRE_BoomerAMGSetSchwarzRlxWeight(HYPRE_Solver solver,
                                             HYPRE_Real   schwarz_rlx_weight);

/**
 *  (Optional) Indicates that the aggregates may not be SPD for the Schwarz method.
 * The following options exist for use\_nonsymm:
 *
 * \begin{tabular}{|c|l|} \hline
 * 0  & assume SPD (default) \\
 * 1  & assume non-symmetric \\
 * \hline
 * \end{tabular}
**/
HYPRE_Int HYPRE_BoomerAMGSetSchwarzUseNonSymm(HYPRE_Solver solver,
                                              HYPRE_Int    use_nonsymm);

/**
 * (Optional) Defines symmetry for ParaSAILS.
 * For further explanation see description of ParaSAILS.
 **/
HYPRE_Int HYPRE_BoomerAMGSetSym(HYPRE_Solver solver,
                                HYPRE_Int    sym);

/**
 * (Optional) Defines number of levels for ParaSAILS.
 * For further explanation see description of ParaSAILS.
 **/
HYPRE_Int HYPRE_BoomerAMGSetLevel(HYPRE_Solver solver,
                                  HYPRE_Int    level);

/**
 * (Optional) Defines threshold for ParaSAILS.
 * For further explanation see description of ParaSAILS.
 **/
HYPRE_Int HYPRE_BoomerAMGSetThreshold(HYPRE_Solver solver,
                                      HYPRE_Real   threshold);

/**
 * (Optional) Defines filter for ParaSAILS.
 * For further explanation see description of ParaSAILS.
 **/
HYPRE_Int HYPRE_BoomerAMGSetFilter(HYPRE_Solver solver,
                                   HYPRE_Real   filter);

/**
 * (Optional) Defines drop tolerance for PILUT.
 * For further explanation see description of PILUT.
 **/
HYPRE_Int HYPRE_BoomerAMGSetDropTol(HYPRE_Solver solver,
                                    HYPRE_Real   drop_tol);

/**
 * (Optional) Defines maximal number of nonzeros for PILUT.
 * For further explanation see description of PILUT.
 **/
HYPRE_Int HYPRE_BoomerAMGSetMaxNzPerRow(HYPRE_Solver solver,
                                        HYPRE_Int    max_nz_per_row);

/**
 * (Optional) Defines name of an input file for Euclid parameters.
 * For further explanation see description of Euclid.
 **/
HYPRE_Int HYPRE_BoomerAMGSetEuclidFile(HYPRE_Solver  solver,
                                       char         *euclidfile);

/**
 * (Optional) Defines number of levels for ILU(k) in Euclid.
 * For further explanation see description of Euclid.
 **/
HYPRE_Int HYPRE_BoomerAMGSetEuLevel(HYPRE_Solver solver,
                                    HYPRE_Int    eu_level);

/**
 * (Optional) Defines filter for ILU(k) for Euclid.
 * For further explanation see description of Euclid.
 **/
HYPRE_Int HYPRE_BoomerAMGSetEuSparseA(HYPRE_Solver solver,
                                      HYPRE_Real   eu_sparse_A);

/**
 * (Optional) Defines use of block jacobi ILUT for Euclid.
 * For further explanation see description of Euclid.
 **/
HYPRE_Int HYPRE_BoomerAMGSetEuBJ(HYPRE_Solver solver,
                                 HYPRE_Int    eu_bj);

/**
 * (Optional) Defines which parallel restriction operator is used.
 * There are the following options for restr\_type:
 *
 * \begin{tabular}{|c|l|} \hline
 *  0 & $P^T$ - Transpose of the interpolation operator \\
 *  1 & AIR-1 - Approximate Ideal Restriction (distance 1) \\
 *  2 & AIR-2 - Approximate Ideal Restriction (distance 2) \\
 * \hline
 * \end{tabular}
 *
 * The default is 0.
 **/
HYPRE_Int HYPRE_BoomerAMGSetRestriction(HYPRE_Solver solver,
                                        HYPRE_Int    restr_par);

/**
 * (Optional) Assumes the matrix is triangular in some ordering
 * to speed up the setup time of approximate ideal restriction.
 *
 * The default is 0.
 **/
HYPRE_Int HYPRE_BoomerAMGSetIsTriangular(HYPRE_Solver solver,
                                         HYPRE_Int   is_triangular);

/**
 * (Optional) Set local problem size at which GMRES is used over
 * a direct solve in approximating ideal restriction.
 * The default is 0.
 **/
HYPRE_Int HYPRE_BoomerAMGSetGMRESSwitchR(HYPRE_Solver solver,
                                         HYPRE_Int   gmres_switch);

/**
 * (Optional) Defines the drop tolerance for the A-matrices
 * from the 2nd level of AMG.
 * The default is 0.
 **/
HYPRE_Int
HYPRE_BoomerAMGSetADropTol( HYPRE_Solver  solver,
                            HYPRE_Real    A_drop_tol  );

/**
 * (Optional) Drop the entries that are not on the diagonal and smaller than
 * its row norm: type 1: 1-norm, 2: 2-norm, -1: infinity norm
 **/
HYPRE_Int
HYPRE_BoomerAMGSetADropType( HYPRE_Solver  solver,
                             HYPRE_Int     A_drop_type  );

/**
 * (Optional) Name of file to which BoomerAMG will print;
 * cf HYPRE\_BoomerAMGSetPrintLevel.  (Presently this is ignored).
 **/
HYPRE_Int HYPRE_BoomerAMGSetPrintFileName(HYPRE_Solver  solver,
                                          const char   *print_file_name);

/**
 * (Optional) Requests automatic printing of setup and solve information.
 *
 * \begin{tabular}{|c|l|} \hline
 * 0 & no printout (default) \\
 * 1 & print setup information \\
 * 2 & print solve information \\
 * 3 & print both setup and solve information \\
 * \hline
 * \end{tabular}
 *
 * Note, that if one desires to print information and uses BoomerAMG as a
 * preconditioner, suggested print$\_$level is 1 to avoid excessive output,
 * and use print$\_$level of solver for solve phase information.
 **/
HYPRE_Int HYPRE_BoomerAMGSetPrintLevel(HYPRE_Solver solver,
                                       HYPRE_Int    print_level);

/**
 * (Optional) Requests additional computations for diagnostic and similar
 * data to be logged by the user. Default to 0 for do nothing.  The latest
 * residual will be available if logging > 1.
 **/
HYPRE_Int HYPRE_BoomerAMGSetLogging(HYPRE_Solver solver,
                                    HYPRE_Int    logging);


/**
 * (Optional)
 **/
HYPRE_Int HYPRE_BoomerAMGSetDebugFlag(HYPRE_Solver solver,
                                      HYPRE_Int    debug_flag);

/**
 * (Optional) This routine will be eliminated in the future.
 **/
HYPRE_Int HYPRE_BoomerAMGInitGridRelaxation(HYPRE_Int    **num_grid_sweeps_ptr,
                                            HYPRE_Int    **grid_relax_type_ptr,
                                            HYPRE_Int   ***grid_relax_points_ptr,
                                            HYPRE_Int      coarsen_type,
                                            HYPRE_Real **relax_weights_ptr,
                                            HYPRE_Int      max_levels);

/**
 * (Optional) If rap2 not equal 0, the triple matrix product RAP is
 * replaced by two matrix products.
 **/
HYPRE_Int HYPRE_BoomerAMGSetRAP2(HYPRE_Solver solver,
                                 HYPRE_Int    rap2);

/**
 * (Optional) If mod_rap2 not equal 0, the triple matrix product RAP is
 * replaced by two matrix products with modularized kernels
 **/
HYPRE_Int HYPRE_BoomerAMGSetModuleRAP2(HYPRE_Solver solver,
                                       HYPRE_Int    mod_rap2);

/**
 * (Optional) If set to 1, the local interpolation transposes will
 * be saved to use more efficient matvecs instead of matvecTs
 **/
HYPRE_Int HYPRE_BoomerAMGSetKeepTranspose(HYPRE_Solver solver,
                                      HYPRE_Int    keepTranspose);

/**
 * HYPRE_BoomerAMGSetPlotGrids
 **/
HYPRE_Int HYPRE_BoomerAMGSetPlotGrids (HYPRE_Solver solver,
                                       HYPRE_Int    plotgrids);

/**
 * HYPRE_BoomerAMGSetPlotFilename
 **/
HYPRE_Int HYPRE_BoomerAMGSetPlotFileName (HYPRE_Solver  solver,
                                          const char   *plotfilename);

/**
 * HYPRE_BoomerAMGSetCoordDim
 **/
HYPRE_Int HYPRE_BoomerAMGSetCoordDim (HYPRE_Solver solver,
                                      HYPRE_Int    coorddim);

/**
 * HYPRE_BoomerAMGSetCoordinates
 **/
HYPRE_Int HYPRE_BoomerAMGSetCoordinates (HYPRE_Solver  solver,
                                         float        *coordinates);

/*
 * HYPRE_BoomerAMGGetGridHierarchy
 **/
HYPRE_Int HYPRE_BoomerAMGGetGridHierarchy(HYPRE_Solver solver, 
                                                  HYPRE_Int *cgrid );

#ifdef HYPRE_USING_DSUPERLU
/**
 * HYPRE_BoomerAMGSetDSLUThreshold
 **/
HYPRE_Int HYPRE_BoomerAMGSetDSLUThreshold (HYPRE_Solver solver,
                                HYPRE_Int    slu_threshold);
#endif

/**
 * (Optional) Fix C points to be kept till a specified coarse level.
 *
 * @param solver [IN] solver or preconditioner
 * @param cpt_coarse_level [IN] coarse level up to which to keep C points
 * @param num_cpt_coarse [IN] number of C points to be kept
 * @param cpt_coarse_index [IN] indexes of C points to be kept
 **/
HYPRE_Int HYPRE_BoomerAMGSetCPoints(HYPRE_Solver  solver,
                                    HYPRE_Int     cpt_coarse_level,
                                    HYPRE_Int     num_cpt_coarse,
                                    HYPRE_BigInt *cpt_coarse_index);

/**
 * (Optional) Deprecated function. Use HYPRE_BoomerAMGSetCPoints instead.
 **/
HYPRE_Int HYPRE_BoomerAMGSetCpointsToKeep(HYPRE_Solver  solver,
                                          HYPRE_Int     cpt_coarse_level,
                                          HYPRE_Int     num_cpt_coarse,
                                          HYPRE_BigInt *cpt_coarse_index);

/**
 * (Optional) Set fine points in the first level.
 *
 * @param solver [IN] solver or preconditioner
 * @param num_fpt [IN] number of fine points
 * @param fpt_index [IN] global indices of fine points
 **/
HYPRE_Int HYPRE_BoomerAMGSetFPoints(HYPRE_Solver  solver,
                                    HYPRE_Int     num_fpt,
                                    HYPRE_BigInt *fpt_index);

/**
 * (Optional) Set isolated fine points in the first level.
 * Interpolation weights are not computed for these points.
 *
 * @param solver [IN] solver or preconditioner
 * @param num_isolated_fpt [IN] number of isolated fine points
 * @param isolated_fpt_index [IN] global indices of isolated fine points
 **/
HYPRE_Int HYPRE_BoomerAMGSetIsolatedFPoints(HYPRE_Solver  solver,
                                            HYPRE_Int     num_isolated_fpt,
                                            HYPRE_BigInt *isolated_fpt_index);

/**
 * (Optional) if Sabs equals 1, the strength of connection test is based
 * on the absolute value of the matrix coefficients
 **/
HYPRE_Int HYPRE_BoomerAMGSetSabs (HYPRE_Solver solver,
                                  HYPRE_Int Sabs );

/*@}*/

/*--------------------------------------------------------------------------
 *--------------------------------------------------------------------------*/

/**
 * @name ParCSR ParaSails Preconditioner
 *
 * Parallel sparse approximate inverse preconditioner for the
 * ParCSR matrix format.
 **/
/*@{*/

/**
 * Create a ParaSails preconditioner.
 **/
HYPRE_Int HYPRE_ParaSailsCreate(MPI_Comm      comm,
                                HYPRE_Solver *solver);

/**
 * Destroy a ParaSails preconditioner.
 **/
HYPRE_Int HYPRE_ParaSailsDestroy(HYPRE_Solver solver);

/**
 * Set up the ParaSails preconditioner.  This function should be passed
 * to the iterative solver {\tt SetPrecond} function.
 *
 * @param solver [IN] Preconditioner object to set up.
 * @param A [IN] ParCSR matrix used to construct the preconditioner.
 * @param b Ignored by this function.
 * @param x Ignored by this function.
 **/
HYPRE_Int HYPRE_ParaSailsSetup(HYPRE_Solver       solver,
                               HYPRE_ParCSRMatrix A,
                               HYPRE_ParVector    b,
                               HYPRE_ParVector    x);

/**
 * Apply the ParaSails preconditioner.  This function should be passed
 * to the iterative solver {\tt SetPrecond} function.
 *
 * @param solver [IN] Preconditioner object to apply.
 * @param A Ignored by this function.
 * @param b [IN] Vector to precondition.
 * @param x [OUT] Preconditioned vector.
 **/
HYPRE_Int HYPRE_ParaSailsSolve(HYPRE_Solver       solver,
                               HYPRE_ParCSRMatrix A,
                               HYPRE_ParVector    b,
                               HYPRE_ParVector    x);

/**
 * Set the threshold and levels parameter for the ParaSails
 * preconditioner.  The accuracy and cost of ParaSails are
 * parameterized by these two parameters.  Lower values of the
 * threshold parameter and higher values of levels parameter
 * lead to more accurate, but more expensive preconditioners.
 *
 * @param solver [IN] Preconditioner object for which to set parameters.
 * @param thresh [IN] Value of threshold parameter, $0 \le$ thresh $\le 1$.
 *                    The default value is 0.1.
 * @param nlevels [IN] Value of levels parameter, $0 \le$ nlevels.
 *                     The default value is 1.
 **/
HYPRE_Int HYPRE_ParaSailsSetParams(HYPRE_Solver solver,
                                   HYPRE_Real   thresh,
                                   HYPRE_Int    nlevels);
/**
 * Set the filter parameter for the
 * ParaSails preconditioner.
 *
 * @param solver [IN] Preconditioner object for which to set filter parameter.
 * @param filter [IN] Value of filter parameter.  The filter parameter is
 *                    used to drop small nonzeros in the preconditioner,
 *                    to reduce the cost of applying the preconditioner.
 *                    Values from 0.05 to 0.1 are recommended.
 *                    The default value is 0.1.
 **/
HYPRE_Int HYPRE_ParaSailsSetFilter(HYPRE_Solver solver,
                                   HYPRE_Real   filter);

/**
 * Set the symmetry parameter for the
 * ParaSails preconditioner.
 *
 * \begin{tabular}{|c|l|} \hline
 * value & meaning \\ \hline
 * 0 & nonsymmetric and/or indefinite problem, and nonsymmetric preconditioner\\
 * 1 & SPD problem, and SPD (factored) preconditioner \\
 * 2 & nonsymmetric, definite problem, and SPD (factored) preconditioner \\
 * \hline
 * \end{tabular}
 *
 * @param solver [IN] Preconditioner object for which to set symmetry parameter.
 * @param sym [IN] Symmetry parameter.
 **/
HYPRE_Int HYPRE_ParaSailsSetSym(HYPRE_Solver solver,
                                HYPRE_Int    sym);

/**
 * Set the load balance parameter for the
 * ParaSails preconditioner.
 *
 * @param solver [IN] Preconditioner object for which to set the load balance
 *                    parameter.
 * @param loadbal [IN] Value of the load balance parameter,
 *                     $0 \le$ loadbal $\le 1$.  A zero value indicates that
 *                     no load balance is attempted; a value of unity indicates
 *                     that perfect load balance will be attempted.  The
 *                     recommended value is 0.9 to balance the overhead of
 *                     data exchanges for load balancing.  No load balancing
 *                     is needed if the preconditioner is very sparse and
 *                     fast to construct.  The default value when this
 *                     parameter is not set is 0.
 **/
HYPRE_Int HYPRE_ParaSailsSetLoadbal(HYPRE_Solver solver,
                                    HYPRE_Real   loadbal);

/**
 * Set the pattern reuse parameter for the
 * ParaSails preconditioner.
 *
 * @param solver [IN] Preconditioner object for which to set the pattern reuse
 *                    parameter.
 * @param reuse [IN] Value of the pattern reuse parameter.  A nonzero value
 *                   indicates that the pattern of the preconditioner should
 *                   be reused for subsequent constructions of the
 *                   preconditioner.  A zero value indicates that the
 *                   preconditioner should be constructed from scratch.
 *                   The default value when this parameter is not set is 0.
 **/
HYPRE_Int HYPRE_ParaSailsSetReuse(HYPRE_Solver solver,
                                  HYPRE_Int    reuse);

/**
 * Set the logging parameter for the
 * ParaSails preconditioner.
 *
 * @param solver [IN] Preconditioner object for which to set the logging
 *                    parameter.
 * @param logging [IN] Value of the logging parameter.  A nonzero value
 *                     sends statistics of the setup procedure to stdout.
 *                     The default value when this parameter is not set is 0.
 **/
HYPRE_Int HYPRE_ParaSailsSetLogging(HYPRE_Solver solver,
                                    HYPRE_Int    logging);

/**
 * Build IJ Matrix of the sparse approximate inverse (factor).
 * This function explicitly creates the IJ Matrix corresponding to
 * the sparse approximate inverse or the inverse factor.
 * Example:  HYPRE\_IJMatrix ij\_A;
 *           HYPRE\_ParaSailsBuildIJMatrix(solver, \&ij\_A);
 *
 * @param solver [IN] Preconditioner object.
 * @param pij_A [OUT] Pointer to the IJ Matrix.
 **/
HYPRE_Int HYPRE_ParaSailsBuildIJMatrix(HYPRE_Solver    solver,
                                       HYPRE_IJMatrix *pij_A);

/* ParCSRParaSails routines */

HYPRE_Int HYPRE_ParCSRParaSailsCreate(MPI_Comm      comm,
                                      HYPRE_Solver *solver);

HYPRE_Int HYPRE_ParCSRParaSailsDestroy(HYPRE_Solver solver);

HYPRE_Int HYPRE_ParCSRParaSailsSetup(HYPRE_Solver       solver,
                                     HYPRE_ParCSRMatrix A,
                                     HYPRE_ParVector    b,
                                     HYPRE_ParVector    x);

HYPRE_Int HYPRE_ParCSRParaSailsSolve(HYPRE_Solver       solver,
                                     HYPRE_ParCSRMatrix A,
                                     HYPRE_ParVector    b,
                                     HYPRE_ParVector    x);

HYPRE_Int HYPRE_ParCSRParaSailsSetParams(HYPRE_Solver solver,
                                         HYPRE_Real   thresh,
                                         HYPRE_Int    nlevels);

HYPRE_Int HYPRE_ParCSRParaSailsSetFilter(HYPRE_Solver solver,
                                         HYPRE_Real   filter);

HYPRE_Int HYPRE_ParCSRParaSailsSetSym(HYPRE_Solver solver,
                                      HYPRE_Int    sym);

HYPRE_Int HYPRE_ParCSRParaSailsSetLoadbal(HYPRE_Solver solver,
                                          HYPRE_Real   loadbal);

HYPRE_Int HYPRE_ParCSRParaSailsSetReuse(HYPRE_Solver solver,
                                        HYPRE_Int    reuse);

HYPRE_Int HYPRE_ParCSRParaSailsSetLogging(HYPRE_Solver solver,
                                          HYPRE_Int    logging);

/*@}*/

/*--------------------------------------------------------------------------*
 *--------------------------------------------------------------------------*/

/**
 * @name ParCSR Euclid Preconditioner
 *
 * MPI Parallel ILU preconditioner
 *
 * Options summary:
 * \begin{center}
 * \begin{tabular}{|l|c|l|}
 * \hline
 * Option & Default & Synopsis \\
 * \hline
 * -level    & 1 & ILU($k$) factorization level \\ \hline
 * -bj       & 0 (false) & Use Block Jacobi ILU instead of PILU \\ \hline
 * -eu\_stats & 0 (false) & Print  internal timing and statistics \\ \hline
 * -eu\_mem   & 0 (false) & Print  internal memory usage \\ \hline
 * \end{tabular}
 * \end{center}
 *
 **/
/*@{*/

/**
 * Create a Euclid object.
 **/
HYPRE_Int HYPRE_EuclidCreate(MPI_Comm      comm,
                             HYPRE_Solver *solver);

/**
 * Destroy a Euclid object.
 **/
HYPRE_Int HYPRE_EuclidDestroy(HYPRE_Solver solver);

/**
 * Set up the Euclid preconditioner.  This function should be passed
 * to the iterative solver {\tt SetPrecond} function.
 *
 * @param solver [IN] Preconditioner object to set up.
 * @param A [IN] ParCSR matrix used to construct the preconditioner.
 * @param b Ignored by this function.
 * @param x Ignored by this function.
 **/
HYPRE_Int HYPRE_EuclidSetup(HYPRE_Solver       solver,
                            HYPRE_ParCSRMatrix A,
                            HYPRE_ParVector    b,
                            HYPRE_ParVector    x);

/**
 * Apply the Euclid preconditioner. This function should be passed
 * to the iterative solver {\tt SetPrecond} function.
 *
 * @param solver [IN] Preconditioner object to apply.
 * @param A Ignored by this function.
 * @param b [IN] Vector to precondition.
 * @param x [OUT] Preconditioned vector.
 **/
HYPRE_Int HYPRE_EuclidSolve(HYPRE_Solver       solver,
                            HYPRE_ParCSRMatrix A,
                            HYPRE_ParVector    b,
                            HYPRE_ParVector    x);

/**
 * Insert (name, value) pairs in Euclid's options database
 * by passing Euclid the command line (or an array of strings).
 * All Euclid options (e.g, level, drop-tolerance) are stored in
 * this database.
 * If a (name, value) pair already exists, this call updates the value.
 * See also: HYPRE\_EuclidSetParamsFromFile.
 *
 * @param argc [IN] Length of argv array
 * @param argv [IN] Array of strings
 **/
HYPRE_Int HYPRE_EuclidSetParams(HYPRE_Solver  solver,
                                HYPRE_Int     argc,
                                char         *argv[]);

/**
 * Insert (name, value) pairs in Euclid's options database.
 * Each line of the file should either begin with a ``\#,''
 * indicating a comment line, or contain a (name value)
 * pair, e.g: \\
 *
 * >cat optionsFile \\
 * \#sample runtime parameter file \\
 * -blockJacobi 3 \\
 * -matFile     /home/hysom/myfile.euclid \\
 * -doSomething true \\
 * -xx\_coeff -1.0
 *
 * See also: HYPRE\_EuclidSetParams.
 *
 * @param filename[IN] Pathname/filename to read
 **/
HYPRE_Int HYPRE_EuclidSetParamsFromFile(HYPRE_Solver  solver,
                                        char         *filename);

/**
 * Set level k for ILU(k) factorization, default: 1
 **/
HYPRE_Int HYPRE_EuclidSetLevel(HYPRE_Solver solver,
                               HYPRE_Int    level);

/**
 * Use block Jacobi ILU preconditioning instead of PILU
 **/
HYPRE_Int HYPRE_EuclidSetBJ(HYPRE_Solver solver,
                            HYPRE_Int    bj);

/**
 * If eu\_stats not equal 0, a summary of runtime settings and
 * timing information is printed to stdout.
 **/
HYPRE_Int HYPRE_EuclidSetStats(HYPRE_Solver solver,
                               HYPRE_Int    eu_stats);

/**
 * If eu\_mem not equal 0, a summary of Euclid's memory usage
 * is printed to stdout.
 **/
HYPRE_Int HYPRE_EuclidSetMem(HYPRE_Solver solver,
                             HYPRE_Int    eu_mem);

/**
 * Defines a drop tolerance for ILU(k). Default: 0
 * Use with HYPRE\_EuclidSetRowScale.
 * Note that this can destroy symmetry in a matrix.
 **/
HYPRE_Int HYPRE_EuclidSetSparseA(HYPRE_Solver solver,
                                 HYPRE_Real   sparse_A);

/**
 * If row\_scale not equal 0, values are scaled prior to factorization
 * so that largest value in any row is +1 or -1.
 * Note that this can destroy symmetry in a matrix.
 **/
HYPRE_Int HYPRE_EuclidSetRowScale(HYPRE_Solver solver,
                                  HYPRE_Int    row_scale);

/**
 * uses ILUT and defines a drop tolerance relative to the largest
 * absolute value of any entry in the row being factored.
 **/
HYPRE_Int HYPRE_EuclidSetILUT(HYPRE_Solver solver,
                              HYPRE_Real   drop_tol);

/*@}*/

/*--------------------------------------------------------------------------
 *--------------------------------------------------------------------------*/

/**
 * @name ParCSR Pilut Preconditioner
 **/
/*@{*/

/**
 * Create a preconditioner object.
 **/
HYPRE_Int HYPRE_ParCSRPilutCreate(MPI_Comm      comm,
                                  HYPRE_Solver *solver);

/**
 * Destroy a preconditioner object.
 **/
HYPRE_Int HYPRE_ParCSRPilutDestroy(HYPRE_Solver solver);

/**
 **/
HYPRE_Int HYPRE_ParCSRPilutSetup(HYPRE_Solver       solver,
                                 HYPRE_ParCSRMatrix A,
                                 HYPRE_ParVector    b,
                                 HYPRE_ParVector    x);

/**
 * Precondition the system.
 **/
HYPRE_Int HYPRE_ParCSRPilutSolve(HYPRE_Solver       solver,
                                 HYPRE_ParCSRMatrix A,
                                 HYPRE_ParVector    b,
                                 HYPRE_ParVector    x);

/**
 * (Optional) Set maximum number of iterations.
 **/
HYPRE_Int HYPRE_ParCSRPilutSetMaxIter(HYPRE_Solver solver,
                                      HYPRE_Int    max_iter);

/**
 * (Optional)
 **/
HYPRE_Int HYPRE_ParCSRPilutSetDropTolerance(HYPRE_Solver solver,
                                            HYPRE_Real   tol);

/**
 * (Optional)
 **/
HYPRE_Int HYPRE_ParCSRPilutSetFactorRowSize(HYPRE_Solver solver,
                                            HYPRE_Int    size);

/*@}*/

/*--------------------------------------------------------------------------
 *--------------------------------------------------------------------------*/

/**
 * @name ParCSR AMS Solver and Preconditioner
 *
 * Parallel auxiliary space Maxwell solver and preconditioner
 **/
/*@{*/

/**
 * Create an AMS solver object.
 **/
HYPRE_Int HYPRE_AMSCreate(HYPRE_Solver *solver);

/**
 * Destroy an AMS solver object.
 **/
HYPRE_Int HYPRE_AMSDestroy(HYPRE_Solver solver);

/**
 * Set up the AMS solver or preconditioner.
 * If used as a preconditioner, this function should be passed
 * to the iterative solver {\tt SetPrecond} function.
 *
 * @param solver [IN] object to be set up.
 * @param A [IN] ParCSR matrix used to construct the solver/preconditioner.
 * @param b Ignored by this function.
 * @param x Ignored by this function.
 **/
HYPRE_Int HYPRE_AMSSetup(HYPRE_Solver       solver,
                         HYPRE_ParCSRMatrix A,
                         HYPRE_ParVector    b,
                         HYPRE_ParVector    x);

/**
 * Solve the system or apply AMS as a preconditioner.
 * If used as a preconditioner, this function should be passed
 * to the iterative solver {\tt SetPrecond} function.
 *
 * @param solver [IN] solver or preconditioner object to be applied.
 * @param A [IN] ParCSR matrix, matrix of the linear system to be solved
 * @param b [IN] right hand side of the linear system to be solved
 * @param x [OUT] approximated solution of the linear system to be solved
 **/
HYPRE_Int HYPRE_AMSSolve(HYPRE_Solver       solver,
                         HYPRE_ParCSRMatrix A,
                         HYPRE_ParVector    b,
                         HYPRE_ParVector    x);

/**
 * (Optional) Sets the problem dimension (2 or 3). The default is 3.
 **/
HYPRE_Int HYPRE_AMSSetDimension(HYPRE_Solver solver,
                                HYPRE_Int    dim);

/**
 * Sets the discrete gradient matrix $G$.
 * This function should be called before HYPRE\_AMSSetup()!
 **/
HYPRE_Int HYPRE_AMSSetDiscreteGradient(HYPRE_Solver       solver,
                                       HYPRE_ParCSRMatrix G);

/**
 * Sets the $x$, $y$ and $z$ coordinates of the vertices in the mesh.
 *
 * Either HYPRE\_AMSSetCoordinateVectors() or HYPRE\_AMSSetEdgeConstantVectors()
 * should be called before HYPRE\_AMSSetup()!
 **/
HYPRE_Int HYPRE_AMSSetCoordinateVectors(HYPRE_Solver    solver,
                                        HYPRE_ParVector x,
                                        HYPRE_ParVector y,
                                        HYPRE_ParVector z);

/**
 * Sets the vectors $Gx$, $Gy$ and $Gz$ which give the representations of
 * the constant vector fields $(1,0,0)$, $(0,1,0)$ and $(0,0,1)$ in the
 * edge element basis.
 *
 * Either HYPRE\_AMSSetCoordinateVectors() or HYPRE\_AMSSetEdgeConstantVectors()
 * should be called before HYPRE\_AMSSetup()!
 **/
HYPRE_Int HYPRE_AMSSetEdgeConstantVectors(HYPRE_Solver    solver,
                                          HYPRE_ParVector Gx,
                                          HYPRE_ParVector Gy,
                                          HYPRE_ParVector Gz);

/**
 * (Optional) Set the (components of) the Nedelec interpolation matrix
 * $\Pi = [ \Pi^x, \Pi^y, \Pi^z ]$.
 *
 * This function is generally intended to be used only for high-order Nedelec
 * discretizations (in the lowest order case, $\Pi$ is constructed internally in
 * AMS from the discreet gradient matrix and the coordinates of the vertices),
 * though it can also be used in the lowest-order case or for other types of
 * discretizations (e.g. ones based on the second family of Nedelec elements).
 *
 * By definition, $\Pi$ is the matrix representation of the linear operator that
 * interpolates (high-order) vector nodal finite elements into the (high-order)
 * Nedelec space. The component matrices are defined as $\Pi^x \varphi = \Pi
 * (\varphi,0,0)$ and similarly for $\Pi^y$ and $\Pi^z$. Note that all these
 * operators depend on the choice of the basis and degrees of freedom in the
 * high-order spaces.
 *
 * The column numbering of Pi should be node-based, i.e. the $x$/$y$/$z$
 * components of the first node (vertex or high-order dof) should be listed
 * first, followed by the $x$/$y$/$z$ components of the second node and so on
 * (see the documentation of HYPRE\_BoomerAMGSetDofFunc).
 *
 * If used, this function should be called before HYPRE\_AMSSetup() and there is
 * no need to provide the vertex coordinates. Furthermore, only one of the sets
 * $\{\Pi\}$ and $\{\Pi^x,\Pi^y,\Pi^z\}$ needs to be specified (though it is OK
 * to provide both).  If Pix is NULL, then scalar $\Pi$-based AMS cycles,
 * i.e. those with cycle\_type > 10, will be unavailable. Similarly, AMS cycles
 * based on monolithic $\Pi$ (cycle\_type < 10) require that Pi is not NULL.
 **/
HYPRE_Int HYPRE_AMSSetInterpolations(HYPRE_Solver       solver,
                                     HYPRE_ParCSRMatrix Pi,
                                     HYPRE_ParCSRMatrix Pix,
                                     HYPRE_ParCSRMatrix Piy,
                                     HYPRE_ParCSRMatrix Piz);

/**
 * (Optional) Sets the matrix $A_\alpha$ corresponding to the Poisson
 * problem with coefficient $\alpha$ (the curl-curl term coefficient in
 * the Maxwell problem).
 *
 * If this function is called, the coarse space solver on the range
 * of $\Pi^T$ is a block-diagonal version of $A_\Pi$. If this function is not
 * called, the coarse space solver on the range of $\Pi^T$ is constructed
 * as $\Pi^T A \Pi$ in HYPRE\_AMSSetup(). See the user's manual for more details.
 **/
HYPRE_Int HYPRE_AMSSetAlphaPoissonMatrix(HYPRE_Solver       solver,
                                         HYPRE_ParCSRMatrix A_alpha);

/**
 * (Optional) Sets the matrix $A_\beta$ corresponding to the Poisson
 * problem with coefficient $\beta$ (the mass term coefficient in the
 * Maxwell problem).
 *
 * If not given, the Poisson matrix will be computed in HYPRE\_AMSSetup().
 * If the given matrix is NULL, we assume that $\beta$ is identically $0$
 * and use two-level (instead of three-level) methods. See the user's manual for more details.
 **/
HYPRE_Int HYPRE_AMSSetBetaPoissonMatrix(HYPRE_Solver       solver,
                                        HYPRE_ParCSRMatrix A_beta);

/**
 * (Optional) Set the list of nodes which are interior to a zero-conductivity
 * region. This way, a more robust solver is constructed, that can be iterated
 * to lower tolerance levels. A node is interior if its entry in the array is
 * 1.0. This function should be called before HYPRE\_AMSSetup()!
 **/
HYPRE_Int HYPRE_AMSSetInteriorNodes(HYPRE_Solver    solver,
                                    HYPRE_ParVector interior_nodes);

/**
 * (Optional) Set the frequency at which a projection onto the compatible
 * subspace for problems with zero-conductivity regions is performed. The
 * default value is 5.
 **/
HYPRE_Int HYPRE_AMSSetProjectionFrequency(HYPRE_Solver solver,
                                          HYPRE_Int    projection_frequency);

/**
 * (Optional) Sets maximum number of iterations, if AMS is used
 * as a solver. To use AMS as a preconditioner, set the maximum
 * number of iterations to $1$. The default is $20$.
 **/
HYPRE_Int HYPRE_AMSSetMaxIter(HYPRE_Solver solver,
                              HYPRE_Int    maxit);

/**
 * (Optional) Set the convergence tolerance, if AMS is used
 * as a solver. When using AMS as a preconditioner, set the tolerance
 * to $0.0$. The default is $10^{-6}$.
 **/
HYPRE_Int HYPRE_AMSSetTol(HYPRE_Solver solver,
                          HYPRE_Real   tol);

/**
 * (Optional) Choose which three-level solver to use. Possible values are:
 *
 * \begin{tabular}{|c|l|}
 * \hline
 *   1 & 3-level multiplicative solver (01210) \\
 *   2 & 3-level additive solver (0+1+2) \\
 *   3 & 3-level multiplicative solver (02120) \\
 *   4 & 3-level additive solver (010+2) \\
 *   5 & 3-level multiplicative solver (0102010) \\
 *   6 & 3-level additive solver (1+020) \\
 *   7 & 3-level multiplicative solver (0201020) \\
 *   8 & 3-level additive solver (0(1+2)0) \\
 *  11 & 5-level multiplicative solver (013454310) \\
 *  12 & 5-level additive solver (0+1+3+4+5) \\
 *  13 & 5-level multiplicative solver (034515430) \\
 *  14 & 5-level additive solver (01(3+4+5)10) \\
 * \hline
 * \end{tabular}
 *
 * The default is $1$. See the user's manual for more details.
 **/
HYPRE_Int HYPRE_AMSSetCycleType(HYPRE_Solver solver,
                                HYPRE_Int    cycle_type);

/**
 * (Optional) Control how much information is printed during the
 * solution iterations.
 * The default is $1$ (print residual norm at each step).
 **/
HYPRE_Int HYPRE_AMSSetPrintLevel(HYPRE_Solver solver,
                                 HYPRE_Int    print_level);

/**
 * (Optional) Sets relaxation parameters for $A$.
 * The defaults are $2$, $1$, $1.0$, $1.0$.
 *
 * The available options for relax\_type are:
 *
 * \begin{tabular}{|c|l|} \hline
 * 1 & $\ell_1$-scaled Jacobi \\
 * 2 & $\ell_1$-scaled block symmetric Gauss-Seidel/SSOR \\
 * 3 & Kaczmarz \\
 * 4 & truncated version of $\ell_1$-scaled block symmetric Gauss-Seidel/SSOR \\
 * 16 & Chebyshev \\
 * \hline
 * \end{tabular}
 **/
HYPRE_Int HYPRE_AMSSetSmoothingOptions(HYPRE_Solver solver,
                                       HYPRE_Int    relax_type,
                                       HYPRE_Int    relax_times,
                                       HYPRE_Real   relax_weight,
                                       HYPRE_Real   omega);

/**
 * (Optional) Sets AMG parameters for $B_\Pi$.
 * The defaults are $10$, $1$, $3$, $0.25$, $0$, $0$. See the user's manual for more details.
 **/
HYPRE_Int HYPRE_AMSSetAlphaAMGOptions(HYPRE_Solver solver,
                                      HYPRE_Int    alpha_coarsen_type,
                                      HYPRE_Int    alpha_agg_levels,
                                      HYPRE_Int    alpha_relax_type,
                                      HYPRE_Real   alpha_strength_threshold,
                                      HYPRE_Int    alpha_interp_type,
                                      HYPRE_Int    alpha_Pmax);

/**
 * (Optional) Sets the coarsest level relaxation in the AMG solver for $B_\Pi$.
 * The default is $8$ (l1-GS). Use $9$, $19$, $29$ or $99$ for a direct solver.
 **/
HYPRE_Int HYPRE_AMSSetAlphaAMGCoarseRelaxType(HYPRE_Solver solver,
                                              HYPRE_Int    alpha_coarse_relax_type);

/**
 * (Optional) Sets AMG parameters for $B_G$.
 * The defaults are $10$, $1$, $3$, $0.25$, $0$, $0$. See the user's manual for more details.
 **/
HYPRE_Int HYPRE_AMSSetBetaAMGOptions(HYPRE_Solver solver,
                                     HYPRE_Int    beta_coarsen_type,
                                     HYPRE_Int    beta_agg_levels,
                                     HYPRE_Int    beta_relax_type,
                                     HYPRE_Real   beta_strength_threshold,
                                     HYPRE_Int    beta_interp_type,
                                     HYPRE_Int    beta_Pmax);

/**
 * (Optional) Sets the coarsest level relaxation in the AMG solver for $B_G$.
 * The default is $8$ (l1-GS). Use $9$, $19$, $29$ or $99$ for a direct solver.
 **/
HYPRE_Int HYPRE_AMSSetBetaAMGCoarseRelaxType(HYPRE_Solver solver,
                                             HYPRE_Int    beta_coarse_relax_type);

/**
 * Returns the number of iterations taken.
 **/
HYPRE_Int HYPRE_AMSGetNumIterations(HYPRE_Solver  solver,
                                    HYPRE_Int    *num_iterations);

/**
 * Returns the norm of the final relative residual.
 **/
HYPRE_Int HYPRE_AMSGetFinalRelativeResidualNorm(HYPRE_Solver  solver,
                                                HYPRE_Real   *rel_resid_norm);

/**
 * For problems with zero-conductivity regions, project the vector onto the
 * compatible subspace: $x = (I - G_0 (G_0^t G_0)^{-1} G_0^T) x$, where $G_0$ is
 * the discrete gradient restricted to the interior nodes of the regions with
 * zero conductivity. This ensures that x is orthogonal to the gradients in the
 * range of $G_0$.
 *
 * This function is typically called after the solution iteration is complete,
 * in order to facilitate the visualization of the computed field. Without it
 * the values in the zero-conductivity regions contain kernel components.
 **/
HYPRE_Int HYPRE_AMSProjectOutGradients(HYPRE_Solver    solver,
                                       HYPRE_ParVector x);

/**
 * Construct and return the lowest-order discrete gradient matrix G using some
 * edge and vertex information. We assume that edge\_vertex lists the edge
 * vertices consecutively, and that the orientation of all edges is consistent.
 *
 * If edge\_orientation = 1, the edges are already oriented.
 *
 * If edge\_orientation = 2, the orientation of edge i depends only
 * on the sign of edge\_vertex[2*i+1] - edge\_vertex[2*i].
 **/
HYPRE_Int HYPRE_AMSConstructDiscreteGradient(HYPRE_ParCSRMatrix  A,
                                             HYPRE_ParVector     x_coord,
                                             HYPRE_BigInt       *edge_vertex,
                                             HYPRE_Int           edge_orientation,
                                             HYPRE_ParCSRMatrix *G);

/*@}*/

/*--------------------------------------------------------------------------
 *--------------------------------------------------------------------------*/

/**
 * @name ParCSR ADS Solver and Preconditioner
 *
 * Parallel auxiliary space divergence solver and preconditioner
 **/
/*@{*/

/**
 * Create an ADS solver object.
 **/
HYPRE_Int HYPRE_ADSCreate(HYPRE_Solver *solver);

/**
 * Destroy an ADS solver object.
 **/
HYPRE_Int HYPRE_ADSDestroy(HYPRE_Solver solver);

/**
 * Set up the ADS solver or preconditioner.
 * If used as a preconditioner, this function should be passed
 * to the iterative solver {\tt SetPrecond} function.
 *
 * @param solver [IN] object to be set up.
 * @param A [IN] ParCSR matrix used to construct the solver/preconditioner.
 * @param b Ignored by this function.
 * @param x Ignored by this function.
 **/
HYPRE_Int HYPRE_ADSSetup(HYPRE_Solver       solver ,
                         HYPRE_ParCSRMatrix A ,
                         HYPRE_ParVector    b ,
                         HYPRE_ParVector    x);

/**
 * Solve the system or apply ADS as a preconditioner.
 * If used as a preconditioner, this function should be passed
 * to the iterative solver {\tt SetPrecond} function.
 *
 * @param solver [IN] solver or preconditioner object to be applied.
 * @param A [IN] ParCSR matrix, matrix of the linear system to be solved
 * @param b [IN] right hand side of the linear system to be solved
 * @param x [OUT] approximated solution of the linear system to be solved
 **/
HYPRE_Int HYPRE_ADSSolve(HYPRE_Solver       solver ,
                         HYPRE_ParCSRMatrix A ,
                         HYPRE_ParVector    b ,
                         HYPRE_ParVector    x);

/**
 * Sets the discrete curl matrix $C$.
 * This function should be called before HYPRE\_ADSSetup()!
 **/
HYPRE_Int HYPRE_ADSSetDiscreteCurl(HYPRE_Solver       solver ,
                                   HYPRE_ParCSRMatrix C);

/**
 * Sets the discrete gradient matrix $G$.
 * This function should be called before HYPRE\_ADSSetup()!
 **/
HYPRE_Int HYPRE_ADSSetDiscreteGradient(HYPRE_Solver       solver ,
                                       HYPRE_ParCSRMatrix G);

/**
 * Sets the $x$, $y$ and $z$ coordinates of the vertices in the mesh.
 * This function should be called before HYPRE\_ADSSetup()!
 **/
HYPRE_Int HYPRE_ADSSetCoordinateVectors(HYPRE_Solver    solver ,
                                        HYPRE_ParVector x ,
                                        HYPRE_ParVector y ,
                                        HYPRE_ParVector z);

/**
 * (Optional) Set the (components of) the Raviart-Thomas ($\Pi_{RT}$) and the Nedelec
 * ($\Pi_{ND}$) interpolation matrices.
 *
 * This function is generally intended to be used only for high-order $H(div)$
 * discretizations (in the lowest order case, these matrices are constructed
 * internally in ADS from the discreet gradient and curl matrices and the
 * coordinates of the vertices), though it can also be used in the lowest-order
 * case or for other types of discretizations.
 *
 * By definition, RT\_Pi and ND\_Pi are the matrix representations of the linear
 * operators $\Pi_{RT}$ and $\Pi_{ND}$ that interpolate (high-order) vector
 * nodal finite elements into the (high-order) Raviart-Thomas and Nedelec
 * spaces. The component matrices are defined in both cases as $\Pi^x \varphi =
 * \Pi (\varphi,0,0)$ and similarly for $\Pi^y$ and $\Pi^z$. Note that all these
 * operators depend on the choice of the basis and degrees of freedom in the
 * high-order spaces.
 *
 * The column numbering of RT\_Pi and ND\_Pi should be node-based, i.e. the
 * $x$/$y$/$z$ components of the first node (vertex or high-order dof) should be
 * listed first, followed by the $x$/$y$/$z$ components of the second node and
 * so on (see the documentation of HYPRE\_BoomerAMGSetDofFunc).
 *
 * If used, this function should be called before hypre\_ADSSetup() and there is
 * no need to provide the vertex coordinates. Furthermore, only one of the sets
 * $\{\Pi_{RT}\}$ and $\{\Pi_{RT}^x,\Pi_{RT}^y,\Pi_{RT}^z\}$ needs to be
 * specified (though it is OK to provide both).  If RT\_Pix is NULL, then scalar
 * $\Pi$-based ADS cycles, i.e. those with cycle\_type > 10, will be
 * unavailable. Similarly, ADS cycles based on monolithic $\Pi$ (cycle\_type <
 * 10) require that RT\_Pi is not NULL. The same restrictions hold for the sets
 * $\{\Pi_{ND}\}$ and $\{\Pi_{ND}^x,\Pi_{ND}^y,\Pi_{ND}^z\}$ -- only one of them
 * needs to be specified, and the availability of each enables different AMS
 * cycle type options.
 **/
HYPRE_Int HYPRE_ADSSetInterpolations(HYPRE_Solver       solver,
                                     HYPRE_ParCSRMatrix RT_Pi,
                                     HYPRE_ParCSRMatrix RT_Pix,
                                     HYPRE_ParCSRMatrix RT_Piy,
                                     HYPRE_ParCSRMatrix RT_Piz,
                                     HYPRE_ParCSRMatrix ND_Pi,
                                     HYPRE_ParCSRMatrix ND_Pix,
                                     HYPRE_ParCSRMatrix ND_Piy,
                                     HYPRE_ParCSRMatrix ND_Piz);
/**
 * (Optional) Sets maximum number of iterations, if ADS is used
 * as a solver. To use ADS as a preconditioner, set the maximum
 * number of iterations to $1$. The default is $20$.
 **/
HYPRE_Int HYPRE_ADSSetMaxIter(HYPRE_Solver solver ,
                              HYPRE_Int    maxit);

/**
 * (Optional) Set the convergence tolerance, if ADS is used
 * as a solver. When using ADS as a preconditioner, set the tolerance
 * to $0.0$. The default is $10^{-6}$.
 **/
HYPRE_Int HYPRE_ADSSetTol(HYPRE_Solver solver ,
                          HYPRE_Real   tol);

/**
 * (Optional) Choose which auxiliary-space solver to use. Possible values are:
 *
 * \begin{tabular}{|c|l|}
 * \hline
 *   1 & 3-level multiplicative solver (01210) \\
 *   2 & 3-level additive solver (0+1+2) \\
 *   3 & 3-level multiplicative solver (02120) \\
 *   4 & 3-level additive solver (010+2) \\
 *   5 & 3-level multiplicative solver (0102010) \\
 *   6 & 3-level additive solver (1+020) \\
 *   7 & 3-level multiplicative solver (0201020) \\
 *   8 & 3-level additive solver (0(1+2)0) \\
 *  11 & 5-level multiplicative solver (013454310) \\
 *  12 & 5-level additive solver (0+1+3+4+5) \\
 *  13 & 5-level multiplicative solver (034515430) \\
 *  14 & 5-level additive solver (01(3+4+5)10) \\
 * \hline
 * \end{tabular}
 *
 * The default is $1$. See the user's manual for more details.
 **/
HYPRE_Int HYPRE_ADSSetCycleType(HYPRE_Solver solver ,
                                HYPRE_Int    cycle_type);

/**
 * (Optional) Control how much information is printed during the
 * solution iterations.
 * The default is $1$ (print residual norm at each step).
 **/
HYPRE_Int HYPRE_ADSSetPrintLevel(HYPRE_Solver solver ,
                                 HYPRE_Int    print_level);

/**
 * (Optional) Sets relaxation parameters for $A$.
 * The defaults are $2$, $1$, $1.0$, $1.0$.
 *
 * The available options for relax\_type are:
 *
 * \begin{tabular}{|c|l|} \hline
 * 1 & $\ell_1$-scaled Jacobi \\
 * 2 & $\ell_1$-scaled block symmetric Gauss-Seidel/SSOR \\
 * 3 & Kaczmarz \\
 * 4 & truncated version of $\ell_1$-scaled block symmetric Gauss-Seidel/SSOR \\
 * 16 & Chebyshev \\
 * \hline
 * \end{tabular}
 **/
HYPRE_Int HYPRE_ADSSetSmoothingOptions(HYPRE_Solver solver ,
                                       HYPRE_Int    relax_type ,
                                       HYPRE_Int    relax_times ,
                                       HYPRE_Real   relax_weight ,
                                       HYPRE_Real   omega);

/**
 * (Optional) Sets parameters for Chebyshev relaxation.
 * The defaults are $2$, $0.3$.
 **/
HYPRE_Int HYPRE_ADSSetChebySmoothingOptions(HYPRE_Solver solver ,
                                            HYPRE_Int    cheby_order ,
                                            HYPRE_Int    cheby_fraction);

/**
 * (Optional) Sets AMS parameters for $B_C$.
 * The defaults are $11$, $10$, $1$, $3$, $0.25$, $0$, $0$.
 * Note that cycle\_type should be greater than 10, unless the high-order
 * interface of HYPRE\_ADSSetInterpolations is being used!
 * See the user's manual for more details.
 **/
HYPRE_Int HYPRE_ADSSetAMSOptions(HYPRE_Solver solver ,
                                 HYPRE_Int    cycle_type ,
                                 HYPRE_Int    coarsen_type ,
                                 HYPRE_Int    agg_levels ,
                                 HYPRE_Int    relax_type ,
                                 HYPRE_Real   strength_threshold ,
                                 HYPRE_Int    interp_type ,
                                 HYPRE_Int    Pmax);

/**
 * (Optional) Sets AMG parameters for $B_\Pi$.
 * The defaults are $10$, $1$, $3$, $0.25$, $0$, $0$. See the user's manual for more details.
 **/
HYPRE_Int HYPRE_ADSSetAMGOptions(HYPRE_Solver solver ,
                                 HYPRE_Int    coarsen_type ,
                                 HYPRE_Int    agg_levels ,
                                 HYPRE_Int    relax_type ,
                                 HYPRE_Real   strength_threshold ,
                                 HYPRE_Int    interp_type ,
                                 HYPRE_Int    Pmax);

/**
 * Returns the number of iterations taken.
 **/
HYPRE_Int HYPRE_ADSGetNumIterations(HYPRE_Solver  solver ,
                                    HYPRE_Int    *num_iterations);

/**
 * Returns the norm of the final relative residual.
 **/
HYPRE_Int HYPRE_ADSGetFinalRelativeResidualNorm(HYPRE_Solver  solver ,
                                                HYPRE_Real   *rel_resid_norm);

/*@}*/

/*--------------------------------------------------------------------------
 *--------------------------------------------------------------------------*/

/**
 * @name ParCSR PCG Solver
 *
 * These routines should be used in conjunction with the generic interface in
 * \Ref{PCG Solver}.
 **/
/*@{*/

/**
 * Create a solver object.
 **/
HYPRE_Int HYPRE_ParCSRPCGCreate(MPI_Comm      comm,
                                HYPRE_Solver *solver);

/**
 * Destroy a solver object.
 **/
HYPRE_Int HYPRE_ParCSRPCGDestroy(HYPRE_Solver solver);

HYPRE_Int HYPRE_ParCSRPCGSetup(HYPRE_Solver       solver,
                               HYPRE_ParCSRMatrix A,
                               HYPRE_ParVector    b,
                               HYPRE_ParVector    x);

HYPRE_Int HYPRE_ParCSRPCGSolve(HYPRE_Solver       solver,
                               HYPRE_ParCSRMatrix A,
                               HYPRE_ParVector    b,
                               HYPRE_ParVector    x);

HYPRE_Int HYPRE_ParCSRPCGSetTol(HYPRE_Solver solver,
                                HYPRE_Real   tol);

HYPRE_Int HYPRE_ParCSRPCGSetAbsoluteTol(HYPRE_Solver solver,
                                  HYPRE_Real   tol);

HYPRE_Int HYPRE_ParCSRPCGSetMaxIter(HYPRE_Solver solver,
                                    HYPRE_Int    max_iter);

/*
 * RE-VISIT
 **/
HYPRE_Int HYPRE_ParCSRPCGSetStopCrit(HYPRE_Solver solver,
                                     HYPRE_Int    stop_crit);

HYPRE_Int HYPRE_ParCSRPCGSetTwoNorm(HYPRE_Solver solver,
                                    HYPRE_Int    two_norm);

HYPRE_Int HYPRE_ParCSRPCGSetRelChange(HYPRE_Solver solver,
                                      HYPRE_Int    rel_change);

HYPRE_Int HYPRE_ParCSRPCGSetPrecond(HYPRE_Solver            solver,
                                    HYPRE_PtrToParSolverFcn precond,
                                    HYPRE_PtrToParSolverFcn precond_setup,
                                    HYPRE_Solver            precond_solver);

HYPRE_Int HYPRE_ParCSRPCGGetPrecond(HYPRE_Solver  solver,
                                    HYPRE_Solver *precond_data);

HYPRE_Int HYPRE_ParCSRPCGSetLogging(HYPRE_Solver solver,
                                    HYPRE_Int    logging);

HYPRE_Int HYPRE_ParCSRPCGSetPrintLevel(HYPRE_Solver solver,
                                       HYPRE_Int    print_level);

HYPRE_Int HYPRE_ParCSRPCGGetNumIterations(HYPRE_Solver  solver,
                                          HYPRE_Int    *num_iterations);

HYPRE_Int HYPRE_ParCSRPCGGetFinalRelativeResidualNorm(HYPRE_Solver  solver,
                                                      HYPRE_Real   *norm);
/**
 * Returns the residual.
 **/
HYPRE_Int HYPRE_ParCSRPCGGetResidual(HYPRE_Solver     solver,
                                     HYPRE_ParVector *residual);

/**
 * Setup routine for diagonal preconditioning.
 **/
HYPRE_Int HYPRE_ParCSRDiagScaleSetup(HYPRE_Solver       solver,
                                     HYPRE_ParCSRMatrix A,
                                     HYPRE_ParVector    y,
                                     HYPRE_ParVector    x);

/**
 * Solve routine for diagonal preconditioning.
 **/
HYPRE_Int HYPRE_ParCSRDiagScale(HYPRE_Solver       solver,
                                HYPRE_ParCSRMatrix HA,
                                HYPRE_ParVector    Hy,
                                HYPRE_ParVector    Hx);

/* Setup routine for on-processor triangular solve as preconditioning. */
HYPRE_Int HYPRE_ParCSROnProcTriSetup(HYPRE_Solver       solver,
                                     HYPRE_ParCSRMatrix HA,
                                     HYPRE_ParVector    Hy,
                                     HYPRE_ParVector    Hx);

/* Solve routine for on-processor triangular solve as preconditioning. */
HYPRE_Int HYPRE_ParCSROnProcTriSolve(HYPRE_Solver       solver,
                                     HYPRE_ParCSRMatrix HA,
                                     HYPRE_ParVector    Hy,
                                     HYPRE_ParVector    Hx);

/*@}*/

/*--------------------------------------------------------------------------
 *--------------------------------------------------------------------------*/

/**
 * @name ParCSR GMRES Solver
 *
 * These routines should be used in conjunction with the generic interface in
 * \Ref{GMRES Solver}.
 **/
/*@{*/

/**
 * Create a solver object.
 **/
HYPRE_Int HYPRE_ParCSRGMRESCreate(MPI_Comm      comm,
                                  HYPRE_Solver *solver);

/**
 * Destroy a solver object.
 **/
HYPRE_Int HYPRE_ParCSRGMRESDestroy(HYPRE_Solver solver);

HYPRE_Int HYPRE_ParCSRGMRESSetup(HYPRE_Solver       solver,
                                 HYPRE_ParCSRMatrix A,
                                 HYPRE_ParVector    b,
                                 HYPRE_ParVector    x);

HYPRE_Int HYPRE_ParCSRGMRESSolve(HYPRE_Solver       solver,
                                 HYPRE_ParCSRMatrix A,
                                 HYPRE_ParVector    b,
                                 HYPRE_ParVector    x);

HYPRE_Int HYPRE_ParCSRGMRESSetKDim(HYPRE_Solver solver,
                                   HYPRE_Int    k_dim);

HYPRE_Int HYPRE_ParCSRGMRESSetTol(HYPRE_Solver solver,
                                  HYPRE_Real   tol);

HYPRE_Int HYPRE_ParCSRGMRESSetAbsoluteTol(HYPRE_Solver solver,
                                          HYPRE_Real   a_tol);

/*
 * RE-VISIT
 **/
HYPRE_Int HYPRE_ParCSRGMRESSetMinIter(HYPRE_Solver solver,
                                      HYPRE_Int    min_iter);

HYPRE_Int HYPRE_ParCSRGMRESSetMaxIter(HYPRE_Solver solver,
                                      HYPRE_Int    max_iter);

/*
 * Obsolete
 **/
HYPRE_Int HYPRE_ParCSRGMRESSetStopCrit(HYPRE_Solver solver,
                                       HYPRE_Int    stop_crit);

HYPRE_Int HYPRE_ParCSRGMRESSetPrecond(HYPRE_Solver             solver,
                                      HYPRE_PtrToParSolverFcn  precond,
                                      HYPRE_PtrToParSolverFcn  precond_setup,
                                      HYPRE_Solver             precond_solver);

HYPRE_Int HYPRE_ParCSRGMRESGetPrecond(HYPRE_Solver  solver,
                                      HYPRE_Solver *precond_data);

HYPRE_Int HYPRE_ParCSRGMRESSetLogging(HYPRE_Solver solver,
                                      HYPRE_Int    logging);

HYPRE_Int HYPRE_ParCSRGMRESSetPrintLevel(HYPRE_Solver solver,
                                         HYPRE_Int    print_level);

HYPRE_Int HYPRE_ParCSRGMRESGetNumIterations(HYPRE_Solver  solver,
                                            HYPRE_Int    *num_iterations);

HYPRE_Int HYPRE_ParCSRGMRESGetFinalRelativeResidualNorm(HYPRE_Solver  solver,
                                                        HYPRE_Real   *norm);
/**
 * Returns the residual.
 **/
HYPRE_Int HYPRE_ParCSRGMRESGetResidual(HYPRE_Solver     solver,
                                     HYPRE_ParVector *residual);


/* ParCSR CO-GMRES, author: KS */

/**
 * Create a solver object.
 **/
HYPRE_Int HYPRE_ParCSRCOGMRESCreate(MPI_Comm      comm,
                                  HYPRE_Solver *solver);

/**
 * Destroy a solver object.
 **/
HYPRE_Int HYPRE_ParCSRCOGMRESDestroy(HYPRE_Solver solver);

HYPRE_Int HYPRE_ParCSRCOGMRESSetup(HYPRE_Solver       solver,
                                 HYPRE_ParCSRMatrix A,
                                 HYPRE_ParVector    b,
                                 HYPRE_ParVector    x);

HYPRE_Int HYPRE_ParCSRCOGMRESSolve(HYPRE_Solver       solver,
                                 HYPRE_ParCSRMatrix A,
                                 HYPRE_ParVector    b,
                                 HYPRE_ParVector    x);

HYPRE_Int HYPRE_ParCSRCOGMRESSetKDim(HYPRE_Solver solver,
                                   HYPRE_Int    k_dim);

HYPRE_Int HYPRE_ParCSRCOGMRESSetUnroll(HYPRE_Solver solver,
                                   HYPRE_Int    unroll);

HYPRE_Int HYPRE_ParCSRCOGMRESSetCGS(HYPRE_Solver solver,
                                   HYPRE_Int    cgs);

HYPRE_Int HYPRE_ParCSRCOGMRESSetTol(HYPRE_Solver solver,
                                  HYPRE_Real   tol);

HYPRE_Int HYPRE_ParCSRCOGMRESSetAbsoluteTol(HYPRE_Solver solver,
                                          HYPRE_Real   a_tol);

/*
 * RE-VISIT
 **/
HYPRE_Int HYPRE_ParCSRCOGMRESSetMinIter(HYPRE_Solver solver,
                                      HYPRE_Int    min_iter);

HYPRE_Int HYPRE_ParCSRCOGMRESSetMaxIter(HYPRE_Solver solver,
                                      HYPRE_Int    max_iter);

HYPRE_Int HYPRE_ParCSRCOGMRESSetPrecond(HYPRE_Solver             solver,
                                      HYPRE_PtrToParSolverFcn  precond,
                                      HYPRE_PtrToParSolverFcn  precond_setup,
                                      HYPRE_Solver             precond_solver);

HYPRE_Int HYPRE_ParCSRCOGMRESGetPrecond(HYPRE_Solver  solver,
                                      HYPRE_Solver *precond_data);

HYPRE_Int HYPRE_ParCSRCOGMRESSetLogging(HYPRE_Solver solver,
                                      HYPRE_Int    logging);

HYPRE_Int HYPRE_ParCSRCOGMRESSetPrintLevel(HYPRE_Solver solver,
                                         HYPRE_Int    print_level);

HYPRE_Int HYPRE_ParCSRCOGMRESGetNumIterations(HYPRE_Solver  solver,
                                            HYPRE_Int    *num_iterations);

HYPRE_Int HYPRE_ParCSRCOGMRESGetFinalRelativeResidualNorm(HYPRE_Solver  solver,
                                                        HYPRE_Real   *norm);
/**
 * Returns the residual.
 **/
HYPRE_Int HYPRE_ParCSRCOGMRESGetResidual(HYPRE_Solver     solver,
                                     HYPRE_ParVector *residual);




/* end of parCSR CO-GMRES */



/*@}*/

/*--------------------------------------------------------------------------
 *--------------------------------------------------------------------------*/

/**
 * @name ParCSR FlexGMRES Solver
 *
 * These routines should be used in conjunction with the generic interface in
 * \Ref{FlexGMRES Solver}.
 **/
/*@{*/

/**
 * Create a solver object.
 **/
HYPRE_Int HYPRE_ParCSRFlexGMRESCreate(MPI_Comm      comm,
                                      HYPRE_Solver *solver);

/**
 * Destroy a solver object.
 **/
HYPRE_Int HYPRE_ParCSRFlexGMRESDestroy(HYPRE_Solver solver);

HYPRE_Int HYPRE_ParCSRFlexGMRESSetup(HYPRE_Solver       solver,
                                     HYPRE_ParCSRMatrix A,
                                     HYPRE_ParVector    b,
                                     HYPRE_ParVector    x);

HYPRE_Int HYPRE_ParCSRFlexGMRESSolve(HYPRE_Solver       solver,
                                     HYPRE_ParCSRMatrix A,
                                     HYPRE_ParVector    b,
                                     HYPRE_ParVector    x);

HYPRE_Int HYPRE_ParCSRFlexGMRESSetKDim(HYPRE_Solver solver,
                                       HYPRE_Int    k_dim);

HYPRE_Int HYPRE_ParCSRFlexGMRESSetTol(HYPRE_Solver solver,
                                      HYPRE_Real   tol);

HYPRE_Int HYPRE_ParCSRFlexGMRESSetAbsoluteTol(HYPRE_Solver solver,
                                              HYPRE_Real   a_tol);

/*
 * RE-VISIT
 **/
HYPRE_Int HYPRE_ParCSRFlexGMRESSetMinIter(HYPRE_Solver solver,
                                          HYPRE_Int    min_iter);

HYPRE_Int HYPRE_ParCSRFlexGMRESSetMaxIter(HYPRE_Solver solver,
                                          HYPRE_Int    max_iter);


HYPRE_Int HYPRE_ParCSRFlexGMRESSetPrecond(HYPRE_Solver             solver,
                                          HYPRE_PtrToParSolverFcn  precond,
                                          HYPRE_PtrToParSolverFcn  precond_setup,
                                          HYPRE_Solver             precond_solver);

HYPRE_Int HYPRE_ParCSRFlexGMRESGetPrecond(HYPRE_Solver  solver,
                                          HYPRE_Solver *precond_data);

HYPRE_Int HYPRE_ParCSRFlexGMRESSetLogging(HYPRE_Solver solver,
                                          HYPRE_Int    logging);

HYPRE_Int HYPRE_ParCSRFlexGMRESSetPrintLevel(HYPRE_Solver solver,
                                             HYPRE_Int    print_level);

HYPRE_Int HYPRE_ParCSRFlexGMRESGetNumIterations(HYPRE_Solver  solver,
                                                HYPRE_Int    *num_iterations);

HYPRE_Int HYPRE_ParCSRFlexGMRESGetFinalRelativeResidualNorm(HYPRE_Solver  solver,
                                                            HYPRE_Real   *norm);

HYPRE_Int HYPRE_ParCSRFlexGMRESGetResidual(HYPRE_Solver     solver,
                                     HYPRE_ParVector *residual);


HYPRE_Int HYPRE_ParCSRFlexGMRESSetModifyPC( HYPRE_Solver           solver,
                                            HYPRE_PtrToModifyPCFcn modify_pc);

/*@}*/

/*--------------------------------------------------------------------------
 *--------------------------------------------------------------------------*/

/**
 * @name ParCSR LGMRES Solver
 *
 * These routines should be used in conjunction with the generic interface in
 * \Ref{LGMRES Solver}.
 **/
/*@{*/

/**
 * Create a solver object.
 **/
HYPRE_Int HYPRE_ParCSRLGMRESCreate(MPI_Comm      comm,
                                   HYPRE_Solver *solver);

/**
 * Destroy a solver object.
 **/
HYPRE_Int HYPRE_ParCSRLGMRESDestroy(HYPRE_Solver solver);

HYPRE_Int HYPRE_ParCSRLGMRESSetup(HYPRE_Solver       solver,
                                  HYPRE_ParCSRMatrix A,
                                  HYPRE_ParVector    b,
                                  HYPRE_ParVector    x);

HYPRE_Int HYPRE_ParCSRLGMRESSolve(HYPRE_Solver       solver,
                                  HYPRE_ParCSRMatrix A,
                                  HYPRE_ParVector    b,
                                  HYPRE_ParVector    x);

HYPRE_Int HYPRE_ParCSRLGMRESSetKDim(HYPRE_Solver solver,
                                    HYPRE_Int    k_dim);

HYPRE_Int HYPRE_ParCSRLGMRESSetAugDim(HYPRE_Solver solver,
                                      HYPRE_Int    aug_dim);

HYPRE_Int HYPRE_ParCSRLGMRESSetTol(HYPRE_Solver solver,
                                   HYPRE_Real   tol);
HYPRE_Int HYPRE_ParCSRLGMRESSetAbsoluteTol(HYPRE_Solver solver,
                                           HYPRE_Real   a_tol);

/*
 * RE-VISIT
 **/
HYPRE_Int HYPRE_ParCSRLGMRESSetMinIter(HYPRE_Solver solver,
                                       HYPRE_Int    min_iter);

HYPRE_Int HYPRE_ParCSRLGMRESSetMaxIter(HYPRE_Solver solver,
                                       HYPRE_Int    max_iter);

HYPRE_Int HYPRE_ParCSRLGMRESSetPrecond(HYPRE_Solver             solver,
                                       HYPRE_PtrToParSolverFcn  precond,
                                       HYPRE_PtrToParSolverFcn  precond_setup,
                                       HYPRE_Solver             precond_solver);

HYPRE_Int HYPRE_ParCSRLGMRESGetPrecond(HYPRE_Solver  solver,
                                       HYPRE_Solver *precond_data);

HYPRE_Int HYPRE_ParCSRLGMRESSetLogging(HYPRE_Solver solver,
                                       HYPRE_Int    logging);

HYPRE_Int HYPRE_ParCSRLGMRESSetPrintLevel(HYPRE_Solver solver,
                                          HYPRE_Int    print_level);

HYPRE_Int HYPRE_ParCSRLGMRESGetNumIterations(HYPRE_Solver  solver,
                                             HYPRE_Int    *num_iterations);

HYPRE_Int HYPRE_ParCSRLGMRESGetFinalRelativeResidualNorm(HYPRE_Solver  solver,
                                                         HYPRE_Real   *norm);

HYPRE_Int HYPRE_ParCSRLGMRESGetResidual(HYPRE_Solver     solver,
                                     HYPRE_ParVector *residual);

/*@}*/

/*--------------------------------------------------------------------------
 *--------------------------------------------------------------------------*/

/**
 * @name ParCSR BiCGSTAB Solver
 *
 * These routines should be used in conjunction with the generic interface in
 * \Ref{BiCGSTAB Solver}.
 **/
/*@{*/

/**
 * Create a solver object
 **/
HYPRE_Int HYPRE_ParCSRBiCGSTABCreate(MPI_Comm      comm,
                                     HYPRE_Solver *solver);

/**
 * Destroy a solver object.
 **/
HYPRE_Int HYPRE_ParCSRBiCGSTABDestroy(HYPRE_Solver solver);

HYPRE_Int HYPRE_ParCSRBiCGSTABSetup(HYPRE_Solver       solver,
                                    HYPRE_ParCSRMatrix A,
                                    HYPRE_ParVector    b,
                                    HYPRE_ParVector    x);

HYPRE_Int HYPRE_ParCSRBiCGSTABSolve(HYPRE_Solver       solver,
                                    HYPRE_ParCSRMatrix A,
                                    HYPRE_ParVector    b,
                                    HYPRE_ParVector    x);

HYPRE_Int HYPRE_ParCSRBiCGSTABSetTol(HYPRE_Solver solver,
                                     HYPRE_Real   tol);

HYPRE_Int HYPRE_ParCSRBiCGSTABSetAbsoluteTol(HYPRE_Solver solver,
                                             HYPRE_Real   a_tol);

HYPRE_Int HYPRE_ParCSRBiCGSTABSetMinIter(HYPRE_Solver solver,
                                         HYPRE_Int    min_iter);

HYPRE_Int HYPRE_ParCSRBiCGSTABSetMaxIter(HYPRE_Solver solver,
                                         HYPRE_Int    max_iter);

HYPRE_Int HYPRE_ParCSRBiCGSTABSetStopCrit(HYPRE_Solver solver,
                                          HYPRE_Int    stop_crit);

HYPRE_Int HYPRE_ParCSRBiCGSTABSetPrecond(HYPRE_Solver            solver,
                                         HYPRE_PtrToParSolverFcn precond,
                                         HYPRE_PtrToParSolverFcn precond_setup,
                                         HYPRE_Solver            precond_solver);

HYPRE_Int HYPRE_ParCSRBiCGSTABGetPrecond(HYPRE_Solver  solver,
                                         HYPRE_Solver *precond_data);

HYPRE_Int HYPRE_ParCSRBiCGSTABSetLogging(HYPRE_Solver solver,
                                         HYPRE_Int    logging);

HYPRE_Int HYPRE_ParCSRBiCGSTABSetPrintLevel(HYPRE_Solver solver,
                                            HYPRE_Int    print_level);

HYPRE_Int HYPRE_ParCSRBiCGSTABGetNumIterations(HYPRE_Solver  solver,
                                               HYPRE_Int    *num_iterations);

HYPRE_Int HYPRE_ParCSRBiCGSTABGetFinalRelativeResidualNorm(HYPRE_Solver  solver,
                                                           HYPRE_Real   *norm);

HYPRE_Int HYPRE_ParCSRBiCGSTABGetResidual(HYPRE_Solver     solver,
                                     HYPRE_ParVector *residual);

/*@}*/

/*--------------------------------------------------------------------------
 *--------------------------------------------------------------------------*/

/**
 * @name ParCSR Hybrid Solver
 **/
/*@{*/

/**
 *  Create solver object
 **/
HYPRE_Int HYPRE_ParCSRHybridCreate(HYPRE_Solver *solver);
/**
 *  Destroy solver object
 **/
HYPRE_Int HYPRE_ParCSRHybridDestroy(HYPRE_Solver solver);

/**
 *  Setup the hybrid solver
 * @param solver [IN] object to be set up.
 * @param A [IN] ParCSR matrix used to construct the solver/preconditioner.
 * @param b Ignored by this function.
 * @param x Ignored by this function.
 **/
HYPRE_Int HYPRE_ParCSRHybridSetup(HYPRE_Solver       solver,
                                  HYPRE_ParCSRMatrix A,
                                  HYPRE_ParVector    b,
                                  HYPRE_ParVector    x);

/**
 *  Solve linear system
 * @param solver [IN] solver or preconditioner object to be applied.
 * @param A [IN] ParCSR matrix, matrix of the linear system to be solved
 * @param b [IN] right hand side of the linear system to be solved
 * @param x [OUT] approximated solution of the linear system to be solved
 **/
HYPRE_Int HYPRE_ParCSRHybridSolve(HYPRE_Solver       solver,
                                  HYPRE_ParCSRMatrix A,
                                  HYPRE_ParVector    b,
                                  HYPRE_ParVector    x);
/**
 *  Set the convergence tolerance for the Krylov solver. The default is 1.e-7.
 **/
HYPRE_Int HYPRE_ParCSRHybridSetTol(HYPRE_Solver solver,
                                   HYPRE_Real   tol);
/**
 *  Set the absolute convergence tolerance for the Krylov solver. The default is 0.
 **/
HYPRE_Int HYPRE_ParCSRHybridSetAbsoluteTol(HYPRE_Solver solver,
                                           HYPRE_Real   tol);

/**
 *  Set the desired convergence factor
 **/
HYPRE_Int HYPRE_ParCSRHybridSetConvergenceTol(HYPRE_Solver solver,
                                              HYPRE_Real   cf_tol);

/**
 *  Set the maximal number of iterations for the diagonally
 *  preconditioned solver
 **/
HYPRE_Int HYPRE_ParCSRHybridSetDSCGMaxIter(HYPRE_Solver solver,
                                           HYPRE_Int    dscg_max_its);

/**
 *  Set the maximal number of iterations for the AMG
 *  preconditioned solver
 **/
HYPRE_Int HYPRE_ParCSRHybridSetPCGMaxIter(HYPRE_Solver solver,
                                          HYPRE_Int    pcg_max_its);

/*
 *
 **/
HYPRE_Int HYPRE_ParCSRHybridSetSetupType(HYPRE_Solver solver,
                                         HYPRE_Int    setup_type);

/**
 *  Set the desired solver type. There are the following options:
 * \begin{tabular}{l l}
 *     1 & PCG (default) \\
 *     2 & GMRES \\
 *     3 & BiCGSTAB
 * \end{tabular}
 **/
HYPRE_Int HYPRE_ParCSRHybridSetSolverType(HYPRE_Solver solver,
                                          HYPRE_Int    solver_type);

/**
 * (Optional) Set recompute residual (don't rely on 3-term recurrence).
 **/
HYPRE_Int
HYPRE_ParCSRHybridSetRecomputeResidual( HYPRE_Solver  solver,
                                        HYPRE_Int     recompute_residual );

/**
 * (Optional) Get recompute residual option.
 **/
HYPRE_Int
HYPRE_ParCSRHybridGetRecomputeResidual( HYPRE_Solver  solver,
                                        HYPRE_Int    *recompute_residual );

/**
 * (Optional) Set recompute residual period (don't rely on 3-term recurrence).
 *
 * Recomputes residual after every specified number of iterations.
 **/
HYPRE_Int
HYPRE_ParCSRHybridSetRecomputeResidualP( HYPRE_Solver  solver,
                                         HYPRE_Int     recompute_residual_p );

/**
 * (Optional) Get recompute residual period option.
 **/
HYPRE_Int
HYPRE_ParCSRHybridGetRecomputeResidualP( HYPRE_Solver  solver,
                                         HYPRE_Int    *recompute_residual_p );

/**
 * Set the Krylov dimension for restarted GMRES.
 * The default is 5.
 **/
HYPRE_Int HYPRE_ParCSRHybridSetKDim(HYPRE_Solver solver,
                                    HYPRE_Int    k_dim);

/**
 * Set the type of norm for PCG.
 **/
HYPRE_Int HYPRE_ParCSRHybridSetTwoNorm(HYPRE_Solver solver,
                                       HYPRE_Int    two_norm);

/**
 * RE-VISIT
 **/
HYPRE_Int HYPRE_ParCSRHybridSetStopCrit(HYPRE_Solver solver,
                                        HYPRE_Int    stop_crit);

/**
 *
 **/
HYPRE_Int HYPRE_ParCSRHybridSetRelChange(HYPRE_Solver solver,
                                         HYPRE_Int    rel_change);

/**
 * Set preconditioner if wanting to use one that is not set up by
 * the hybrid solver.
 **/
HYPRE_Int HYPRE_ParCSRHybridSetPrecond(HYPRE_Solver            solver,
                                       HYPRE_PtrToParSolverFcn precond,
                                       HYPRE_PtrToParSolverFcn precond_setup,
                                       HYPRE_Solver            precond_solver);

/**
 * Set logging parameter (default: 0, no logging).
 **/
HYPRE_Int HYPRE_ParCSRHybridSetLogging(HYPRE_Solver solver,
                                       HYPRE_Int    logging);

/**
 * Set print level (default: 0, no printing)
 * 2 will print residual norms per iteration
 * 10 will print AMG setup information if AMG is used
 * 12 both Setup information and iterations.
 **/
HYPRE_Int HYPRE_ParCSRHybridSetPrintLevel(HYPRE_Solver solver,
                                          HYPRE_Int    print_level);

/**
 * (Optional) Sets AMG strength threshold. The default is 0.25.
 * For elasticity problems, a larger strength threshold, such as 0.7 or 0.8,
 * is often better.
 **/
HYPRE_Int
HYPRE_ParCSRHybridSetStrongThreshold(HYPRE_Solver solver,
                                     HYPRE_Real   strong_threshold);

/**
 * (Optional) Sets a parameter to modify the definition of strength for
 * diagonal dominant portions of the matrix. The default is 0.9.
 * If max\_row\_sum is 1, no checking for diagonally dominant rows is
 * performed.
 **/
HYPRE_Int
HYPRE_ParCSRHybridSetMaxRowSum(HYPRE_Solver solver,
                               HYPRE_Real   max_row_sum);

/**
 * (Optional) Defines a truncation factor for the interpolation.
 * The default is 0.
 **/
HYPRE_Int
HYPRE_ParCSRHybridSetTruncFactor(HYPRE_Solver solver,
                                 HYPRE_Real   trunc_factor);


/**
 * (Optional) Defines the maximal number of elements per row for the interpolation.
 * The default is 0.
 **/
HYPRE_Int HYPRE_ParCSRHybridSetPMaxElmts(HYPRE_Solver solver,
                                         HYPRE_Int    P_max_elmts);

/**
 * (Optional) Defines the maximal number of levels used for AMG.
 * The default is 25.
 **/
HYPRE_Int
HYPRE_ParCSRHybridSetMaxLevels(HYPRE_Solver solver,
                               HYPRE_Int    max_levels);

/**
 * (Optional) Defines whether local or global measures are used.
 **/
HYPRE_Int
HYPRE_ParCSRHybridSetMeasureType(HYPRE_Solver solver,
                                 HYPRE_Int    measure_type);

/**
 * (Optional) Defines which parallel coarsening algorithm is used.
 * There are the following options for coarsen\_type:
 *
 * \begin{tabular}{|c|l|} \hline
 * 0 &  CLJP-coarsening (a parallel coarsening algorithm using independent sets). \\
 * 1 &  classical Ruge-Stueben coarsening on each processor, no boundary treatment \\
 * 3 &  classical Ruge-Stueben coarsening on each processor, followed by a third \\
 *   &  pass, which adds coarse points on the boundaries \\
 * 6 &  Falgout coarsening (uses 1 first, followed by CLJP using the interior coarse \\
 * & points generated by 1 as its first independent set) \\
 * 7 &  CLJP-coarsening (using a fixed random vector, for debugging purposes only) \\
 * 8 &  PMIS-coarsening (a parallel coarsening algorithm using independent sets \\
 * & with lower complexities than CLJP, might also lead to slower convergence) \\
 * 9 &  PMIS-coarsening (using a fixed random vector, for debugging purposes only) \\
 * 10 & HMIS-coarsening (uses one pass Ruge-Stueben on each processor independently, \\
 * & followed by PMIS using the interior C-points as its first independent set) \\
 * 11 & one-pass Ruge-Stueben coarsening on each processor, no boundary treatment \\
 * \hline
 * \end{tabular}
 *
 * The default is 10.
 **/
HYPRE_Int
HYPRE_ParCSRHybridSetCoarsenType(HYPRE_Solver solver,
                                 HYPRE_Int    coarsen_type);

/**
 * (Optional) Specifies which interpolation operator is used
 * The default is ext+i interpolation truncated to at most 4 elements per row.
 **/
HYPRE_Int
HYPRE_ParCSRHybridSetInterpType(HYPRE_Solver solver,
                                HYPRE_Int    interp_type);

/**
 * (Optional) Defines the type of cycle.
 * For a V-cycle, set cycle\_type to 1, for a W-cycle
 *  set cycle\_type to 2. The default is 1.
 **/
HYPRE_Int
HYPRE_ParCSRHybridSetCycleType(HYPRE_Solver solver,
                               HYPRE_Int    cycle_type);

/*
 *
 **/
HYPRE_Int
HYPRE_ParCSRHybridSetGridRelaxType(HYPRE_Solver  solver,
                                   HYPRE_Int    *grid_relax_type);

/*
 *
 **/
HYPRE_Int
HYPRE_ParCSRHybridSetGridRelaxPoints(HYPRE_Solver   solver,
                                     HYPRE_Int    **grid_relax_points);

/**
 * (Optional) Sets the number of sweeps. On the finest level, the up and
 * the down cycle the number of sweeps are set to num\_sweeps and on the
 * coarsest level to 1. The default is 1.
 **/
HYPRE_Int
HYPRE_ParCSRHybridSetNumSweeps(HYPRE_Solver solver,
                               HYPRE_Int    num_sweeps);

/**
 * (Optional) Sets the number of sweeps at a specified cycle.
 * There are the following options for k:
 *
 * \begin{tabular}{|l|l|} \hline
 * the down cycle &     if k=1 \\
 * the up cycle &       if k=2 \\
 * the coarsest level &  if k=3.\\
 * \hline
 * \end{tabular}
 **/
HYPRE_Int
HYPRE_ParCSRHybridSetCycleNumSweeps(HYPRE_Solver solver,
                                    HYPRE_Int    num_sweeps,
                                    HYPRE_Int    k);

/**
 * (Optional) Defines the smoother to be used. It uses the given
 * smoother on the fine grid, the up and
 * the down cycle and sets the solver on the coarsest level to Gaussian
 * elimination (9). The default is l1-Gauss-Seidel, forward solve on the down
 * cycle (13) and backward solve on the up cycle (14).
 *
 * There are the following options for relax\_type:
 *
 * \begin{tabular}{|c|l|} \hline
 * 0 &  Jacobi \\
 * 1 &  Gauss-Seidel, sequential (very slow!) \\
 * 2 &  Gauss-Seidel, interior points in parallel, boundary sequential (slow!) \\
 * 3 &  hybrid Gauss-Seidel or SOR, forward solve \\
 * 4 &  hybrid Gauss-Seidel or SOR, backward solve \\
 * 6 &  hybrid symmetric Gauss-Seidel or SSOR \\
 * 8 &  hybrid symmetric l1-Gauss-Seidel or SSOR \\
 * 13 &  l1-Gauss-Seidel, forward solve \\
 * 14 &  l1-Gauss-Seidel, backward solve \\
 * 18 &  l1-Jacobi \\
 * 9 &  Gaussian elimination (only on coarsest level) \\
 * \hline
 * \end{tabular}
 **/
HYPRE_Int
HYPRE_ParCSRHybridSetRelaxType(HYPRE_Solver solver,
                               HYPRE_Int    relax_type);

/**
 * (Optional) Defines the smoother at a given cycle.
 * For options of relax\_type see
 * description of HYPRE\_BoomerAMGSetRelaxType). Options for k are
 *
 * \begin{tabular}{|l|l|} \hline
 * the down cycle &     if k=1 \\
 * the up cycle &       if k=2 \\
 * the coarsest level &  if k=3. \\
 * \hline
 * \end{tabular}
 **/
HYPRE_Int
HYPRE_ParCSRHybridSetCycleRelaxType(HYPRE_Solver solver,
                                    HYPRE_Int    relax_type,
                                    HYPRE_Int    k);

/**
 * (Optional) Defines in which order the points are relaxed. There are
 * the following options for
 * relax\_order:
 *
 * \begin{tabular}{|c|l|} \hline
 * 0 & the points are relaxed in natural or lexicographic
 *                   order on each processor \\
 * 1 &  CF-relaxation is used, i.e on the fine grid and the down
 *                   cycle the coarse points are relaxed first, \\
 * & followed by the fine points; on the up cycle the F-points are relaxed
 * first, followed by the C-points. \\
 * & On the coarsest level, if an iterative scheme is used,
 * the points are relaxed in lexicographic order. \\
 * \hline
 * \end{tabular}
 *
 * The default is 0 (CF-relaxation).
 **/
HYPRE_Int
HYPRE_ParCSRHybridSetRelaxOrder(HYPRE_Solver solver,
                                HYPRE_Int    relax_order);

/**
 * (Optional) Defines the relaxation weight for smoothed Jacobi and hybrid SOR
 * on all levels.
 *
 * \begin{tabular}{|l|l|} \hline
 * relax\_weight > 0 & this assigns the given relaxation weight on all levels \\
 * relax\_weight = 0 &  the weight is determined on each level
 *                       with the estimate $3 \over {4\|D^{-1/2}AD^{-1/2}\|}$,\\
 * & where $D$ is the diagonal matrix of $A$ (this should only be used with Jacobi) \\
 * relax\_weight = -k & the relaxation weight is determined with at most k CG steps
 *                       on each level \\
 * & this should only be used for symmetric positive definite problems) \\
 * \hline
 * \end{tabular}
 *
 * The default is 1.
 **/
HYPRE_Int
HYPRE_ParCSRHybridSetRelaxWt(HYPRE_Solver solver,
                             HYPRE_Real   relax_wt);

/**
 * (Optional) Defines the relaxation weight for smoothed Jacobi and hybrid SOR
 * on the user defined level. Note that the finest level is denoted 0, the
 * next coarser level 1, etc. For nonpositive relax\_weight, the parameter is
 * determined on the given level as described for HYPRE\_BoomerAMGSetRelaxWt.
 * The default is 1.
 **/
HYPRE_Int
HYPRE_ParCSRHybridSetLevelRelaxWt(HYPRE_Solver solver,
                                  HYPRE_Real   relax_wt,
                                  HYPRE_Int    level);

/**
 * (Optional) Defines the outer relaxation weight for hybrid SOR and SSOR
 * on all levels.
 *
 * \begin{tabular}{|l|l|} \hline
 * omega > 0 & this assigns the same outer relaxation weight omega on each level\\
 * omega = -k & an outer relaxation weight is determined with at most k CG
 *                steps on each level \\
 * & (this only makes sense for symmetric
 *                positive definite problems and smoothers, e.g. SSOR) \\
 * \hline
 * \end{tabular}
 *
 * The default is 1.
 **/
HYPRE_Int
HYPRE_ParCSRHybridSetOuterWt(HYPRE_Solver solver,
                             HYPRE_Real   outer_wt);

/**
 * (Optional) Defines the outer relaxation weight for hybrid SOR or SSOR
 * on the user defined level. Note that the finest level is denoted 0, the
 * next coarser level 1, etc. For nonpositive omega, the parameter is
 * determined on the given level as described for HYPRE\_BoomerAMGSetOuterWt.
 * The default is 1.
 **/
HYPRE_Int
HYPRE_ParCSRHybridSetLevelOuterWt(HYPRE_Solver solver,
                                  HYPRE_Real   outer_wt,
                                  HYPRE_Int    level);

/**
 * (Optional) Defines the maximal coarse grid size.
 * The default is 9.
 **/
HYPRE_Int
HYPRE_ParCSRHybridSetMaxCoarseSize(HYPRE_Solver solver,
                                   HYPRE_Int    max_coarse_size);

/**
 * (Optional) Defines the minimal coarse grid size.
 * The default is 0.
 **/
HYPRE_Int
HYPRE_ParCSRHybridSetMinCoarseSize(HYPRE_Solver solver,
                                   HYPRE_Int    min_coarse_size);

/**
 * (Optional) enables redundant coarse grid size. If the system size becomes
 * smaller than seq_threshold, sequential AMG is used on all remaining processors.
 * The default is 0.
 **/
HYPRE_Int
HYPRE_ParCSRHybridSetSeqThreshold(HYPRE_Solver solver,
                                  HYPRE_Int    seq_threshold);

/**
 *
 **/
HYPRE_Int
HYPRE_ParCSRHybridSetRelaxWeight(HYPRE_Solver  solver,
                                 HYPRE_Real   *relax_weight);

/**
 *
 **/
HYPRE_Int
HYPRE_ParCSRHybridSetOmega(HYPRE_Solver  solver,
                           HYPRE_Real   *omega);

/**
 * (Optional) Defines the number of levels of aggressive coarsening,
 * starting with the finest level.
 * The default is 0, i.e. no aggressive coarsening.
 **/
HYPRE_Int
HYPRE_ParCSRHybridSetAggNumLevels(HYPRE_Solver solver,
                                  HYPRE_Int    agg_num_levels);

/**
 * (Optional) Defines the degree of aggressive coarsening.
 * The default is 1, which leads to the most aggressive coarsening.
 * Setting num$\_$paths to 2 will increase complexity somewhat,
 * but can lead to better convergence.**/
HYPRE_Int
HYPRE_ParCSRHybridSetNumPaths(HYPRE_Solver solver,
                              HYPRE_Int    num_paths);

/**
 * (Optional) Sets the size of the system of PDEs, if using the systems version.
 * The default is 1.
 **/
HYPRE_Int
HYPRE_ParCSRHybridSetNumFunctions(HYPRE_Solver solver,
                                  HYPRE_Int    num_functions);

/**
 * (Optional) Sets the mapping that assigns the function to each variable,
 * if using the systems version. If no assignment is made and the number of
 * functions is k > 1, the mapping generated is (0,1,...,k-1,0,1,...,k-1,...).
 **/
HYPRE_Int
HYPRE_ParCSRHybridSetDofFunc(HYPRE_Solver  solver,
                             HYPRE_Int    *dof_func);
/**
 * (Optional) Sets whether to use the nodal systems version.
 * The default is 0 (the unknown based approach).
 **/
HYPRE_Int
HYPRE_ParCSRHybridSetNodal(HYPRE_Solver solver,
                           HYPRE_Int    nodal);

/**
 * (Optional) Sets whether to store local transposed interpolation
 * The default is 0 (don't store).
 **/
HYPRE_Int
HYPRE_ParCSRHybridSetKeepTranspose(HYPRE_Solver solver,
                           HYPRE_Int    keepT);

/**
 * (Optional) Sets whether to use non-Galerkin option
 * The default is no non-Galerkin option
 * num_levels sets the number of levels where to use it
 * nongalerkin_tol contains the tolerances for <num_levels> levels
 **/
HYPRE_Int
HYPRE_ParCSRHybridSetNonGalerkinTol(HYPRE_Solver solver,
                           HYPRE_Int   num_levels,
                           HYPRE_Real *nongalerkin_tol);

/**
 * Retrieves the total number of iterations.
 **/
HYPRE_Int HYPRE_ParCSRHybridGetNumIterations(HYPRE_Solver  solver,
                                             HYPRE_Int    *num_its);

/**
 * Retrieves the number of iterations used by the diagonally scaled solver.
 **/
HYPRE_Int HYPRE_ParCSRHybridGetDSCGNumIterations(HYPRE_Solver  solver,
                                                 HYPRE_Int    *dscg_num_its);

/**
 * Retrieves the number of iterations used by the AMG preconditioned solver.
 **/
HYPRE_Int HYPRE_ParCSRHybridGetPCGNumIterations(HYPRE_Solver  solver,
                                                HYPRE_Int    *pcg_num_its);

/**
 * Retrieves the final relative residual norm.
 **/
HYPRE_Int HYPRE_ParCSRHybridGetFinalRelativeResidualNorm(HYPRE_Solver  solver,
                                                         HYPRE_Real   *norm);

/* Is this a retired function? (RDF) */
HYPRE_Int
HYPRE_ParCSRHybridSetNumGridSweeps(HYPRE_Solver  solver,
                                   HYPRE_Int    *num_grid_sweeps);


/*@}*/

/*--------------------------------------------------------------------------
 *--------------------------------------------------------------------------*/

/*
 * @name Schwarz Solver
 **/

HYPRE_Int HYPRE_SchwarzCreate(HYPRE_Solver *solver);

HYPRE_Int HYPRE_SchwarzDestroy(HYPRE_Solver solver);

HYPRE_Int HYPRE_SchwarzSetup(HYPRE_Solver       solver,
                             HYPRE_ParCSRMatrix A,
                             HYPRE_ParVector    b,
                             HYPRE_ParVector    x);

HYPRE_Int HYPRE_SchwarzSolve(HYPRE_Solver       solver,
                             HYPRE_ParCSRMatrix A,
                             HYPRE_ParVector    b,
                             HYPRE_ParVector    x);

HYPRE_Int HYPRE_SchwarzSetVariant(HYPRE_Solver solver,
                                  HYPRE_Int    variant);

HYPRE_Int HYPRE_SchwarzSetOverlap(HYPRE_Solver solver,
                                  HYPRE_Int    overlap);

HYPRE_Int HYPRE_SchwarzSetDomainType(HYPRE_Solver solver,
                                     HYPRE_Int    domain_type);

HYPRE_Int HYPRE_SchwarzSetRelaxWeight(HYPRE_Solver solver,
                                      HYPRE_Real   relax_weight);

HYPRE_Int HYPRE_SchwarzSetDomainStructure(HYPRE_Solver    solver,
                                          HYPRE_CSRMatrix domain_structure);

HYPRE_Int HYPRE_SchwarzSetNumFunctions(HYPRE_Solver solver,
                                       HYPRE_Int    num_functions);

HYPRE_Int HYPRE_SchwarzSetDofFunc(HYPRE_Solver  solver,
                                  HYPRE_Int    *dof_func);

HYPRE_Int HYPRE_SchwarzSetNonSymm(HYPRE_Solver solver,
                                  HYPRE_Int    use_nonsymm);

/*--------------------------------------------------------------------------
 *--------------------------------------------------------------------------*/

/*
 * @name ParCSR CGNR Solver
 **/

HYPRE_Int HYPRE_ParCSRCGNRCreate(MPI_Comm      comm,
                                 HYPRE_Solver *solver);

HYPRE_Int HYPRE_ParCSRCGNRDestroy(HYPRE_Solver solver);

HYPRE_Int HYPRE_ParCSRCGNRSetup(HYPRE_Solver       solver,
                                HYPRE_ParCSRMatrix A,
                                HYPRE_ParVector    b,
                                HYPRE_ParVector    x);

HYPRE_Int HYPRE_ParCSRCGNRSolve(HYPRE_Solver       solver,
                                HYPRE_ParCSRMatrix A,
                                HYPRE_ParVector    b,
                                HYPRE_ParVector    x);

HYPRE_Int HYPRE_ParCSRCGNRSetTol(HYPRE_Solver solver,
                                 HYPRE_Real   tol);

HYPRE_Int HYPRE_ParCSRCGNRSetMinIter(HYPRE_Solver solver,
                                     HYPRE_Int    min_iter);

HYPRE_Int HYPRE_ParCSRCGNRSetMaxIter(HYPRE_Solver solver,
                                     HYPRE_Int    max_iter);

HYPRE_Int HYPRE_ParCSRCGNRSetStopCrit(HYPRE_Solver solver,
                                      HYPRE_Int    stop_crit);

HYPRE_Int HYPRE_ParCSRCGNRSetPrecond(HYPRE_Solver            solver,
                                     HYPRE_PtrToParSolverFcn precond,
                                     HYPRE_PtrToParSolverFcn precondT,
                                     HYPRE_PtrToParSolverFcn precond_setup,
                                     HYPRE_Solver            precond_solver);

HYPRE_Int HYPRE_ParCSRCGNRGetPrecond(HYPRE_Solver  solver,
                                     HYPRE_Solver *precond_data);

HYPRE_Int HYPRE_ParCSRCGNRSetLogging(HYPRE_Solver solver,
                                     HYPRE_Int    logging);

HYPRE_Int HYPRE_ParCSRCGNRGetNumIterations(HYPRE_Solver  solver,
                                           HYPRE_Int    *num_iterations);

HYPRE_Int HYPRE_ParCSRCGNRGetFinalRelativeResidualNorm(HYPRE_Solver  solver,
                                                       HYPRE_Real   *norm);

/*--------------------------------------------------------------------------
 *--------------------------------------------------------------------------*/

/**
 * @name ParCSR MGR Solver
 *
 * Parallel multigrid reduction solver and preconditioner.
 * This solver or preconditioner is designed with systems of
 * PDEs in mind. However, it can also be used for scalar linear
 * systems, particularly for problems where the user can exploit
 * information from the physics of the problem. In this way, the
 * MGR solver could potentially be used as a foundation
 * for a physics-based preconditioner.
 **/
/*@{*/

/**
 * Create a solver object
 **/
HYPRE_Int HYPRE_MGRCreate( HYPRE_Solver *solver );

/*--------------------------------------------------------------------------
 * HYPRE_MGRDestroy
 *--------------------------------------------------------------------------*/
/**
 * Destroy a solver object
 **/
HYPRE_Int HYPRE_MGRDestroy( HYPRE_Solver solver );

/*--------------------------------------------------------------------------
 * HYPRE_MGRSetup
 *--------------------------------------------------------------------------*/
/**
 * Setup the MGR solver or preconditioner.
 * If used as a preconditioner, this function should be passed
 * to the iterative solver {\tt SetPrecond} function.
 *
 * @param solver [IN] object to be set up.
 * @param A [IN] ParCSR matrix used to construct the solver/preconditioner.
 * @param b right-hand-side of the linear system to be solved (Ignored by this function).
 * @param x approximate solution of the linear system to be solved (Ignored by this function).
 **/
HYPRE_Int HYPRE_MGRSetup( HYPRE_Solver solver,
                         HYPRE_ParCSRMatrix A,
                         HYPRE_ParVector b,
                         HYPRE_ParVector x      );
/*--------------------------------------------------------------------------
 * HYPRE_MGRSolve
 *--------------------------------------------------------------------------*/
 /**
 * Solve the system or apply MGR as a preconditioner.
 * If used as a preconditioner, this function should be passed
 * to the iterative solver {\tt SetPrecond} function.
 *
 * @param solver [IN] solver or preconditioner object to be applied.
 * @param A [IN] ParCSR matrix, matrix of the linear system to be solved
 * @param b [IN] right hand side of the linear system to be solved
 * @param x [OUT] approximated solution of the linear system to be solved
 **/
HYPRE_Int HYPRE_MGRSolve( HYPRE_Solver solver,
                         HYPRE_ParCSRMatrix A,
                         HYPRE_ParVector b,
                         HYPRE_ParVector x      );

/*--------------------------------------------------------------------------
 * HYPRE_Int HYPRE_MGRSetCpointsByContiguousBlock
 *--------------------------------------------------------------------------*/
/**
 * Set the block data assuming that the physical variables are ordered contiguously,
 * i.e. p_1, p_2, ..., p_n, s_1, s_2, ..., s_n, ...
 *
 * @param solver [IN] solver or preconditioner object
 * @param block_size [IN] system block size
 * @param max_num_levels [IN] maximum number of reduction levels
 * @param num_block_coarse_points [IN] number of coarse points per block per level
 * @param block_coarse_indexes [IN] index for each block coarse point per level
 **/
HYPRE_Int HYPRE_MGRSetCpointsByContiguousBlock( HYPRE_Solver solver,
                         HYPRE_Int  block_size, 
                         HYPRE_Int max_num_levels,
                         HYPRE_BigInt *idx_array, 
                         HYPRE_Int *num_block_coarse_points, 
                         HYPRE_Int  **block_coarse_indexes);

/*--------------------------------------------------------------------------
 * HYPRE_Int HYPRE_MGRSetCpointsByBlock
 * TODO: Rename the function to reflect the fact that the unknowns are ordered 
 * by grid points.
 *--------------------------------------------------------------------------*/
/**
 * Set the block data (by grid points) and prescribe the coarse indexes per block 
 * for each reduction level.
 *
 * @param solver [IN] solver or preconditioner object
 * @param block_size [IN] system block size
 * @param max_num_levels [IN] maximum number of reduction levels
 * @param num_block_coarse_points [IN] number of coarse points per block per level
 * @param block_coarse_indexes [IN] index for each block coarse point per level
 **/
HYPRE_Int HYPRE_MGRSetCpointsByBlock( HYPRE_Solver solver,
                         HYPRE_Int  block_size,
                         HYPRE_Int max_num_levels,
                         HYPRE_Int *num_block_coarse_points,
                         HYPRE_Int  **block_coarse_indexes);

/**
 * (Optional) Set non C-points to F-points.
 * This routine determines how the coarse points are selected for the next level
 * reduction. Options for {\tt nonCptToFptFlag} are:
 *
 * \begin{tabular}{|c|l|} \hline
 * 0 & Allow points not prescribed as C points to be potentially set as C points \\
 * & using classical AMG coarsening strategies (currently uses CLJP-coarsening). \\
 * 1 & Fix points not prescribed as C points to be F points for the next reduction \\
 * \hline
 * \end{tabular}
 *
 **/
HYPRE_Int
HYPRE_MGRSetNonCpointsToFpoints( HYPRE_Solver solver, HYPRE_Int nonCptToFptFlag);
/*--------------------------------------------------------------------------
 * HYPRE_MGRSetMaxCoarseLevels
 *--------------------------------------------------------------------------*/
/**
 * (Optional) Set maximum number of coarsening (or reduction) levels.
 * The default is 10.
 **/
HYPRE_Int
HYPRE_MGRSetMaxCoarseLevels( HYPRE_Solver solver, HYPRE_Int maxlev );
/*--------------------------------------------------------------------------
 * HYPRE_MGRSetBlockSize
 *--------------------------------------------------------------------------*/
/**
 * (Optional) Set the system block size.
 * This should match the block size set in the MGRSetCpointsByBlock function.
 * The default is 1.
 **/
HYPRE_Int
HYPRE_MGRSetBlockSize( HYPRE_Solver solver, HYPRE_Int bsize );
/*--------------------------------------------------------------------------
 * HYPRE_MGRSetReservedCoarseNodes
 *--------------------------------------------------------------------------*/
/**
 * (Optional) Defines indexes of coarse nodes to be kept to the coarsest level.
 * These indexes are passed down through the MGR hierarchy to the coarsest grid
 * of the coarse grid (BoomerAMG) solver.
 *
 * @param solver [IN] solver or preconditioner object
 * @param reserved_coarse_size [IN] number of reserved coarse points
 * @param reserved_coarse_nodes [IN] (global) indexes of reserved coarse points
 **/
HYPRE_Int
HYPRE_MGRSetReservedCoarseNodes( HYPRE_Solver solver, HYPRE_Int reserved_coarse_size, HYPRE_BigInt *reserved_coarse_nodes );
<<<<<<< HEAD

/* (Optional) Set the level for reducing the reserved Cpoints before the coarse
 * grid solve. This is necessary for some applications, such as phase transitions.
 * The default is 0 (no reduction, i.e. keep the reserved cpoints in the coarse grid solve).
 * The default setup for the reduction is as follows:
 * interp_type = 2
 * restrict_type = 0
 * F-relax method = 99
 * Galerkin coarse grid
**/
HYPRE_Int
HYPRE_MGRSetReservedCpointsLevelToKeep( HYPRE_Solver solver, HYPRE_Int level);
=======
>>>>>>> 794a1fc1

/*--------------------------------------------------------------------------
 * HYPRE_MGRSetRelaxType
 *--------------------------------------------------------------------------*/
/**
 * (Optional) Set the relaxation type for F-relaxation.
 * Currently supports the following flavors of relaxation types
 * as described in the {\tt BoomerAMGSetRelaxType}:
 * relax\_types 0 - 8, 13, 14, 18, 19, 98.
 **/
HYPRE_Int
HYPRE_MGRSetRelaxType(HYPRE_Solver solver, HYPRE_Int relax_type );

/*--------------------------------------------------------------------------
 * HYPRE_MGRSetRelaxMethod
 *--------------------------------------------------------------------------*/
/**
 * (Optional) Set the strategy for F-relaxation.
 * Options for {\tt relax\_method} are:
 *
 * \begin{tabular}{|c|l|} \hline
 * 0 & Single-level relaxation sweeps for F-relaxation as prescribed by {\tt MGRSetRelaxType} \\
 * 1 & Multi-level relaxation strategy for F-relaxation (V(1,0) cycle currently supported). \\
 * \hline
 * \end{tabular}
 **/
HYPRE_Int
HYPRE_MGRSetFRelaxMethod(HYPRE_Solver solver, HYPRE_Int relax_method );

HYPRE_Int
HYPRE_MGRSetLevelFRelaxMethod(HYPRE_Solver solver, HYPRE_Int *relax_method );

/*--------------------------------------------------------------------------
 * HYPRE_MGRSetCoarseGridMethod
 *--------------------------------------------------------------------------*/
/**
 * (Optional) Set the strategy for coarse grid computation.
 * Options for {\tt cg\_method} are:
 *
 * \begin{tabular}{|c|l|} \hline
 * 0 & Galerkin coarse grid computation using RAP. \\
 * 1 & Non-Galerkin coarse grid computation with dropping strategy. \\
 * \hline
 * \end{tabular} 
 **/
HYPRE_Int
HYPRE_MGRSetCoarseGridMethod(HYPRE_Solver solver, HYPRE_Int *cg_method );

/*--------------------------------------------------------------------------
 * HYPRE_MGRSetRelaxNumFunctions
 *--------------------------------------------------------------------------*/
/**
 * (Optional) Set the number of functions for F-relaxation V-cycle.
 * For problems like elasticity, one may want to perform coarsening and 
 * interpolation for block matrices. The number of functions corresponds
 * to the number of scalar PDEs in the system.
 **/
HYPRE_Int
HYPRE_MGRSetLevelFRelaxNumFunctions(HYPRE_Solver solver, HYPRE_Int *num_functions);

/*--------------------------------------------------------------------------
 * HYPRE_MGRSetRestrictType
 *--------------------------------------------------------------------------*/
/**
 * (Optional) Set the strategy for computing the MGR restriction operator.
 *
 * Options for {\tt restrict\_type} are:
 *
 * \begin{tabular}{|c|l|} \hline
 * 0 & injection $[0  I]$ \\
 * 1 & unscaled (not recommended) \\
 * 2 & diagonal scaling (Jacobi) \\
 * else & use classical modified interpolation \\
 * \hline
 * \end{tabular}
 *
 * These options are currently active for the last stage reduction. Intermediate
 * reduction levels use injection. The default is injection.
 **/
HYPRE_Int
HYPRE_MGRSetRestrictType( HYPRE_Solver solver, HYPRE_Int restrict_type);

HYPRE_Int
HYPRE_MGRSetLevelRestrictType( HYPRE_Solver solver, HYPRE_Int *restrict_type);

/*--------------------------------------------------------------------------
 * HYPRE_MGRSetNumRestrictSweeps
 *--------------------------------------------------------------------------*/
/**
 * (Optional) Set number of restriction sweeps.
 * This option is for restrict\_type > 2.
 **/
HYPRE_Int
HYPRE_MGRSetNumRestrictSweeps( HYPRE_Solver solver, HYPRE_Int nsweeps );

/*--------------------------------------------------------------------------
 * HYPRE_MGRSetInterpType
 *--------------------------------------------------------------------------*/
/**
 * (Optional) Set the strategy for computing the MGR restriction operator.
 * Options for {\tt interp\_type} are:
 *
 * \begin{tabular}{|c|l|} \hline
 * 0 & injection $[0  I]^{T}$ \\
 * 1 & unscaled (not recommended) \\
 * 2 & diagonal scaling (Jacobi) \\
 * else & use default (classical modified interpolation) \\
 * \hline
 * \end{tabular}
 *
 * These options are currently active for the last stage reduction. Intermediate
 * reduction levels use diagonal scaling.
 **/
HYPRE_Int
HYPRE_MGRSetInterpType( HYPRE_Solver solver, HYPRE_Int interp_type );

HYPRE_Int
HYPRE_MGRSetLevelInterpType( HYPRE_Solver solver, HYPRE_Int *interp_type );

/*--------------------------------------------------------------------------
 * HYPRE_MGRSetNumRelaxSweeps
 *--------------------------------------------------------------------------*/
/**
 * (Optional) Set number of relaxation sweeps.
 * This option is for the `single level' F-relaxation (relax\_method = 0).
 **/
HYPRE_Int
HYPRE_MGRSetNumRelaxSweeps( HYPRE_Solver solver, HYPRE_Int nsweeps );

/*--------------------------------------------------------------------------
 * HYPRE_MGRSetNumInterpSweeps
 *--------------------------------------------------------------------------*/
/**
 * (Optional) Set number of interpolation sweeps.
 * This option is for interp\_type > 2.
 **/
HYPRE_Int
HYPRE_MGRSetNumInterpSweeps( HYPRE_Solver solver, HYPRE_Int nsweeps );


HYPRE_Int HYPRE_MGRSetFSolver(HYPRE_Solver          solver,
                             HYPRE_PtrToParSolverFcn  fine_grid_solver_solve,
                             HYPRE_PtrToParSolverFcn  fine_grid_solver_setup,
                             HYPRE_Solver          fsolver );

HYPRE_Int HYPRE_MGRBuildAffNew(HYPRE_ParCSRMatrix A,
                               HYPRE_Int *CF_marker,
                               HYPRE_Int debug_flag,
                               HYPRE_ParCSRMatrix *A_ff);

/*--------------------------------------------------------------------------
 * HYPRE_MGRSetCoarseSolver
 *--------------------------------------------------------------------------*/
/**
 * (Optional) Set the coarse grid solver.
 * Currently uses BoomerAMG.
 * The default, if not set, is BoomerAMG with default options.
 *
 * @param solver [IN] solver or preconditioner object
 * @param coarse_grid_solver_solve [IN] solve routine for BoomerAMG
 * @param coarse_grid_solver_setup [IN] setup routine for BoomerAMG
 * @param coarse_grid_solver [IN] BoomerAMG solver
 **/
HYPRE_Int HYPRE_MGRSetCoarseSolver(HYPRE_Solver          solver,
                             HYPRE_PtrToParSolverFcn  coarse_grid_solver_solve,
                             HYPRE_PtrToParSolverFcn  coarse_grid_solver_setup,
                             HYPRE_Solver          coarse_grid_solver );

/*--------------------------------------------------------------------------
 * HYPRE_MGRSetPrintLevel
 *--------------------------------------------------------------------------*/
/**
 * (Optional) Set the print level to print setup and solve information.
 *
 * \begin{tabular}{|c|l|} \hline
 * 0 & no printout (default) \\
 * 1 & print setup information \\
 * 2 & print solve information \\
 * 3 & print both setup and solve information \\
 * \hline
 * \end{tabular}
 **/
HYPRE_Int
HYPRE_MGRSetPrintLevel( HYPRE_Solver solver, HYPRE_Int print_level );

/*--------------------------------------------------------------------------
 * HYPRE_MGRSetLogging
 *--------------------------------------------------------------------------*/
/**
 * (Optional) Requests logging of solver diagnostics.
 * Requests additional computations for diagnostic and similar
 * data to be logged by the user. Default to 0 for do nothing.  The latest
 * residual will be available if logging > 1.
 **/
HYPRE_Int
HYPRE_MGRSetLogging( HYPRE_Solver solver, HYPRE_Int logging );

/*--------------------------------------------------------------------------
 * HYPRE_MGRSetMaxIter
 *--------------------------------------------------------------------------*/
/**
 * (Optional) Set maximum number of iterations if used as a solver.
 * Set this to 1 if MGR is used as a preconditioner. The default is 20.
 **/
HYPRE_Int
HYPRE_MGRSetMaxIter( HYPRE_Solver solver, HYPRE_Int max_iter );

/*--------------------------------------------------------------------------
 * HYPRE_MGRSetTol
 *--------------------------------------------------------------------------*/
/**
 * (Optional) Set the convergence tolerance for the MGR solver.
 * Use tol = 0.0 if MGR is used as a preconditioner. The default is 1.e-7.
 **/
HYPRE_Int
HYPRE_MGRSetTol( HYPRE_Solver solver, HYPRE_Real tol );

/*--------------------------------------------------------------------------
 * HYPRE_MGRSetMaxGlobalsmoothIters
 *--------------------------------------------------------------------------*/
/**
 * (Optional) Determines how many sweeps of global smoothing to do.
 * Default is 0 (no global smoothing).
 **/
HYPRE_Int
HYPRE_MGRSetMaxGlobalsmoothIters( HYPRE_Solver solver, HYPRE_Int smooth_iter );

/*--------------------------------------------------------------------------
 * HYPRE_MGRSetGlobalsmoothType
 *--------------------------------------------------------------------------*/
/**
 * (Optional) Determines type of global smoother.
 * Options for {\tt smooth\_type} are:
 *
 * \begin{tabular}{|c|l|} \hline
 * 0 & block Jacobi (default) \\
 * 1 & Jacobi \\
 * 2 & Gauss-Seidel, sequential (very slow!) \\
 * 3 & Gauss-Seidel, interior points in parallel, boundary sequential (slow!) \\
 * 4 & hybrid Gauss-Seidel or SOR, forward solve \\
 * 5 & hybrid Gauss-Seidel or SOR, backward solve \\
 * 6 & hybrid chaotic Gauss-Seidel (works only with OpenMP) \\
 * 7 & hybrid symmetric Gauss-Seidel or SSOR \\
 * 8 & Euclid (ILU) \\
 * \hline
 * \end{tabular}
 **/
HYPRE_Int
HYPRE_MGRSetGlobalsmoothType( HYPRE_Solver solver, HYPRE_Int smooth_type );

/*--------------------------------------------------------------------------
 * HYPRE_MGRGetNumIterations
 *--------------------------------------------------------------------------*/
/**
 * (Optional) Return the number of MGR iterations.
 **/
HYPRE_Int
HYPRE_MGRGetNumIterations( HYPRE_Solver solver, HYPRE_Int *num_iterations );

HYPRE_Int
HYPRE_MGRGetCoarseGridConvergenceFactor (HYPRE_Solver solver, HYPRE_Real *conv_factor );

/*--------------------------------------------------------------------------
 * HYPRE_MGRSetPMaxElmts
 *--------------------------------------------------------------------------*/
/**
 * (Optional) Set the number of maximum points for interpolation operator.
 **/
HYPRE_Int
HYPRE_MGRSetPMaxElmts( HYPRE_Solver solver, HYPRE_Int P_max_elmts);

/*--------------------------------------------------------------------------
 * HYPRE_MGRGetResidualNorm
 *--------------------------------------------------------------------------*/
/**
 * (Optional) Return the norm of the final relative residual.
 **/
HYPRE_Int
HYPRE_MGRGetFinalRelativeResidualNorm(  HYPRE_Solver solver, HYPRE_Real *res_norm );

/*@}*/

/*--------------------------------------------------------------------------
 *--------------------------------------------------------------------------*/
/**
 * @name ParCSR ILU Solver
 *
 * (Parallel) ILU smoother 
 **/                                                       
/*@{*/

/**
 * Create a solver object
 **/
HYPRE_Int HYPRE_ILUCreate( HYPRE_Solver *solver );

/*--------------------------------------------------------------------------
 * HYPRE_ILUDestroy
 *--------------------------------------------------------------------------*/
/**
 * Destroy a solver object
 **/
HYPRE_Int HYPRE_ILUDestroy( HYPRE_Solver solver );

/*--------------------------------------------------------------------------
 * HYPRE_ILUSetup
 *--------------------------------------------------------------------------*/
/**
 * Setup the ILU solver or preconditioner.
 * If used as a preconditioner, this function should be passed
 * to the iterative solver {\tt SetPrecond} function.  
 *
 * @param solver [IN] object to be set up.
 * @param A [IN] ParCSR matrix used to construct the solver/preconditioner.
 * @param b right-hand-side of the linear system to be solved (Ignored by this function).
 * @param x approximate solution of the linear system to be solved (Ignored by this function).  
 **/
HYPRE_Int HYPRE_ILUSetup( HYPRE_Solver solver,
                         HYPRE_ParCSRMatrix A,
                         HYPRE_ParVector b,
                         HYPRE_ParVector x      );
/*--------------------------------------------------------------------------
 * HYPRE_ILUSolve
 *--------------------------------------------------------------------------*/
 /**
 * Solve the system or apply ILU as a preconditioner.
 * If used as a preconditioner, this function should be passed
 * to the iterative solver {\tt SetPrecond} function.
 *
 * @param solver [IN] solver or preconditioner object to be applied.
 * @param A [IN] ParCSR matrix, matrix of the linear system to be solved
 * @param b [IN] right hand side of the linear system to be solved
 * @param x [OUT] approximated solution of the linear system to be solved
 **/
HYPRE_Int HYPRE_ILUSolve( HYPRE_Solver solver,
                         HYPRE_ParCSRMatrix A,
                         HYPRE_ParVector b,
                         HYPRE_ParVector x      );

/*--------------------------------------------------------------------------
 * HYPRE_ILUSetMaxIter
 *--------------------------------------------------------------------------*/
/**
 * (Optional) Set maximum number of iterations if used as a solver.
 * Set this to 1 if ILU is used as a preconditioner. The default is 5.
 **/
HYPRE_Int
HYPRE_ILUSetMaxIter( HYPRE_Solver solver, HYPRE_Int max_iter );

/*--------------------------------------------------------------------------
 * HYPRE_ILUSetTol
 *--------------------------------------------------------------------------*/
/**
 * (Optional) Set the convergence tolerance for the ILU smoother.
 * Use tol = 0.0 if ILU is used as a preconditioner. The default is 1.e-7. 
 **/
HYPRE_Int
HYPRE_ILUSetTol( HYPRE_Solver solver, HYPRE_Real tol );

/*--------------------------------------------------------------------------
 * HYPRE_ILUSetLevelOfFill
 *--------------------------------------------------------------------------*/
/**
 * (Optional) Set the level of fill k, for level-based ILU(k)
 * The default is 0 (for ILU(0)). 
 **/
HYPRE_Int
HYPRE_ILUSetLevelOfFill( HYPRE_Solver solver, HYPRE_Int lfil );

/*--------------------------------------------------------------------------
 * HYPRE_ILUSetMaxNnzPerRow
 *--------------------------------------------------------------------------*/
/**
 * (Optional) Set the max non-zeros per row in L and U factors (for ilut)
 * The default is 1000. 
 **/
HYPRE_Int
HYPRE_ILUSetMaxNnzPerRow( HYPRE_Solver solver, HYPRE_Int nzmax );

/*--------------------------------------------------------------------------
 * HYPRE_ILUSetDropThreshold
 *--------------------------------------------------------------------------*/
/**
 * (Optional) Set the threshold for dropping in L and U factors (for ilut).
 * Any fill-in less than this threshold is dropped in the factorization.
 * The default is 1.0e-2. 
 **/
HYPRE_Int
HYPRE_ILUSetDropThreshold( HYPRE_Solver solver, HYPRE_Real threshold );

/*--------------------------------------------------------------------------
 * HYPRE_ILUSetDropThresholdArray
 *--------------------------------------------------------------------------*/
/**
 * (Optional) Set the array of thresholds for dropping in ilut.
 * Any fill-in less than thresholds is dropped in the factorization.
 * threshold[0]: threshold for matrix B (upper left).
 * threshold[1]: threshold for matrix E and F.
 * threshold[2]: threshold for matrix S (Schur Complement).
 * The default is 1.0e-2. 
 **/
HYPRE_Int
HYPRE_ILUSetDropThresholdArray( HYPRE_Solver solver, HYPRE_Real *threshold );

/*--------------------------------------------------------------------------
 * HYPRE_ILUSetNSHDropThreshold
 *--------------------------------------------------------------------------*/
/**
 * (Optional) Set the threshold for dropping in Newton–Schulz–Hotelling iteration (for NHS-ILU).
 * Any entries less than this threshold is dropped when forming the approximate inverse matrix.
 * The default is 1.0e-2.  
 **/
HYPRE_Int
HYPRE_ILUSetNSHDropThreshold( HYPRE_Solver solver, HYPRE_Real threshold );

/*--------------------------------------------------------------------------
 * HYPRE_ILUSetNSHDropThresholdArray
 *--------------------------------------------------------------------------*/
/**
 * (Optional) Set the array of thresholds for dropping Newton–Schulz–Hotelling iteration (for NHS-ILU).
 * Any fill-in less than thresholds is dropped when forming the approximate inverse matrix.
 * threshold[0]: threshold for Minimal Residual iteration (create initial guess for NSH).
 * threshold[1]: threshold for Newton–Schulz–Hotelling iteration.
 * The default is 1.0e-2. 
 **/
HYPRE_Int
HYPRE_ILUSetNSHDropThresholdArray( HYPRE_Solver solver, HYPRE_Real *threshold );

/*--------------------------------------------------------------------------
 * HYPRE_ILUSetSchurMaxIter
 *--------------------------------------------------------------------------*/
/**
 * (Optional) Set maximum number of iterations for Schur System Solve.
 * For ILU-GMRES, this is the maximum number of iterations for GMRES.
 * The dimension of GMRES is set equal to this value to avoid restart.
 * For ILU-NSH, this is the maximum number of iterations for NSH solve.
 * The default is 5.
 **/
HYPRE_Int
HYPRE_ILUSetSchurMaxIter( HYPRE_Solver solver, HYPRE_Int ss_max_iter );

/*--------------------------------------------------------------------------
 * HYPRE_ILUSetType
 *--------------------------------------------------------------------------*/
/**
 * Set the type of ILU factorization.
 * Options for {\tt ilu\_type} are:
 *
 * \begin{tabular}{|c|l|} \hline
 * 0 & BJ with ilu(0) (default) \\
 * 1 & BJ with ilut \\
 * \hline
 * \end{tabular}  
 **/
HYPRE_Int
HYPRE_ILUSetType( HYPRE_Solver solver, HYPRE_Int ilu_type );

/*--------------------------------------------------------------------------
 * HYPRE_ILUSetLocalReordering
 *--------------------------------------------------------------------------*/
/**
 * Set the type of reordering for the local matrix.
 * Options for {\tt reordering\_type} are:
 *
 * \begin{tabular}{|c|l|} \hline
 * 0 & No reordering \\
 * 1 & RCM (default) \\
 * \hline
 * \end{tabular}  
 **/
HYPRE_Int
HYPRE_ILUSetLocalReordering( HYPRE_Solver solver, HYPRE_Int reordering_type );

/*--------------------------------------------------------------------------
 * HYPRE_ILUSetPrintLevel
 *--------------------------------------------------------------------------*/
/**
 * (Optional) Set the print level to print setup and solve information.
 *
 * \begin{tabular}{|c|l|} \hline
 * 0 & no printout (default) \\
 * 1 & print setup information \\
 * 2 & print solve information \\
 * 3 & print both setup and solve information \\
 * \hline
 * \end{tabular} 
 **/
HYPRE_Int
HYPRE_ILUSetPrintLevel( HYPRE_Solver solver, HYPRE_Int print_level );

/*--------------------------------------------------------------------------
 * HYPRE_ILUSetLogging
 *--------------------------------------------------------------------------*/
/**
 * (Optional) Requests logging of solver diagnostics.
 * Requests additional computations for diagnostic and similar
 * data to be logged by the user. Default to 0 for do nothing.  The latest
 * residual will be available if logging > 1.
 **/
HYPRE_Int
HYPRE_ILUSetLogging( HYPRE_Solver solver, HYPRE_Int logging );

/*--------------------------------------------------------------------------
 * HYPRE_ILUGetNumIterations
 *--------------------------------------------------------------------------*/
/**
 * (Optional) Return the number of ILU iterations.
 **/
HYPRE_Int
HYPRE_ILUGetNumIterations( HYPRE_Solver solver, HYPRE_Int *num_iterations );

/*--------------------------------------------------------------------------
 * HYPRE_ILUGetResidualNorm
 *--------------------------------------------------------------------------*/
/**
 * (Optional) Return the norm of the final relative residual.
 **/
HYPRE_Int
HYPRE_ILUGetFinalRelativeResidualNorm(  HYPRE_Solver solver, HYPRE_Real *res_norm );

/*@}*/

/*--------------------------------------------------------------------------
 *--------------------------------------------------------------------------*/

/*--------------------------------------------------------------------------
 * Miscellaneous: These probably do not belong in the interface.
 *--------------------------------------------------------------------------*/

HYPRE_ParCSRMatrix GenerateLaplacian(MPI_Comm    comm,
                                     HYPRE_BigInt   nx,
                                     HYPRE_BigInt   ny,
                                     HYPRE_BigInt   nz,
                                     HYPRE_Int   P,
                                     HYPRE_Int   Q,
                                     HYPRE_Int   R,
                                     HYPRE_Int   p,
                                     HYPRE_Int   q,
                                     HYPRE_Int   r,
                                     HYPRE_Real *value);

HYPRE_ParCSRMatrix GenerateLaplacian27pt(MPI_Comm    comm,
                                         HYPRE_BigInt   nx,
                                         HYPRE_BigInt   ny,
                                         HYPRE_BigInt   nz,
                                         HYPRE_Int   P,
                                         HYPRE_Int   Q,
                                         HYPRE_Int   R,
                                         HYPRE_Int   p,
                                         HYPRE_Int   q,
                                         HYPRE_Int   r,
                                         HYPRE_Real *value);

HYPRE_ParCSRMatrix GenerateLaplacian9pt(MPI_Comm    comm,
                                        HYPRE_BigInt   nx,
                                        HYPRE_BigInt   ny,
                                        HYPRE_Int   P,
                                        HYPRE_Int   Q,
                                        HYPRE_Int   p,
                                        HYPRE_Int   q,
                                        HYPRE_Real *value);

HYPRE_ParCSRMatrix GenerateDifConv(MPI_Comm    comm,
                                   HYPRE_BigInt   nx,
                                   HYPRE_BigInt   ny,
                                   HYPRE_BigInt   nz,
                                   HYPRE_Int   P,
                                   HYPRE_Int   Q,
                                   HYPRE_Int   R,
                                   HYPRE_Int   p,
                                   HYPRE_Int   q,
                                   HYPRE_Int   r,
                                   HYPRE_Real *value);

HYPRE_ParCSRMatrix
GenerateRotate7pt(MPI_Comm   comm,
                  HYPRE_BigInt  nx,
                  HYPRE_BigInt  ny,
                  HYPRE_Int  P,
                  HYPRE_Int  Q,
                  HYPRE_Int  p,
                  HYPRE_Int  q,
                  HYPRE_Real alpha,
                  HYPRE_Real eps );

HYPRE_ParCSRMatrix
GenerateVarDifConv(MPI_Comm         comm,
                   HYPRE_BigInt        nx,
                   HYPRE_BigInt        ny,
                   HYPRE_BigInt        nz,
                   HYPRE_Int        P,
                   HYPRE_Int        Q,
                   HYPRE_Int        R,
                   HYPRE_Int        p,
                   HYPRE_Int        q,
                   HYPRE_Int        r,
                   HYPRE_Real       eps,
                   HYPRE_ParVector *rhs_ptr);

HYPRE_ParCSRMatrix
GenerateRSVarDifConv(MPI_Comm         comm,
                     HYPRE_BigInt        nx,
                     HYPRE_BigInt        ny,
                     HYPRE_BigInt        nz,
                     HYPRE_Int        P,
                     HYPRE_Int        Q,
                     HYPRE_Int        R,
                     HYPRE_Int        p,
                     HYPRE_Int        q,
                     HYPRE_Int        r,
                     HYPRE_Real       eps,
                     HYPRE_ParVector *rhs_ptr,
                     HYPRE_Int        type);

float*
GenerateCoordinates(MPI_Comm  comm,
                    HYPRE_BigInt nx,
                    HYPRE_BigInt ny,
                    HYPRE_BigInt nz,
                    HYPRE_Int P,
                    HYPRE_Int Q,
                    HYPRE_Int R,
                    HYPRE_Int p,
                    HYPRE_Int q,
                    HYPRE_Int r,
                    HYPRE_Int coorddim);

/*--------------------------------------------------------------------------
 *--------------------------------------------------------------------------*/

/*
 * (Optional) Switches on use of Jacobi interpolation after computing
 * an original interpolation
 **/
HYPRE_Int HYPRE_BoomerAMGSetPostInterpType(HYPRE_Solver solver,
                                           HYPRE_Int    post_interp_type);

/*
 * (Optional) Sets a truncation threshold for Jacobi interpolation.
 **/
HYPRE_Int HYPRE_BoomerAMGSetJacobiTruncThreshold(HYPRE_Solver solver,
                                                 HYPRE_Real   jacobi_trunc_threshold);

/*
 * (Optional) Defines the number of relaxation steps for CR
 * The default is 2.
 **/
HYPRE_Int HYPRE_BoomerAMGSetNumCRRelaxSteps(HYPRE_Solver solver,
                                            HYPRE_Int    num_CR_relax_steps);

/*
 * (Optional) Defines convergence rate for CR
 * The default is 0.7.
 **/
HYPRE_Int HYPRE_BoomerAMGSetCRRate(HYPRE_Solver solver,
                                   HYPRE_Real   CR_rate);

/*
 * (Optional) Defines strong threshold for CR
 * The default is 0.0.
 **/
HYPRE_Int HYPRE_BoomerAMGSetCRStrongTh(HYPRE_Solver solver,
                                       HYPRE_Real   CR_strong_th);

/*
 * (Optional) Defines whether to use CG
 **/
HYPRE_Int HYPRE_BoomerAMGSetCRUseCG(HYPRE_Solver solver,
                                    HYPRE_Int    CR_use_CG);

/*
 * (Optional) Defines the Type of independent set algorithm used for CR
 **/
HYPRE_Int HYPRE_BoomerAMGSetISType(HYPRE_Solver solver,
                                   HYPRE_Int    IS_type);

/*--------------------------------------------------------------------------
 *--------------------------------------------------------------------------*/

/* These includes shouldn't be here. (RDF) */
#include "interpreter.h"
#include "HYPRE_MatvecFunctions.h"

/**
 * @name ParCSR LOBPCG Eigensolver
 *
 * These routines should be used in conjunction with the generic interface in
 * \Ref{LOBPCG Eigensolver}.
 **/
/*@{*/

/**
 * Load interface interpreter.  Vector part loaded with hypre_ParKrylov
 * functions and multivector part loaded with mv_TempMultiVector functions.
 **/
HYPRE_Int
HYPRE_ParCSRSetupInterpreter(mv_InterfaceInterpreter *i);

/**
 * Load Matvec interpreter with hypre_ParKrylov functions.
 **/
HYPRE_Int
HYPRE_ParCSRSetupMatvec(HYPRE_MatvecFunctions *mv);

/* The next routines should not be here (lower-case prefix). (RDF) */

/*
 * Print multivector to file.
 **/
HYPRE_Int
hypre_ParCSRMultiVectorPrint(void *x_, const char *fileName);

/*
 * Read multivector from file.
 **/
void *
hypre_ParCSRMultiVectorRead(MPI_Comm comm, void *ii_, const char *fileName);


/*@}*/

/*--------------------------------------------------------------------------
 *--------------------------------------------------------------------------*/
/*@}*/

#ifdef __cplusplus
}
#endif

#endif<|MERGE_RESOLUTION|>--- conflicted
+++ resolved
@@ -1232,9 +1232,13 @@
 HYPRE_Int HYPRE_BoomerAMGSetCoordinates (HYPRE_Solver  solver,
                                          float        *coordinates);
 
-/*
- * HYPRE_BoomerAMGGetGridHierarchy
- **/
+/**
+ * (Optional) Get the coarse grid hierarchy. Assumes input/ output array is preallocated to the 
+ * size of the local matrix. On return, {\tt cgrid[i]} returns the last grid level containing node {\tt i}.
+ *
+ * @param solver [IN] solver or preconditioner
+ * @param cgrid [IN/ OUT] preallocated array. On return, contains grid hierarchy info.
+ **/ 
 HYPRE_Int HYPRE_BoomerAMGGetGridHierarchy(HYPRE_Solver solver, 
                                                   HYPRE_Int *cgrid );
 
@@ -1262,9 +1266,9 @@
 /**
  * (Optional) Deprecated function. Use HYPRE_BoomerAMGSetCPoints instead.
  **/
-HYPRE_Int HYPRE_BoomerAMGSetCpointsToKeep(HYPRE_Solver  solver,
-                                          HYPRE_Int     cpt_coarse_level,
-                                          HYPRE_Int     num_cpt_coarse,
+HYPRE_Int HYPRE_BoomerAMGSetCpointsToKeep(HYPRE_Solver solver,
+				HYPRE_Int  cpt_coarse_level,
+				HYPRE_Int  num_cpt_coarse,
                                           HYPRE_BigInt *cpt_coarse_index);
 
 /**
@@ -3565,7 +3569,6 @@
  **/
 HYPRE_Int
 HYPRE_MGRSetReservedCoarseNodes( HYPRE_Solver solver, HYPRE_Int reserved_coarse_size, HYPRE_BigInt *reserved_coarse_nodes );
-<<<<<<< HEAD
 
 /* (Optional) Set the level for reducing the reserved Cpoints before the coarse
  * grid solve. This is necessary for some applications, such as phase transitions.
@@ -3578,8 +3581,6 @@
 **/
 HYPRE_Int
 HYPRE_MGRSetReservedCpointsLevelToKeep( HYPRE_Solver solver, HYPRE_Int level);
-=======
->>>>>>> 794a1fc1
 
 /*--------------------------------------------------------------------------
  * HYPRE_MGRSetRelaxType
