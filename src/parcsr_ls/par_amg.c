/*BHEADER**********************************************************************
 * Copyright (c) 2008,  Lawrence Livermore National Security, LLC.
 * Produced at the Lawrence Livermore National Laboratory.
 * This file is part of HYPRE.  See file COPYRIGHT for details.
 *
 * HYPRE is free software; you can redistribute it and/or modify it under the
 * terms of the GNU Lesser General Public License (as published by the Free
 * Software Foundation) version 2.1 dated February 1999.
 *
 * $Revision$
 ***********************************************************************EHEADER*/





/******************************************************************************
 *
 * ParAMG functions
 *
 *****************************************************************************/

#include "_hypre_parcsr_ls.h"
#include "par_amg.h"
#include <assert.h>

/*--------------------------------------------------------------------------
 * hypre_BoomerAMGCreate
 *--------------------------------------------------------------------------*/

void *
hypre_BoomerAMGCreate()
{
   hypre_ParAMGData  *amg_data;

   /* setup params */
   HYPRE_Int      max_levels;
   HYPRE_Int      max_coarse_size;
   HYPRE_Int      min_coarse_size;
   HYPRE_Real   strong_threshold;
   HYPRE_Real   max_row_sum;
   HYPRE_Real   trunc_factor;
   HYPRE_Real   agg_trunc_factor;
   HYPRE_Real   agg_P12_trunc_factor;
   HYPRE_Real   jacobi_trunc_threshold;
   HYPRE_Real   S_commpkg_switch;
   HYPRE_Real   CR_rate;
   HYPRE_Real   CR_strong_th;
   HYPRE_Int      interp_type;
   HYPRE_Int      sep_weight;
   HYPRE_Int      coarsen_type;
   HYPRE_Int      measure_type;
   HYPRE_Int      setup_type;
   HYPRE_Int      P_max_elmts;
   HYPRE_Int 	    num_functions;
   HYPRE_Int 	    nodal, nodal_levels, nodal_diag;
   HYPRE_Int 	    num_paths;
   HYPRE_Int 	    agg_num_levels;
   HYPRE_Int      agg_interp_type;
   HYPRE_Int      agg_P_max_elmts;
   HYPRE_Int      agg_P12_max_elmts;
   HYPRE_Int      post_interp_type;
   HYPRE_Int 	    num_CR_relax_steps;
   HYPRE_Int 	    IS_type;
   HYPRE_Int 	    CR_use_CG;
   HYPRE_Int 	    cgc_its;
   HYPRE_Int 	    seq_threshold;
   HYPRE_Int        redundant;

   /* solve params */
   HYPRE_Int      min_iter;
   HYPRE_Int      max_iter;
   HYPRE_Int      cycle_type;    
 
   HYPRE_Real   tol;

   HYPRE_Int      num_sweeps;  
   HYPRE_Int      relax_down;   
   HYPRE_Int      relax_up;   
   HYPRE_Int      relax_coarse;   
   HYPRE_Int      relax_order;   
   HYPRE_Real   relax_wt;
   HYPRE_Real   outer_wt;
   HYPRE_Real   nongalerkin_tol;
   HYPRE_Int      smooth_type;
   HYPRE_Int      smooth_num_levels;
   HYPRE_Int      smooth_num_sweeps;

   HYPRE_Int      variant, overlap, domain_type, schwarz_use_nonsymm;
   HYPRE_Real   schwarz_rlx_weight;
   HYPRE_Int	    level, sym;
   HYPRE_Int	    eu_level, eu_bj;
   HYPRE_Int	    max_nz_per_row;
   HYPRE_Real   thresh, filter;
   HYPRE_Real   drop_tol;
   HYPRE_Real   eu_sparse_A;
   char    *euclidfile;

   HYPRE_Int cheby_order;
   HYPRE_Int cheby_eig_est;
   HYPRE_Int cheby_variant;
   HYPRE_Int cheby_scale;
   HYPRE_Real cheby_eig_ratio;

   HYPRE_Int block_mode;
   
   HYPRE_Int        additive;
   HYPRE_Int        mult_additive;
   HYPRE_Int        simple;
   HYPRE_Int        add_last_lvl;
   HYPRE_Real   add_trunc_factor;
   HYPRE_Int      add_P_max_elmts;
   HYPRE_Int      add_rlx_type;
   HYPRE_Real   add_rlx_wt;

   /* log info */
   HYPRE_Int      num_iterations;
   HYPRE_Int      cum_num_iterations;

   /* output params */
   HYPRE_Int      print_level;
   HYPRE_Int      logging;
   /* HYPRE_Int      cycle_op_count; */
   char     log_file_name[256];
   HYPRE_Int      debug_flag;

   char     plot_file_name[251] = {0};

   /*-----------------------------------------------------------------------
    * Setup default values for parameters
    *-----------------------------------------------------------------------*/

   /* setup params */
   max_levels = 25;
   max_coarse_size = 9;
   min_coarse_size = 0;
   seq_threshold = 0;
   redundant = 0;
   strong_threshold = 0.25;
   max_row_sum = 0.9;
   trunc_factor = 0.0;
   agg_trunc_factor = 0.0;
   agg_P12_trunc_factor = 0.0;
   jacobi_trunc_threshold = 0.01;
   S_commpkg_switch = 1.0;
   interp_type = 0;
   sep_weight = 0;
   coarsen_type = 10;
   interp_type = 6;
   measure_type = 0;
   setup_type = 1;
   P_max_elmts = 4;
   agg_P_max_elmts = 0;
   agg_P12_max_elmts = 0;
   num_functions = 1;
   nodal = 0;
   nodal_levels = max_levels;
   nodal_diag = 0;
   num_paths = 1;
   agg_num_levels = 0;
   post_interp_type = 0;
   agg_interp_type = 4;
   num_CR_relax_steps = 2;
   CR_rate = 0.7;
   CR_strong_th = 0;
   IS_type = 1;
   CR_use_CG = 0;
   cgc_its = 1;

   variant = 0;
   overlap = 1;
   domain_type = 2;
   schwarz_rlx_weight = 1.0;
   smooth_num_sweeps = 1;
   smooth_num_levels = 0;
   smooth_type = 6;
   schwarz_use_nonsymm = 0;
   
   level = 1;
   sym = 0;
   thresh = 0.1;
   filter = 0.05;
   drop_tol = 0.0001;
   max_nz_per_row = 20;
   euclidfile = NULL;
   eu_level = 0;
   eu_sparse_A = 0.0;
   eu_bj = 0;

   /* solve params */
   min_iter  = 0;
   max_iter  = 20;
   cycle_type = 1;
   tol = 1.0e-7;

   num_sweeps = 1;
   relax_down = 13;
   relax_up = 14;
   relax_coarse = 9;
   relax_order = 0;
   relax_wt = 1.0;
   outer_wt = 1.0;

   cheby_order = 2;
   cheby_variant = 0;
   cheby_scale = 1;
   cheby_eig_est = 10;
   cheby_eig_ratio = .3;

   block_mode = 0;

   additive = -1;
   mult_additive = -1;
   simple = -1;
   add_last_lvl = -1;
   add_trunc_factor = 0.0;
   add_P_max_elmts = 0;
   add_rlx_type = 18;
   add_rlx_wt = 1.0;

   /* log info */
   num_iterations = 0;
   cum_num_iterations = 0;

   /* output params */
   print_level = 0;
   logging = 0;
   hypre_sprintf(log_file_name, "%s", "amg.out.log");
   /* cycle_op_count = 0; */
   debug_flag = 0;

   nongalerkin_tol = 0.0;

   HYPRE_ANNOTATION_BEGIN("BoomerAMG.create");
   
   /*-----------------------------------------------------------------------
    * Create the hypre_ParAMGData structure and return
    *-----------------------------------------------------------------------*/

   amg_data = hypre_CTAlloc(hypre_ParAMGData,  1, HYPRE_MEMORY_HOST);

   hypre_ParAMGDataMaxLevels(amg_data) =  max_levels;
   hypre_ParAMGDataUserCoarseRelaxType(amg_data) = 9;
   hypre_ParAMGDataUserRelaxType(amg_data) = -1;
   hypre_ParAMGDataUserNumSweeps(amg_data) = -1;
   hypre_ParAMGDataUserRelaxWeight(amg_data) = relax_wt;
   hypre_ParAMGDataOuterWt(amg_data) = outer_wt;
   hypre_BoomerAMGSetMaxCoarseSize(amg_data, max_coarse_size);
   hypre_BoomerAMGSetMinCoarseSize(amg_data, min_coarse_size);
   hypre_BoomerAMGSetStrongThreshold(amg_data, strong_threshold);
   hypre_BoomerAMGSetMaxRowSum(amg_data, max_row_sum);
   hypre_BoomerAMGSetTruncFactor(amg_data, trunc_factor);
   hypre_BoomerAMGSetAggTruncFactor(amg_data, agg_trunc_factor);
   hypre_BoomerAMGSetAggP12TruncFactor(amg_data, agg_P12_trunc_factor);
   hypre_BoomerAMGSetJacobiTruncThreshold(amg_data, jacobi_trunc_threshold);
   hypre_BoomerAMGSetSCommPkgSwitch(amg_data, S_commpkg_switch);
   hypre_BoomerAMGSetSepWeight(amg_data, sep_weight);
   hypre_BoomerAMGSetMeasureType(amg_data, measure_type);
   hypre_BoomerAMGSetCoarsenType(amg_data, coarsen_type);
   hypre_BoomerAMGSetInterpType(amg_data, interp_type);
   hypre_BoomerAMGSetSetupType(amg_data, setup_type);
   hypre_BoomerAMGSetPMaxElmts(amg_data, P_max_elmts);
   hypre_BoomerAMGSetAggPMaxElmts(amg_data, agg_P_max_elmts);
   hypre_BoomerAMGSetAggP12MaxElmts(amg_data, agg_P12_max_elmts);
   hypre_BoomerAMGSetNumFunctions(amg_data, num_functions);
   hypre_BoomerAMGSetNodal(amg_data, nodal);
   hypre_BoomerAMGSetNodalLevels(amg_data, nodal_levels);
   hypre_BoomerAMGSetNodal(amg_data, nodal_diag);
   hypre_BoomerAMGSetNumPaths(amg_data, num_paths);
   hypre_BoomerAMGSetAggNumLevels(amg_data, agg_num_levels);
   hypre_BoomerAMGSetAggInterpType(amg_data, agg_interp_type);
   hypre_BoomerAMGSetPostInterpType(amg_data, post_interp_type);
   hypre_BoomerAMGSetNumCRRelaxSteps(amg_data, num_CR_relax_steps);
   hypre_BoomerAMGSetCRRate(amg_data, CR_rate);
   hypre_BoomerAMGSetCRStrongTh(amg_data, CR_strong_th);
   hypre_BoomerAMGSetISType(amg_data, IS_type);
   hypre_BoomerAMGSetCRUseCG(amg_data, CR_use_CG);
   hypre_BoomerAMGSetCGCIts(amg_data, cgc_its);
   hypre_BoomerAMGSetVariant(amg_data, variant);
   hypre_BoomerAMGSetOverlap(amg_data, overlap);
   hypre_BoomerAMGSetSchwarzRlxWeight(amg_data, schwarz_rlx_weight);
   hypre_BoomerAMGSetSchwarzUseNonSymm(amg_data, schwarz_use_nonsymm);
   hypre_BoomerAMGSetDomainType(amg_data, domain_type);
   hypre_BoomerAMGSetSym(amg_data, sym);
   hypre_BoomerAMGSetLevel(amg_data, level);
   hypre_BoomerAMGSetThreshold(amg_data, thresh);
   hypre_BoomerAMGSetFilter(amg_data, filter);
   hypre_BoomerAMGSetDropTol(amg_data, drop_tol);
   hypre_BoomerAMGSetMaxNzPerRow(amg_data, max_nz_per_row);
   hypre_BoomerAMGSetEuclidFile(amg_data, euclidfile);
   hypre_BoomerAMGSetEuLevel(amg_data, eu_level);
   hypre_BoomerAMGSetEuSparseA(amg_data, eu_sparse_A);
   hypre_BoomerAMGSetEuBJ(amg_data, eu_bj);

   hypre_BoomerAMGSetMinIter(amg_data, min_iter);
   hypre_BoomerAMGSetMaxIter(amg_data, max_iter);
   hypre_BoomerAMGSetCycleType(amg_data, cycle_type);
   hypre_BoomerAMGSetTol(amg_data, tol); 
   hypre_BoomerAMGSetNumSweeps(amg_data, num_sweeps);
   hypre_BoomerAMGSetCycleRelaxType(amg_data, relax_down, 1);
   hypre_BoomerAMGSetCycleRelaxType(amg_data, relax_up, 2);
   hypre_BoomerAMGSetCycleRelaxType(amg_data, relax_coarse, 3);
   hypre_BoomerAMGSetRelaxOrder(amg_data, relax_order);
   hypre_BoomerAMGSetRelaxWt(amg_data, relax_wt);
   hypre_BoomerAMGSetOuterWt(amg_data, outer_wt);
   hypre_BoomerAMGSetSmoothType(amg_data, smooth_type);
   hypre_BoomerAMGSetSmoothNumLevels(amg_data, smooth_num_levels);
   hypre_BoomerAMGSetSmoothNumSweeps(amg_data, smooth_num_sweeps);

   hypre_BoomerAMGSetChebyOrder(amg_data, cheby_order);
   hypre_BoomerAMGSetChebyFraction(amg_data, cheby_eig_ratio);
   hypre_BoomerAMGSetChebyEigEst(amg_data, cheby_eig_est);
   hypre_BoomerAMGSetChebyVariant(amg_data, cheby_variant);
   hypre_BoomerAMGSetChebyScale(amg_data, cheby_scale);

   hypre_BoomerAMGSetNumIterations(amg_data, num_iterations);

   hypre_BoomerAMGSetAdditive(amg_data, additive);
   hypre_BoomerAMGSetMultAdditive(amg_data, mult_additive);
   hypre_BoomerAMGSetSimple(amg_data, simple);
   hypre_BoomerAMGSetMultAddPMaxElmts(amg_data, add_P_max_elmts);
   hypre_BoomerAMGSetMultAddTruncFactor(amg_data, add_trunc_factor);
   hypre_BoomerAMGSetAddRelaxType(amg_data, add_rlx_type);
   hypre_BoomerAMGSetAddRelaxWt(amg_data, add_rlx_wt);
   hypre_ParAMGDataAddLastLvl(amg_data) = add_last_lvl;
   hypre_ParAMGDataLambda(amg_data) = NULL;
   hypre_ParAMGDataXtilde(amg_data) = NULL;
   hypre_ParAMGDataRtilde(amg_data) = NULL;
   hypre_ParAMGDataDinv(amg_data) = NULL;

#ifdef CUMNUMIT
   hypre_ParAMGDataCumNumIterations(amg_data) = cum_num_iterations;
#endif
   hypre_BoomerAMGSetPrintLevel(amg_data, print_level);
   hypre_BoomerAMGSetLogging(amg_data, logging);
   hypre_BoomerAMGSetPrintFileName(amg_data, log_file_name); 
   hypre_BoomerAMGSetDebugFlag(amg_data, debug_flag);
   hypre_BoomerAMGSetRestriction(amg_data, 0);

   hypre_BoomerAMGSetGSMG(amg_data, 0);
   hypre_BoomerAMGSetNumSamples(amg_data, 0);
   
   hypre_ParAMGDataAArray(amg_data) = NULL;
   hypre_ParAMGDataPArray(amg_data) = NULL;
   hypre_ParAMGDataRArray(amg_data) = NULL;
   hypre_ParAMGDataCFMarkerArray(amg_data) = NULL;
   hypre_ParAMGDataVtemp(amg_data)  = NULL;
   hypre_ParAMGDataRtemp(amg_data)  = NULL;
   hypre_ParAMGDataPtemp(amg_data)  = NULL;
   hypre_ParAMGDataZtemp(amg_data)  = NULL;
   hypre_ParAMGDataFArray(amg_data) = NULL;
   hypre_ParAMGDataUArray(amg_data) = NULL;
   hypre_ParAMGDataDofFunc(amg_data) = NULL;
   hypre_ParAMGDataDofFuncArray(amg_data) = NULL;
   hypre_ParAMGDataDofPointArray(amg_data) = NULL;
   hypre_ParAMGDataDofPointArray(amg_data) = NULL;
   hypre_ParAMGDataPointDofMapArray(amg_data) = NULL;
   hypre_ParAMGDataSmoother(amg_data) = NULL;
   hypre_ParAMGDataL1Norms(amg_data) = NULL;
  
   hypre_ParAMGDataABlockArray(amg_data) = NULL;
   hypre_ParAMGDataPBlockArray(amg_data) = NULL;
   hypre_ParAMGDataRBlockArray(amg_data) = NULL;

   /* this can not be set by the user currently */
   hypre_ParAMGDataBlockMode(amg_data) = block_mode;

   /* Stuff for Chebyshev smoothing */
   hypre_ParAMGDataMaxEigEst(amg_data) = NULL;
   hypre_ParAMGDataMinEigEst(amg_data) = NULL;
   hypre_ParAMGDataChebyDS(amg_data) = NULL;
   hypre_ParAMGDataChebyCoefs(amg_data) = NULL;

   /* BM Oct 22, 2006 */
   hypre_ParAMGDataPlotGrids(amg_data) = 0;
   hypre_BoomerAMGSetPlotFileName (amg_data, plot_file_name);
                                                                                                       
   /* BM Oct 17, 2006 */
   hypre_ParAMGDataCoordDim(amg_data) = 0;
   hypre_ParAMGDataCoordinates(amg_data) = NULL;

  /* for fitting vectors for interp */ 
   hypre_BoomerAMGSetInterpVecVariant(amg_data, 0);
   hypre_BoomerAMGSetInterpVectors(amg_data, 0, NULL); 
   hypre_ParAMGNumLevelsInterpVectors(amg_data) = max_levels;
   hypre_ParAMGInterpVectorsArray(amg_data) = NULL;
   hypre_ParAMGInterpVecQMax(amg_data) = 0;
   hypre_ParAMGInterpVecAbsQTrunc(amg_data) = 0.0;
   hypre_ParAMGInterpRefine(amg_data) = 0;
   hypre_ParAMGInterpVecFirstLevel(amg_data) = 0;
   hypre_ParAMGNumInterpVectors(amg_data) = 0;
   hypre_ParAMGSmoothInterpVectors(amg_data) = 0;
   hypre_ParAMGDataExpandPWeights(amg_data) = NULL;

   /* for redundant coarse grid solve */
   hypre_ParAMGDataSeqThreshold(amg_data) = seq_threshold;
   hypre_ParAMGDataRedundant(amg_data) = redundant;
   hypre_ParAMGDataCoarseSolver(amg_data) = NULL;
   hypre_ParAMGDataACoarse(amg_data) = NULL;
   hypre_ParAMGDataFCoarse(amg_data) = NULL;
   hypre_ParAMGDataUCoarse(amg_data) = NULL;
   hypre_ParAMGDataNewComm(amg_data) = hypre_MPI_COMM_NULL;

   /* for Gaussian elimination coarse grid solve */
   hypre_ParAMGDataAMat(amg_data) = NULL;
   hypre_ParAMGDataBVec(amg_data) = NULL;
   hypre_ParAMGDataCommInfo(amg_data) = NULL;

   hypre_ParAMGDataNonGalerkinTol(amg_data) = nongalerkin_tol;
   hypre_ParAMGDataNonGalTolArray(amg_data) = NULL;

   hypre_ParAMGDataRAP2(amg_data) = 0;
   hypre_ParAMGDataKeepTranspose(amg_data) = 0;
   
/* information for preserving indices as coarse grid points */
   hypre_ParAMGDataCPointKeepMarkerArray(amg_data) = NULL;
   hypre_ParAMGDataCPointKeepLevel(amg_data) = 0;
   hypre_ParAMGDataNumCPointKeep(amg_data)   = 0;
   
   HYPRE_ANNOTATION_END("BoomerAMG.create");

   return (void *) amg_data;
}

/*--------------------------------------------------------------------------
 * hypre_BoomerAMGDestroy
 *--------------------------------------------------------------------------*/

HYPRE_Int
hypre_BoomerAMGDestroy( void *data )
{
   hypre_ParAMGData  *amg_data = (hypre_ParAMGData*) data;
   HYPRE_Int num_levels = hypre_ParAMGDataNumLevels(amg_data);
   HYPRE_Int smooth_num_levels = hypre_ParAMGDataSmoothNumLevels(amg_data);
   HYPRE_Solver *smoother = hypre_ParAMGDataSmoother(amg_data);
   void *amg = hypre_ParAMGDataCoarseSolver(amg_data);
   MPI_Comm new_comm = hypre_ParAMGDataNewComm(amg_data);
   HYPRE_Int i;
   HYPRE_Int *grid_relax_type = hypre_ParAMGDataGridRelaxType(amg_data);

   HYPRE_ANNOTATION_BEGIN("BoomerAMG.destroy");
   
   if (hypre_ParAMGDataMaxEigEst(amg_data))
   {
      hypre_TFree(hypre_ParAMGDataMaxEigEst(amg_data), HYPRE_MEMORY_HOST);
      hypre_ParAMGDataMaxEigEst(amg_data) = NULL;
   }
   if (hypre_ParAMGDataMinEigEst(amg_data))
   {
      hypre_TFree(hypre_ParAMGDataMinEigEst(amg_data), HYPRE_MEMORY_HOST);
      hypre_ParAMGDataMinEigEst(amg_data) = NULL;
   }
   if (hypre_ParAMGDataNumGridSweeps(amg_data))
   {
      hypre_TFree(hypre_ParAMGDataNumGridSweeps(amg_data), HYPRE_MEMORY_HOST);
      hypre_ParAMGDataNumGridSweeps(amg_data) = NULL; 
   }
   if (grid_relax_type)
   {
      HYPRE_Int num_levels = hypre_ParAMGDataNumLevels(amg_data);
      if (grid_relax_type[1] == 15 || grid_relax_type[3] == 15 )
      {
         if (grid_relax_type[1] == 15)
	    for (i=0; i < num_levels; i++)
	       HYPRE_ParCSRPCGDestroy(smoother[i]);
         if (grid_relax_type[3] == 15 && grid_relax_type[1] != 15)
	    HYPRE_ParCSRPCGDestroy(smoother[num_levels-1]);
         hypre_TFree(smoother, HYPRE_MEMORY_HOST);
      }

      hypre_TFree(hypre_ParAMGDataGridRelaxType(amg_data), HYPRE_MEMORY_HOST);
      hypre_ParAMGDataGridRelaxType(amg_data) = NULL; 
   }
   if (hypre_ParAMGDataRelaxWeight(amg_data))
   {
      hypre_TFree(hypre_ParAMGDataRelaxWeight(amg_data), HYPRE_MEMORY_HOST);
      hypre_ParAMGDataRelaxWeight(amg_data) = NULL; 
   }
   if (hypre_ParAMGDataOmega(amg_data))
   {
      hypre_TFree(hypre_ParAMGDataOmega(amg_data), HYPRE_MEMORY_HOST);
      hypre_ParAMGDataOmega(amg_data) = NULL; 
   }
   if (hypre_ParAMGDataNonGalTolArray(amg_data))
   {
      hypre_TFree(hypre_ParAMGDataNonGalTolArray(amg_data), HYPRE_MEMORY_HOST);
      hypre_ParAMGDataNonGalTolArray(amg_data) = NULL; 
   }
   if (hypre_ParAMGDataDofFunc(amg_data))
   {
      hypre_TFree(hypre_ParAMGDataDofFunc(amg_data), HYPRE_MEMORY_HOST);
      hypre_ParAMGDataDofFunc(amg_data) = NULL; 
   }
   if (hypre_ParAMGDataGridRelaxPoints(amg_data))
   {
      for (i=0; i < 4; i++)
    hypre_TFree(hypre_ParAMGDataGridRelaxPoints(amg_data)[i], HYPRE_MEMORY_HOST);
      hypre_TFree(hypre_ParAMGDataGridRelaxPoints(amg_data), HYPRE_MEMORY_HOST);
      hypre_ParAMGDataGridRelaxPoints(amg_data) = NULL; 
   }
   for (i=1; i < num_levels; i++)
   {
	hypre_ParVectorDestroy(hypre_ParAMGDataFArray(amg_data)[i]);
	hypre_ParVectorDestroy(hypre_ParAMGDataUArray(amg_data)[i]);

        if (hypre_ParAMGDataAArray(amg_data)[i])
           hypre_ParCSRMatrixDestroy(hypre_ParAMGDataAArray(amg_data)[i]);

        if (hypre_ParAMGDataPArray(amg_data)[i-1])
           hypre_ParCSRMatrixDestroy(hypre_ParAMGDataPArray(amg_data)[i-1]);

<<<<<<< HEAD
 hypre_TFree(hypre_ParAMGDataCFMarkerArray(amg_data)[i-1], HYPRE_MEMORY_HOST);
=======
        /* RL */
        if (hypre_ParAMGDataRestriction(amg_data))
        {
           if (hypre_ParAMGDataRArray(amg_data)[i-1])
           {
              hypre_ParCSRMatrixDestroy(hypre_ParAMGDataRArray(amg_data)[i-1]);
           }
        }

	hypre_TFree(hypre_ParAMGDataCFMarkerArray(amg_data)[i-1]);
>>>>>>> 82e6c4d9

        /* get rid of any block structures */ 
        if (hypre_ParAMGDataABlockArray(amg_data)[i])
           hypre_ParCSRBlockMatrixDestroy(hypre_ParAMGDataABlockArray(amg_data)[i]);
    
        if (hypre_ParAMGDataPBlockArray(amg_data)[i-1])
           hypre_ParCSRBlockMatrixDestroy(hypre_ParAMGDataPBlockArray(amg_data)[i-1]);

        /* RL */
        if (hypre_ParAMGDataRestriction(amg_data))
        {
           if (hypre_ParAMGDataRBlockArray(amg_data)[i-1])
           {
              hypre_ParCSRBlockMatrixDestroy(hypre_ParAMGDataRBlockArray(amg_data)[i-1]);
           }
        }
   }

   if (hypre_ParAMGDataLambda(amg_data))
      hypre_ParCSRMatrixDestroy(hypre_ParAMGDataLambda(amg_data));

   if (hypre_ParAMGDataAtilde(amg_data))
   {
      hypre_ParCSRMatrix *Atilde = hypre_ParAMGDataAtilde(amg_data);
      hypre_CSRMatrixDestroy(hypre_ParCSRMatrixDiag(Atilde));
      hypre_CSRMatrixDestroy(hypre_ParCSRMatrixOffd(Atilde));
      hypre_TFree(Atilde, HYPRE_MEMORY_HOST);
   }

   if (hypre_ParAMGDataXtilde(amg_data))
      hypre_ParVectorDestroy(hypre_ParAMGDataXtilde(amg_data));

   if (hypre_ParAMGDataRtilde(amg_data))
      hypre_ParVectorDestroy(hypre_ParAMGDataRtilde(amg_data));

   if (hypre_ParAMGDataL1Norms(amg_data))
   {
      for (i=0; i < num_levels; i++)
         if (hypre_ParAMGDataL1Norms(amg_data)[i])
           hypre_TFree(hypre_ParAMGDataL1Norms(amg_data)[i], HYPRE_MEMORY_HOST);
      hypre_TFree(hypre_ParAMGDataL1Norms(amg_data), HYPRE_MEMORY_HOST);
   }

   if (hypre_ParAMGDataChebyCoefs(amg_data))
   {
      for (i=0; i < num_levels; i++)
         if (hypre_ParAMGDataChebyCoefs(amg_data)[i])
           hypre_TFree(hypre_ParAMGDataChebyCoefs(amg_data)[i], HYPRE_MEMORY_HOST);
      hypre_TFree(hypre_ParAMGDataChebyCoefs(amg_data), HYPRE_MEMORY_HOST);
   }

   if (hypre_ParAMGDataChebyDS(amg_data))
   {
      for (i=0; i < num_levels; i++)
         if (hypre_ParAMGDataChebyDS(amg_data)[i])
           hypre_TFree(hypre_ParAMGDataChebyDS(amg_data)[i], HYPRE_MEMORY_HOST);
      hypre_TFree(hypre_ParAMGDataChebyDS(amg_data), HYPRE_MEMORY_HOST);
   }

   if (hypre_ParAMGDataDinv(amg_data))
      hypre_TFree(hypre_ParAMGDataDinv(amg_data), HYPRE_MEMORY_HOST);

   /* get rid of a fine level block matrix */
   if (hypre_ParAMGDataABlockArray(amg_data))
      if (hypre_ParAMGDataABlockArray(amg_data)[0])
           hypre_ParCSRBlockMatrixDestroy(hypre_ParAMGDataABlockArray(amg_data)[0]);


   /* see comments in par_coarsen.c regarding special case for CF_marker */
   if (num_levels == 1)
   {
      hypre_TFree(hypre_ParAMGDataCFMarkerArray(amg_data)[0], HYPRE_MEMORY_HOST);
   }
   hypre_ParVectorDestroy(hypre_ParAMGDataVtemp(amg_data));
   hypre_TFree(hypre_ParAMGDataFArray(amg_data), HYPRE_MEMORY_HOST);
   hypre_TFree(hypre_ParAMGDataUArray(amg_data), HYPRE_MEMORY_HOST);
   hypre_TFree(hypre_ParAMGDataAArray(amg_data), HYPRE_MEMORY_HOST);
   hypre_TFree(hypre_ParAMGDataABlockArray(amg_data), HYPRE_MEMORY_HOST);
   hypre_TFree(hypre_ParAMGDataPBlockArray(amg_data), HYPRE_MEMORY_HOST);
   hypre_TFree(hypre_ParAMGDataPArray(amg_data), HYPRE_MEMORY_HOST);
   hypre_TFree(hypre_ParAMGDataCFMarkerArray(amg_data), HYPRE_MEMORY_HOST);

   if (hypre_ParAMGDataRtemp(amg_data))
      hypre_ParVectorDestroy(hypre_ParAMGDataRtemp(amg_data));
   if (hypre_ParAMGDataPtemp(amg_data))
      hypre_ParVectorDestroy(hypre_ParAMGDataPtemp(amg_data));
   if (hypre_ParAMGDataZtemp(amg_data))
      hypre_ParVectorDestroy(hypre_ParAMGDataZtemp(amg_data));

   if (hypre_ParAMGDataDofFuncArray(amg_data))
   {
      for (i=1; i < num_levels; i++)
	 hypre_TFree(hypre_ParAMGDataDofFuncArray(amg_data)[i], HYPRE_MEMORY_HOST);
      hypre_TFree(hypre_ParAMGDataDofFuncArray(amg_data), HYPRE_MEMORY_HOST);
      hypre_ParAMGDataDofFuncArray(amg_data) = NULL;
   }
   if (hypre_ParAMGDataRestriction(amg_data))
   {
<<<<<<< HEAD
      hypre_TFree(hypre_ParAMGDataRArray(amg_data), HYPRE_MEMORY_HOST);
=======
      hypre_TFree(hypre_ParAMGDataRBlockArray(amg_data));
      hypre_TFree(hypre_ParAMGDataRArray(amg_data));
>>>>>>> 82e6c4d9
      hypre_ParAMGDataRArray(amg_data) = NULL;
   }
   if (hypre_ParAMGDataDofPointArray(amg_data))
   {
      for (i=0; i < num_levels; i++)
	 hypre_TFree(hypre_ParAMGDataDofPointArray(amg_data)[i], HYPRE_MEMORY_HOST);
      hypre_TFree(hypre_ParAMGDataDofPointArray(amg_data), HYPRE_MEMORY_HOST);
      hypre_ParAMGDataDofPointArray(amg_data) = NULL;
   }
   if (hypre_ParAMGDataPointDofMapArray(amg_data))
   {
      for (i=0; i < num_levels; i++)
	 hypre_TFree(hypre_ParAMGDataPointDofMapArray(amg_data)[i], HYPRE_MEMORY_HOST);
      hypre_TFree(hypre_ParAMGDataPointDofMapArray(amg_data), HYPRE_MEMORY_HOST);
      hypre_ParAMGDataPointDofMapArray(amg_data) = NULL;
   }
   if (smooth_num_levels)
   {
      if (hypre_ParAMGDataSmoothType(amg_data) == 7)
      {
         for (i=0; i < smooth_num_levels; i++)
         {
	    HYPRE_ParCSRPilutDestroy(smoother[i]);
         }
      }
      else if (hypre_ParAMGDataSmoothType(amg_data) == 8)
      {
         for (i=0; i < smooth_num_levels; i++)
         {
	    HYPRE_ParCSRParaSailsDestroy(smoother[i]);
         }
      }
      else if (hypre_ParAMGDataSmoothType(amg_data) == 9)
      {
         for (i=0; i < smooth_num_levels; i++)
	 {
	    HYPRE_EuclidDestroy(smoother[i]);
         }
      }
      else if (hypre_ParAMGDataSmoothType(amg_data) == 6)
      {
         for (i=0; i < smooth_num_levels; i++)
	 {
	    HYPRE_SchwarzDestroy(smoother[i]);
         } 
      }
      hypre_TFree(hypre_ParAMGDataSmoother(amg_data), HYPRE_MEMORY_HOST);
   }
   if ( hypre_ParAMGDataResidual(amg_data) ) {
      /* jfp: was... hypre_TFree( hypre_ParAMGDataResidual(amg_data) );*/
      hypre_ParVectorDestroy( hypre_ParAMGDataResidual(amg_data) );
      hypre_ParAMGDataResidual(amg_data) = NULL;
   }

   
   if (hypre_ParAMGInterpVecVariant(amg_data) > 0 
        &&  hypre_ParAMGNumInterpVectors(amg_data) > 0)
   {

      HYPRE_Int j;
      HYPRE_Int num_vecs =  hypre_ParAMGNumInterpVectors(amg_data);
      hypre_ParVector **sm_vecs;
      HYPRE_Int num_il;
      num_il = hypre_min(hypre_ParAMGNumLevelsInterpVectors(amg_data),num_levels);

      /* don't destroy lev = 0 - this was user input */
      for (i = 1; i< num_il; i++)
      {
         sm_vecs = hypre_ParAMGInterpVectorsArray(amg_data)[i];
         for (j = 0; j< num_vecs; j++)
         {
            hypre_ParVectorDestroy(sm_vecs[j]);
         }
         hypre_TFree(sm_vecs, HYPRE_MEMORY_HOST);
      }
      hypre_TFree( hypre_ParAMGInterpVectorsArray(amg_data), HYPRE_MEMORY_HOST);
   
   }
   
   if (amg) hypre_BoomerAMGDestroy(amg);

   if (hypre_ParAMGDataACoarse(amg_data))
      hypre_ParCSRMatrixDestroy(hypre_ParAMGDataACoarse(amg_data));

   if (hypre_ParAMGDataUCoarse(amg_data))
      hypre_ParVectorDestroy(hypre_ParAMGDataUCoarse(amg_data));

   if (hypre_ParAMGDataFCoarse(amg_data))
      hypre_ParVectorDestroy(hypre_ParAMGDataFCoarse(amg_data));

   /* destroy Cpoint_keep data */
   if(hypre_ParAMGDataCPointKeepMarkerArray(amg_data))
   {
      for(i=0; i<hypre_ParAMGDataCPointKeepLevel(amg_data); i++)
      {        
          if(hypre_ParAMGDataCPointKeepMarkerArray(amg_data)[i])
          {
             hypre_TFree(hypre_ParAMGDataCPointKeepMarkerArray(amg_data)[i], HYPRE_MEMORY_HOST);
             hypre_ParAMGDataCPointKeepMarkerArray(amg_data)[i] = NULL;
          }
      }
      hypre_TFree(hypre_ParAMGDataCPointKeepMarkerArray(amg_data), HYPRE_MEMORY_HOST);
      hypre_ParAMGDataCPointKeepMarkerArray(amg_data) = NULL;
   }

   if (hypre_ParAMGDataAMat(amg_data)) hypre_TFree(hypre_ParAMGDataAMat(amg_data), HYPRE_MEMORY_HOST);
   if (hypre_ParAMGDataBVec(amg_data)) hypre_TFree(hypre_ParAMGDataBVec(amg_data), HYPRE_MEMORY_HOST);
   if (hypre_ParAMGDataCommInfo(amg_data)) hypre_TFree(hypre_ParAMGDataCommInfo(amg_data), HYPRE_MEMORY_HOST);

   if (new_comm != hypre_MPI_COMM_NULL) 
   {
       hypre_MPI_Comm_free (&new_comm);
   }
   hypre_TFree(amg_data, HYPRE_MEMORY_HOST);

   HYPRE_ANNOTATION_END("BoomerAMG.destroy");
   
   return hypre_error_flag;
}

/*--------------------------------------------------------------------------
 * Routines to set the setup phase parameters
 *--------------------------------------------------------------------------*/

HYPRE_Int
hypre_BoomerAMGSetRestriction( void *data,
                               HYPRE_Int   restr_par )
{
   hypre_ParAMGData  *amg_data = (hypre_ParAMGData*) data;

   if (!amg_data)
   {
      hypre_error_in_arg(1);
      return hypre_error_flag;
   } 
 
   /* RL: currently, only 0: R = P^T
    *                     1: AIR
    *                    >1: AIR-2
    */
   if (restr_par < 0)
   {
      hypre_error_in_arg(2);
      return hypre_error_flag;
   }

   hypre_ParAMGDataRestriction(amg_data) = restr_par;

   return hypre_error_flag;
}

HYPRE_Int
hypre_BoomerAMGSetMaxLevels( void *data,
                          HYPRE_Int   max_levels )
{
   hypre_ParAMGData  *amg_data = (hypre_ParAMGData*) data;
   HYPRE_Int old_max_levels;
   if (!amg_data)
   {
      hypre_error_in_arg(1);
      return hypre_error_flag;
   } 

   if (max_levels < 1)
   {
      hypre_error_in_arg(2);
      return hypre_error_flag;
   }

   old_max_levels = hypre_ParAMGDataMaxLevels(amg_data);
   if (old_max_levels < max_levels)
   {
      HYPRE_Real *relax_weight, *omega, *nongal_tol_array;
      HYPRE_Real relax_wt, outer_wt, nongalerkin_tol;
      HYPRE_Int i;
      relax_weight = hypre_ParAMGDataRelaxWeight(amg_data);
      if (relax_weight)
      {
         relax_wt = hypre_ParAMGDataUserRelaxWeight(amg_data);
         relax_weight = hypre_TReAlloc(relax_weight,  HYPRE_Real,  max_levels, HYPRE_MEMORY_HOST);
         for (i=old_max_levels; i < max_levels; i++)
            relax_weight[i] = relax_wt;
         hypre_ParAMGDataRelaxWeight(amg_data) = relax_weight;
      }
      omega = hypre_ParAMGDataOmega(amg_data);
      if (omega)
      {
         outer_wt = hypre_ParAMGDataOuterWt(amg_data);
         omega = hypre_TReAlloc(omega,  HYPRE_Real,  max_levels, HYPRE_MEMORY_HOST);
         for(i=old_max_levels; i < max_levels; i++)
            omega[i] = outer_wt;
         hypre_ParAMGDataOmega(amg_data) = omega;
      }
      nongal_tol_array = hypre_ParAMGDataNonGalTolArray(amg_data);
      if (nongal_tol_array)
      {
         nongalerkin_tol = hypre_ParAMGDataNonGalerkinTol(amg_data);
         nongal_tol_array = hypre_TReAlloc(nongal_tol_array,  HYPRE_Real,  max_levels, HYPRE_MEMORY_HOST);
         for(i=old_max_levels; i < max_levels; i++)
            nongal_tol_array[i] = nongalerkin_tol;
         hypre_ParAMGDataNonGalTolArray(amg_data) = nongal_tol_array;
      }
   }
   hypre_ParAMGDataMaxLevels(amg_data) = max_levels;

   return hypre_error_flag;
}

HYPRE_Int
hypre_BoomerAMGGetMaxLevels( void *data,
                             HYPRE_Int *  max_levels )
{
   hypre_ParAMGData  *amg_data = (hypre_ParAMGData*) data;
 
   if (!amg_data)
   {
      hypre_error_in_arg(1);
      return hypre_error_flag;
   } 

   *max_levels = hypre_ParAMGDataMaxLevels(amg_data);

   return hypre_error_flag;
}

HYPRE_Int
hypre_BoomerAMGSetMaxCoarseSize( void *data,
                          HYPRE_Int   max_coarse_size )
{
   hypre_ParAMGData  *amg_data = (hypre_ParAMGData*) data;
 
   if (!amg_data)
   {
      hypre_error_in_arg(1);
      return hypre_error_flag;
   } 

   if (max_coarse_size < 1)
   {
      hypre_error_in_arg(2);
      return hypre_error_flag;
   }

   hypre_ParAMGDataMaxCoarseSize(amg_data) = max_coarse_size;

   return hypre_error_flag;
}

HYPRE_Int
hypre_BoomerAMGGetMaxCoarseSize( void *data,
                             HYPRE_Int *  max_coarse_size )
{
   hypre_ParAMGData  *amg_data = (hypre_ParAMGData*) data;
 
   if (!amg_data)
   {
      hypre_error_in_arg(1);
      return hypre_error_flag;
   } 

   *max_coarse_size = hypre_ParAMGDataMaxCoarseSize(amg_data);

   return hypre_error_flag;
}

HYPRE_Int
hypre_BoomerAMGSetMinCoarseSize( void *data,
                          HYPRE_Int   min_coarse_size )
{
   hypre_ParAMGData  *amg_data = (hypre_ParAMGData*) data;
 
   if (!amg_data)
   {
      hypre_error_in_arg(1);
      return hypre_error_flag;
   } 

   if (min_coarse_size < 0)
   {
      hypre_error_in_arg(2);
      return hypre_error_flag;
   }

   hypre_ParAMGDataMinCoarseSize(amg_data) = min_coarse_size;

   return hypre_error_flag;
}

HYPRE_Int
hypre_BoomerAMGGetMinCoarseSize( void *data,
                             HYPRE_Int *  min_coarse_size )
{
   hypre_ParAMGData  *amg_data = (hypre_ParAMGData*) data;
 
   if (!amg_data)
   {
      hypre_error_in_arg(1);
      return hypre_error_flag;
   } 

   *min_coarse_size = hypre_ParAMGDataMinCoarseSize(amg_data);

   return hypre_error_flag;
}

HYPRE_Int
hypre_BoomerAMGSetSeqThreshold( void *data,
                          HYPRE_Int   seq_threshold )
{
   hypre_ParAMGData  *amg_data = (hypre_ParAMGData*) data;
 
   if (!amg_data)
   {
      hypre_error_in_arg(1);
      return hypre_error_flag;
   } 

   if (seq_threshold < 0)
   {
      hypre_error_in_arg(2);
      return hypre_error_flag;
   }

   hypre_ParAMGDataSeqThreshold(amg_data) = seq_threshold;

   return hypre_error_flag;
}

HYPRE_Int
hypre_BoomerAMGGetSeqThreshold( void *data,
                             HYPRE_Int *  seq_threshold )
{
   hypre_ParAMGData  *amg_data = (hypre_ParAMGData*) data;
 
   if (!amg_data)
   {
      hypre_error_in_arg(1);
      return hypre_error_flag;
   } 

   *seq_threshold = hypre_ParAMGDataSeqThreshold(amg_data);

   return hypre_error_flag;
}

HYPRE_Int
hypre_BoomerAMGSetRedundant( void *data,
                          HYPRE_Int   redundant )
{
   hypre_ParAMGData  *amg_data = (hypre_ParAMGData*) data;

   if (!amg_data)
   {
      hypre_error_in_arg(1);
      return hypre_error_flag;
   }

   if (redundant < 0)
   {
      hypre_error_in_arg(2);
      return hypre_error_flag;
   }

   hypre_ParAMGDataRedundant(amg_data) = redundant;

   return hypre_error_flag;
}

HYPRE_Int
hypre_BoomerAMGGetRedundant( void *data,
                             HYPRE_Int *  redundant )
{
   hypre_ParAMGData  *amg_data = (hypre_ParAMGData*) data;

   if (!amg_data)
   {
      hypre_error_in_arg(1);
      return hypre_error_flag;
   }

   *redundant = hypre_ParAMGDataRedundant(amg_data);

   return hypre_error_flag;
}

HYPRE_Int
hypre_BoomerAMGSetStrongThreshold( void     *data,
                                HYPRE_Real    strong_threshold )
{
   hypre_ParAMGData  *amg_data = (hypre_ParAMGData*) data;
 
   if (!amg_data)
   {
      hypre_error_in_arg(1);
      return hypre_error_flag;
   } 

   if (strong_threshold < 0 || strong_threshold > 1)
   {
      hypre_error_in_arg(2);
      return hypre_error_flag;
   }

   hypre_ParAMGDataStrongThreshold(amg_data) = strong_threshold;

   return hypre_error_flag;
}

HYPRE_Int
hypre_BoomerAMGGetStrongThreshold( void     *data,
                                HYPRE_Real *  strong_threshold )
{
   hypre_ParAMGData  *amg_data = (hypre_ParAMGData*) data;
 
   if (!amg_data)
   {
      hypre_error_in_arg(1);
      return hypre_error_flag;
   } 

   *strong_threshold = hypre_ParAMGDataStrongThreshold(amg_data);

   return hypre_error_flag;
}

HYPRE_Int
hypre_BoomerAMGSetMaxRowSum( void     *data,
                          HYPRE_Real    max_row_sum )
{
   hypre_ParAMGData  *amg_data = (hypre_ParAMGData*) data;
 
   if (!amg_data)
   {
      hypre_error_in_arg(1);
      return hypre_error_flag;
   } 

   if (max_row_sum <= 0 || max_row_sum > 1)
   {
      hypre_error_in_arg(2);
      return hypre_error_flag;
   }

   hypre_ParAMGDataMaxRowSum(amg_data) = max_row_sum;

   return hypre_error_flag;
}

HYPRE_Int
hypre_BoomerAMGGetMaxRowSum( void     *data,
                          HYPRE_Real *  max_row_sum )
{
   hypre_ParAMGData  *amg_data = (hypre_ParAMGData*) data;
 
   if (!amg_data)
   {
      hypre_error_in_arg(1);
      return hypre_error_flag;
   } 

   *max_row_sum = hypre_ParAMGDataMaxRowSum(amg_data);

   return hypre_error_flag;
}

HYPRE_Int
hypre_BoomerAMGSetTruncFactor( void     *data,
                            HYPRE_Real    trunc_factor )
{
   hypre_ParAMGData  *amg_data = (hypre_ParAMGData*) data;

   if (!amg_data)
   {
      hypre_error_in_arg(1);
      return hypre_error_flag;
   } 

   if (trunc_factor < 0 || trunc_factor >= 1)
   {
      hypre_error_in_arg(2);
      return hypre_error_flag;
   }

   hypre_ParAMGDataTruncFactor(amg_data) = trunc_factor;

   return hypre_error_flag;
}

HYPRE_Int
hypre_BoomerAMGGetTruncFactor( void     *data,
                            HYPRE_Real *  trunc_factor )
{
   hypre_ParAMGData  *amg_data = (hypre_ParAMGData*) data;

   if (!amg_data)
   {
      hypre_error_in_arg(1);
      return hypre_error_flag;
   } 

   *trunc_factor = hypre_ParAMGDataTruncFactor(amg_data);

   return hypre_error_flag;
}

HYPRE_Int
hypre_BoomerAMGSetPMaxElmts( void     *data,
                            HYPRE_Int    P_max_elmts )
{
   hypre_ParAMGData  *amg_data = (hypre_ParAMGData*) data;

   if (!amg_data)
   {
      hypre_error_in_arg(1);
      return hypre_error_flag;
   } 

   if (P_max_elmts < 0)
   {
      hypre_error_in_arg(2);
      return hypre_error_flag;
   }

   hypre_ParAMGDataPMaxElmts(amg_data) = P_max_elmts;

   return hypre_error_flag;
}

HYPRE_Int
hypre_BoomerAMGGetPMaxElmts( void     *data,
                            HYPRE_Int *  P_max_elmts )
{
   hypre_ParAMGData  *amg_data = (hypre_ParAMGData*) data;

   if (!amg_data)
   {
      hypre_error_in_arg(1);
      return hypre_error_flag;
   } 

   *P_max_elmts = hypre_ParAMGDataPMaxElmts(amg_data);

   return hypre_error_flag;
}

HYPRE_Int
hypre_BoomerAMGSetJacobiTruncThreshold( void     *data,
                            HYPRE_Real    jacobi_trunc_threshold )
{
   hypre_ParAMGData  *amg_data = (hypre_ParAMGData*) data;

   if (!amg_data)
   {
      hypre_error_in_arg(1);
      return hypre_error_flag;
   } 

   if (jacobi_trunc_threshold < 0 || jacobi_trunc_threshold >= 1)
   {
      hypre_error_in_arg(2);
      return hypre_error_flag;
   }

   hypre_ParAMGDataJacobiTruncThreshold(amg_data) = jacobi_trunc_threshold;

   return hypre_error_flag;
}

HYPRE_Int
hypre_BoomerAMGGetJacobiTruncThreshold( void     *data,
                            HYPRE_Real *  jacobi_trunc_threshold )
{
   hypre_ParAMGData  *amg_data = (hypre_ParAMGData*) data;

   if (!amg_data)
   {
      hypre_error_in_arg(1);
      return hypre_error_flag;
   } 

   *jacobi_trunc_threshold = hypre_ParAMGDataJacobiTruncThreshold(amg_data);

   return hypre_error_flag;
}

HYPRE_Int
hypre_BoomerAMGSetPostInterpType( void     *data,
                                  HYPRE_Int    post_interp_type )
{
   hypre_ParAMGData  *amg_data = (hypre_ParAMGData*) data;

   if (!amg_data)
   {
      hypre_error_in_arg(1);
      return hypre_error_flag;
   } 

   if (post_interp_type < 0)
   {
      hypre_error_in_arg(2);
      return hypre_error_flag;
   }

   hypre_ParAMGDataPostInterpType(amg_data) = post_interp_type;

   return hypre_error_flag;
}

HYPRE_Int
hypre_BoomerAMGGetPostInterpType( void     *data,
                                  HYPRE_Int  * post_interp_type )
{
   hypre_ParAMGData  *amg_data = (hypre_ParAMGData*) data;

   if (!amg_data)
   {
      hypre_error_in_arg(1);
      return hypre_error_flag;
   } 

   *post_interp_type = hypre_ParAMGDataPostInterpType(amg_data);

   return hypre_error_flag;
}

HYPRE_Int
hypre_BoomerAMGSetSCommPkgSwitch( void     *data,
                                  HYPRE_Real    S_commpkg_switch )
{
   hypre_ParAMGData  *amg_data = (hypre_ParAMGData*) data;

   if (!amg_data)
   {
      hypre_error_in_arg(1);
      return hypre_error_flag;
   } 

   hypre_ParAMGDataSCommPkgSwitch(amg_data) = S_commpkg_switch;

   return hypre_error_flag;
}

HYPRE_Int
hypre_BoomerAMGGetSCommPkgSwitch( void     *data,
                                  HYPRE_Real *  S_commpkg_switch )
{
   hypre_ParAMGData  *amg_data = (hypre_ParAMGData*) data;

   if (!amg_data)
   {
      hypre_error_in_arg(1);
      return hypre_error_flag;
   } 

   *S_commpkg_switch = hypre_ParAMGDataSCommPkgSwitch(amg_data);

   return hypre_error_flag;
}

HYPRE_Int
hypre_BoomerAMGSetInterpType( void     *data,
                           HYPRE_Int       interp_type )
{
   hypre_ParAMGData  *amg_data = (hypre_ParAMGData*) data;

   if (!amg_data)
   {
      hypre_error_in_arg(1);
      return hypre_error_flag;
   } 


   if ((interp_type < 0 || interp_type > 25) && interp_type != 100)

   {
      hypre_error_in_arg(2);
      return hypre_error_flag;
   }

   hypre_ParAMGDataInterpType(amg_data) = interp_type;

   return hypre_error_flag;
}

HYPRE_Int
hypre_BoomerAMGGetInterpType( void     *data,
                           HYPRE_Int *     interp_type )
{
   hypre_ParAMGData  *amg_data = (hypre_ParAMGData*) data;

   if (!amg_data)
   {
      hypre_error_in_arg(1);
      return hypre_error_flag;
   } 

   *interp_type = hypre_ParAMGDataInterpType(amg_data);

   return hypre_error_flag;
}

HYPRE_Int
hypre_BoomerAMGSetSepWeight( void     *data,
                           HYPRE_Int       sep_weight )
{
   hypre_ParAMGData  *amg_data = (hypre_ParAMGData*) data;

   if (!amg_data)
   {
      hypre_error_in_arg(1);
      return hypre_error_flag;
   } 

   hypre_ParAMGDataSepWeight(amg_data) = sep_weight;

   return hypre_error_flag;
}

HYPRE_Int
hypre_BoomerAMGSetMinIter( void     *data,
                        HYPRE_Int       min_iter )
{
   hypre_ParAMGData  *amg_data = (hypre_ParAMGData*) data;
 
   if (!amg_data)
   {
      hypre_error_in_arg(1);
      return hypre_error_flag;
   } 

   hypre_ParAMGDataMinIter(amg_data) = min_iter;

   return hypre_error_flag;
} 

HYPRE_Int
hypre_BoomerAMGGetMinIter( void     *data,
                        HYPRE_Int *     min_iter )
{
   hypre_ParAMGData  *amg_data = (hypre_ParAMGData*) data;
 
   if (!amg_data)
   {
      hypre_error_in_arg(1);
      return hypre_error_flag;
   } 

   *min_iter = hypre_ParAMGDataMinIter(amg_data);

   return hypre_error_flag;
} 

HYPRE_Int
hypre_BoomerAMGSetMaxIter( void     *data,
                        HYPRE_Int     max_iter )
{
   hypre_ParAMGData  *amg_data = (hypre_ParAMGData*) data;
 
   if (!amg_data)
   {
      hypre_error_in_arg(1);
      return hypre_error_flag;
   } 

   if (max_iter < 0)
   {
      hypre_error_in_arg(2);
      return hypre_error_flag;
   }

   hypre_ParAMGDataMaxIter(amg_data) = max_iter;

   return hypre_error_flag;
} 

HYPRE_Int
hypre_BoomerAMGGetMaxIter( void     *data,
                        HYPRE_Int *   max_iter )
{
   hypre_ParAMGData  *amg_data = (hypre_ParAMGData*) data;
 
   if (!amg_data)
   {
      hypre_error_in_arg(1);
      return hypre_error_flag;
   } 

   *max_iter = hypre_ParAMGDataMaxIter(amg_data);

   return hypre_error_flag;
} 

HYPRE_Int
hypre_BoomerAMGSetCoarsenType( void  *data,
                          HYPRE_Int    coarsen_type )
{
   hypre_ParAMGData  *amg_data = (hypre_ParAMGData*) data;

   if (!amg_data)
   {
      hypre_error_in_arg(1);
      return hypre_error_flag;
   } 

   hypre_ParAMGDataCoarsenType(amg_data) = coarsen_type;

   return hypre_error_flag;
}

HYPRE_Int
hypre_BoomerAMGGetCoarsenType( void  *data,
                          HYPRE_Int *  coarsen_type )
{
   hypre_ParAMGData  *amg_data = (hypre_ParAMGData*) data;

   if (!amg_data)
   {
      hypre_error_in_arg(1);
      return hypre_error_flag;
   } 

   *coarsen_type = hypre_ParAMGDataCoarsenType(amg_data);

   return hypre_error_flag;
}

HYPRE_Int
hypre_BoomerAMGSetMeasureType( void  *data,
                            HYPRE_Int    measure_type )
{
   hypre_ParAMGData  *amg_data = (hypre_ParAMGData*) data;

   if (!amg_data)
   {
      hypre_error_in_arg(1);
      return hypre_error_flag;
   } 

   hypre_ParAMGDataMeasureType(amg_data) = measure_type;

   return hypre_error_flag;
}

HYPRE_Int
hypre_BoomerAMGGetMeasureType( void  *data,
                            HYPRE_Int *  measure_type )
{
   hypre_ParAMGData  *amg_data = (hypre_ParAMGData*) data;

   if (!amg_data)
   {
      hypre_error_in_arg(1);
      return hypre_error_flag;
   } 

   *measure_type = hypre_ParAMGDataMeasureType(amg_data);

   return hypre_error_flag;
}

HYPRE_Int
hypre_BoomerAMGSetSetupType( void  *data,
                             HYPRE_Int    setup_type )
{
   hypre_ParAMGData  *amg_data = (hypre_ParAMGData*) data;

   if (!amg_data)
   {
      hypre_error_in_arg(1);
      return hypre_error_flag;
   } 

   hypre_ParAMGDataSetupType(amg_data) = setup_type;

   return hypre_error_flag;
}

HYPRE_Int
hypre_BoomerAMGGetSetupType( void  *data,
                             HYPRE_Int  *  setup_type )
{
   hypre_ParAMGData  *amg_data = (hypre_ParAMGData*) data;

   if (!amg_data)
   {
      hypre_error_in_arg(1);
      return hypre_error_flag;
   } 

   *setup_type = hypre_ParAMGDataSetupType(amg_data);

   return hypre_error_flag;
}

HYPRE_Int
hypre_BoomerAMGSetCycleType( void  *data,
                          HYPRE_Int    cycle_type )
{
   hypre_ParAMGData  *amg_data = (hypre_ParAMGData*) data;

   if (!amg_data)
   {
      hypre_error_in_arg(1);
      return hypre_error_flag;
   } 

   if (cycle_type < 0 || cycle_type > 2)
   {
      hypre_error_in_arg(2);
      return hypre_error_flag;
   }

   hypre_ParAMGDataCycleType(amg_data) = cycle_type;

   return hypre_error_flag;
}

HYPRE_Int
hypre_BoomerAMGGetCycleType( void  *data,
                          HYPRE_Int *  cycle_type )
{
   hypre_ParAMGData  *amg_data = (hypre_ParAMGData*) data;

   if (!amg_data)
   {
      hypre_error_in_arg(1);
      return hypre_error_flag;
   } 

   *cycle_type = hypre_ParAMGDataCycleType(amg_data);

   return hypre_error_flag;
}

HYPRE_Int
hypre_BoomerAMGSetTol( void     *data,
                    HYPRE_Real    tol  )
{
   hypre_ParAMGData  *amg_data = (hypre_ParAMGData*) data;

   if (!amg_data)
   {
      hypre_error_in_arg(1);
      return hypre_error_flag;
   } 

   if (tol < 0 || tol > 1)
   {
      hypre_error_in_arg(2);
      return hypre_error_flag;
   }

   hypre_ParAMGDataTol(amg_data) = tol;

   return hypre_error_flag;
}

HYPRE_Int
hypre_BoomerAMGGetTol( void     *data,
                    HYPRE_Real *  tol  )
{
   hypre_ParAMGData  *amg_data = (hypre_ParAMGData*) data;

   if (!amg_data)
   {
      hypre_error_in_arg(1);
      return hypre_error_flag;
   } 

   *tol = hypre_ParAMGDataTol(amg_data);

   return hypre_error_flag;
}

/* The "Get" function for SetNumSweeps is GetCycleNumSweeps. */
HYPRE_Int
hypre_BoomerAMGSetNumSweeps( void     *data,
                              HYPRE_Int      num_sweeps )
{
   HYPRE_Int i;
   HYPRE_Int *num_grid_sweeps;
   hypre_ParAMGData  *amg_data = (hypre_ParAMGData*) data;

   if (!amg_data)
   {
      hypre_error_in_arg(1);
      return hypre_error_flag;
   } 

   if (num_sweeps < 1)
   {
      hypre_error_in_arg(2);
      return hypre_error_flag;
   }

   if (hypre_ParAMGDataNumGridSweeps(amg_data) == NULL)
       hypre_ParAMGDataNumGridSweeps(amg_data) = hypre_CTAlloc(HYPRE_Int, 4, HYPRE_MEMORY_HOST);
       
   num_grid_sweeps = hypre_ParAMGDataNumGridSweeps(amg_data);

   for (i=0; i < 3; i++)
      num_grid_sweeps[i] = num_sweeps;
   num_grid_sweeps[3] = 1;

   hypre_ParAMGDataUserNumSweeps(amg_data) = num_sweeps;

   return hypre_error_flag;
}
 
HYPRE_Int
hypre_BoomerAMGSetCycleNumSweeps( void     *data,
                                  HYPRE_Int      num_sweeps,
                                  HYPRE_Int      k )
{
   HYPRE_Int i;
   HYPRE_Int *num_grid_sweeps;
   hypre_ParAMGData  *amg_data = (hypre_ParAMGData*) data;

   if (!amg_data)
   {
      hypre_error_in_arg(1);
      return hypre_error_flag;
   } 

   if (num_sweeps < 0)
   {
      hypre_error_in_arg(2);
      return hypre_error_flag;
   }

   if (k < 1 || k > 3)
   {
      hypre_error_in_arg(3);
      return hypre_error_flag;
   }

   if (hypre_ParAMGDataNumGridSweeps(amg_data) == NULL)
   {
       num_grid_sweeps = hypre_CTAlloc(HYPRE_Int, 4, HYPRE_MEMORY_HOST);
       for (i=0; i < 4; i++)
	  num_grid_sweeps[i] = 1;
       hypre_ParAMGDataNumGridSweeps(amg_data) = num_grid_sweeps;
   }
       
   hypre_ParAMGDataNumGridSweeps(amg_data)[k] = num_sweeps;

   return hypre_error_flag;
}
 
HYPRE_Int
hypre_BoomerAMGGetCycleNumSweeps( void     *data,
                                  HYPRE_Int *    num_sweeps,
                                  HYPRE_Int      k )
{
   hypre_ParAMGData  *amg_data = (hypre_ParAMGData*) data;

   if (!amg_data)
   {
      hypre_error_in_arg(1);
      return hypre_error_flag;
   } 
   if (k < 1 || k > 3)
   {
      hypre_error_in_arg(3);
      return hypre_error_flag;
   }

   if (hypre_ParAMGDataNumGridSweeps(amg_data) == NULL)
   {
      hypre_error_in_arg(1);
      return hypre_error_flag;
   }
       
   *num_sweeps = hypre_ParAMGDataNumGridSweeps(amg_data)[k];

   return hypre_error_flag;
}
 
HYPRE_Int
hypre_BoomerAMGSetNumGridSweeps( void     *data,
                              HYPRE_Int      *num_grid_sweeps )
{
   hypre_ParAMGData  *amg_data = (hypre_ParAMGData*) data;

   if (!amg_data)
   {
      hypre_error_in_arg(1);
      return hypre_error_flag;
   } 
   if (!num_grid_sweeps)
   {
      hypre_error_in_arg(2);
      return hypre_error_flag;
   }

   if (hypre_ParAMGDataNumGridSweeps(amg_data))
      hypre_TFree(hypre_ParAMGDataNumGridSweeps(amg_data), HYPRE_MEMORY_HOST);
   hypre_ParAMGDataNumGridSweeps(amg_data) = num_grid_sweeps;

   return hypre_error_flag;
}
 
HYPRE_Int
hypre_BoomerAMGGetNumGridSweeps( void     *data,
                              HYPRE_Int    ** num_grid_sweeps )
{
   hypre_ParAMGData  *amg_data = (hypre_ParAMGData*) data;

   if (!amg_data)
   {
      hypre_error_in_arg(1);
      return hypre_error_flag;
   } 
   *num_grid_sweeps = hypre_ParAMGDataNumGridSweeps(amg_data);

   return hypre_error_flag;
}
 
/* The "Get" function for SetRelaxType is GetCycleRelaxType. */
HYPRE_Int
hypre_BoomerAMGSetRelaxType( void     *data,
                              HYPRE_Int      relax_type )
{
   HYPRE_Int i;
   HYPRE_Int *grid_relax_type;
   hypre_ParAMGData  *amg_data = (hypre_ParAMGData*) data;

   if (!amg_data)
   {
      hypre_error_in_arg(1);
      return hypre_error_flag;
   } 
   if (relax_type < 0)
   {
      hypre_error_in_arg(2);
      return hypre_error_flag;
   }

   if (hypre_ParAMGDataGridRelaxType(amg_data) == NULL)
       hypre_ParAMGDataGridRelaxType(amg_data) = hypre_CTAlloc(HYPRE_Int, 4, HYPRE_MEMORY_HOST);
   grid_relax_type = hypre_ParAMGDataGridRelaxType(amg_data);

   for (i=0; i < 3; i++)
      grid_relax_type[i] = relax_type;
   grid_relax_type[3] = 9;
   hypre_ParAMGDataUserCoarseRelaxType(amg_data) = 9;
   hypre_ParAMGDataUserRelaxType(amg_data) = relax_type;

   return hypre_error_flag;
}

HYPRE_Int
hypre_BoomerAMGSetCycleRelaxType( void     *data,
                                  HYPRE_Int      relax_type,
                                  HYPRE_Int      k )
{
   HYPRE_Int i;
   HYPRE_Int *grid_relax_type;
   hypre_ParAMGData  *amg_data = (hypre_ParAMGData*) data;

   if (!amg_data)
   {
      hypre_error_in_arg(1);
      return hypre_error_flag;
   } 
   if (k < 1 || k > 3)
   {
      hypre_error_in_arg(3);
      return hypre_error_flag;
   }
   if (relax_type < 0)
   {
      hypre_error_in_arg(2);
      return hypre_error_flag;
   }

   if (hypre_ParAMGDataGridRelaxType(amg_data) == NULL)
   {
      grid_relax_type = hypre_CTAlloc(HYPRE_Int, 4, HYPRE_MEMORY_HOST);
      for (i=0; i < 3; i++)
         grid_relax_type[i] = 3;
      grid_relax_type[3] = 9;
      hypre_ParAMGDataGridRelaxType(amg_data) = grid_relax_type;
   }
      
   hypre_ParAMGDataGridRelaxType(amg_data)[k] = relax_type;
   if (k == 3)
      hypre_ParAMGDataUserCoarseRelaxType(amg_data) = relax_type;

   return hypre_error_flag;
}

HYPRE_Int
hypre_BoomerAMGGetCycleRelaxType( void     *data,
                                  HYPRE_Int    * relax_type,
                                  HYPRE_Int      k )
{
   hypre_ParAMGData  *amg_data = (hypre_ParAMGData*) data;

   if (!amg_data)
   {
      hypre_error_in_arg(1);
      return hypre_error_flag;
   } 
   if (k < 1 || k > 3)
   {
      hypre_error_in_arg(3);
      return hypre_error_flag;
   }

   if (hypre_ParAMGDataGridRelaxType(amg_data) == NULL)
   {
      hypre_error_in_arg(1);
      return hypre_error_flag;
   }
      
   *relax_type = hypre_ParAMGDataGridRelaxType(amg_data)[k];

   return hypre_error_flag;
}

HYPRE_Int
hypre_BoomerAMGSetRelaxOrder( void     *data,
                              HYPRE_Int       relax_order)
{
   hypre_ParAMGData  *amg_data = (hypre_ParAMGData*) data;

   if (!amg_data)
   {
      hypre_error_in_arg(1);
      return hypre_error_flag;
   } 
   hypre_ParAMGDataRelaxOrder(amg_data) = relax_order;

   return hypre_error_flag;
}

HYPRE_Int
hypre_BoomerAMGGetRelaxOrder( void     *data,
                              HYPRE_Int     * relax_order)
{
   hypre_ParAMGData  *amg_data = (hypre_ParAMGData*) data;

   if (!amg_data)
   {
      hypre_error_in_arg(1);
      return hypre_error_flag;
   } 
   *relax_order = hypre_ParAMGDataRelaxOrder(amg_data);

   return hypre_error_flag;
}

HYPRE_Int
hypre_BoomerAMGSetGridRelaxType( void     *data,
                              HYPRE_Int      *grid_relax_type )
{
   hypre_ParAMGData  *amg_data = (hypre_ParAMGData*) data;

   if (!amg_data)
   {
      hypre_error_in_arg(1);
      return hypre_error_flag;
   } 
   if (!grid_relax_type)
   {
      hypre_error_in_arg(2);
      return hypre_error_flag;
   }

   if (hypre_ParAMGDataGridRelaxType(amg_data))
      hypre_TFree(hypre_ParAMGDataGridRelaxType(amg_data), HYPRE_MEMORY_HOST);
   hypre_ParAMGDataGridRelaxType(amg_data) = grid_relax_type;
   hypre_ParAMGDataUserCoarseRelaxType(amg_data) = grid_relax_type[3];

   return hypre_error_flag;
}

HYPRE_Int
hypre_BoomerAMGGetGridRelaxType( void     *data,
                              HYPRE_Int    ** grid_relax_type )
{
   hypre_ParAMGData  *amg_data = (hypre_ParAMGData*) data;

   if (!amg_data)
   {
      hypre_error_in_arg(1);
      return hypre_error_flag;
   } 
   *grid_relax_type = hypre_ParAMGDataGridRelaxType(amg_data);

   return hypre_error_flag;
}

HYPRE_Int
hypre_BoomerAMGSetGridRelaxPoints( void     *data,
                                HYPRE_Int      **grid_relax_points )
{
   HYPRE_Int i;
   hypre_ParAMGData  *amg_data = (hypre_ParAMGData*) data;

   if (!amg_data)
   {
      hypre_error_in_arg(1);
      return hypre_error_flag;
   } 
   if (!grid_relax_points)
   {
      hypre_error_in_arg(2);
      return hypre_error_flag;
   }

   if (hypre_ParAMGDataGridRelaxPoints(amg_data))
   {
      for (i=0; i < 4; i++)
    hypre_TFree(hypre_ParAMGDataGridRelaxPoints(amg_data)[i], HYPRE_MEMORY_HOST);
      hypre_TFree(hypre_ParAMGDataGridRelaxPoints(amg_data), HYPRE_MEMORY_HOST);
   }
   hypre_ParAMGDataGridRelaxPoints(amg_data) = grid_relax_points; 

   return hypre_error_flag;
}

HYPRE_Int
hypre_BoomerAMGGetGridRelaxPoints( void     *data,
                                HYPRE_Int    *** grid_relax_points )
{
   hypre_ParAMGData  *amg_data = (hypre_ParAMGData*) data;

   if (!amg_data)
   {
      hypre_error_in_arg(1);
      return hypre_error_flag;
   } 
   *grid_relax_points = hypre_ParAMGDataGridRelaxPoints(amg_data);

   return hypre_error_flag;
}

HYPRE_Int
hypre_BoomerAMGSetRelaxWeight( void     *data,
                               HYPRE_Real   *relax_weight )
{
   hypre_ParAMGData  *amg_data = (hypre_ParAMGData*) data;

   if (!amg_data)
   {
      hypre_error_in_arg(1);
      return hypre_error_flag;
   } 
   if (!relax_weight)
   {
      hypre_error_in_arg(2);
      return hypre_error_flag;
   }

   if (hypre_ParAMGDataRelaxWeight(amg_data))
      hypre_TFree(hypre_ParAMGDataRelaxWeight(amg_data), HYPRE_MEMORY_HOST);
   hypre_ParAMGDataRelaxWeight(amg_data) = relax_weight;

   return hypre_error_flag;
}

HYPRE_Int
hypre_BoomerAMGGetRelaxWeight( void     *data,
                               HYPRE_Real ** relax_weight )
{
   hypre_ParAMGData  *amg_data = (hypre_ParAMGData*) data;

   if (!amg_data)
   {
      hypre_error_in_arg(1);
      return hypre_error_flag;
   } 
   *relax_weight = hypre_ParAMGDataRelaxWeight(amg_data);

   return hypre_error_flag;
}

HYPRE_Int
hypre_BoomerAMGSetRelaxWt( void     *data,
                           HYPRE_Real    relax_weight )
{
   HYPRE_Int i, num_levels;
   HYPRE_Real *relax_weight_array;
   hypre_ParAMGData  *amg_data = (hypre_ParAMGData*) data;

   if (!amg_data)
   {
      hypre_error_in_arg(1);
      return hypre_error_flag;
   } 
   num_levels = hypre_ParAMGDataMaxLevels(amg_data);
   if (hypre_ParAMGDataRelaxWeight(amg_data) == NULL)
      hypre_ParAMGDataRelaxWeight(amg_data) = hypre_CTAlloc(HYPRE_Real, num_levels, HYPRE_MEMORY_HOST);
                     
   relax_weight_array = hypre_ParAMGDataRelaxWeight(amg_data);
   for (i=0; i < num_levels; i++)
      relax_weight_array[i] = relax_weight;

   hypre_ParAMGDataUserRelaxWeight(amg_data) = relax_weight;
   
   return hypre_error_flag;
}

HYPRE_Int
hypre_BoomerAMGSetLevelRelaxWt( void    *data,
                                HYPRE_Real   relax_weight,
                                HYPRE_Int      level )
{
   HYPRE_Int i, num_levels;
   hypre_ParAMGData  *amg_data = (hypre_ParAMGData*) data;
   if (!amg_data)
   {
      hypre_error_in_arg(1);
      return hypre_error_flag;
   } 
   num_levels = hypre_ParAMGDataMaxLevels(amg_data);
   if (level > num_levels-1 || level < 0) 
   {
      hypre_error_in_arg(3);
      return hypre_error_flag;
   }
   if (hypre_ParAMGDataRelaxWeight(amg_data) == NULL)
   {
      hypre_ParAMGDataRelaxWeight(amg_data) = hypre_CTAlloc(HYPRE_Real, num_levels, HYPRE_MEMORY_HOST);
      for (i=0; i < num_levels; i++)
         hypre_ParAMGDataRelaxWeight(amg_data)[i] = 1.0;
   }
               
   hypre_ParAMGDataRelaxWeight(amg_data)[level] = relax_weight;
   
   return hypre_error_flag;
}

HYPRE_Int
hypre_BoomerAMGGetLevelRelaxWt( void    *data,
                                HYPRE_Real * relax_weight,
                                HYPRE_Int      level )
{
   HYPRE_Int num_levels;
   hypre_ParAMGData  *amg_data = (hypre_ParAMGData*) data;
   if (!amg_data)
   {
      hypre_error_in_arg(1);
      return hypre_error_flag;
   } 
   num_levels = hypre_ParAMGDataMaxLevels(amg_data);
   if (level > num_levels-1 || level < 0) 
   {
      hypre_error_in_arg(3);
      return hypre_error_flag;
   }
   if (hypre_ParAMGDataRelaxWeight(amg_data) == NULL)
   {
      hypre_error_in_arg(1);
      return hypre_error_flag;
   }
               
   *relax_weight = hypre_ParAMGDataRelaxWeight(amg_data)[level];
   
   return hypre_error_flag;
}

HYPRE_Int
hypre_BoomerAMGSetOmega( void     *data,
                         HYPRE_Real   *omega )
{
   hypre_ParAMGData  *amg_data = (hypre_ParAMGData*) data;

   if (!amg_data)
   {
      hypre_error_in_arg(1);
      return hypre_error_flag;
   } 
   if (!omega)
   {
      hypre_error_in_arg(2);
      return hypre_error_flag;
   } 
   if (hypre_ParAMGDataOmega(amg_data))
      hypre_TFree(hypre_ParAMGDataOmega(amg_data), HYPRE_MEMORY_HOST);
   hypre_ParAMGDataOmega(amg_data) = omega;

   return hypre_error_flag;
}

HYPRE_Int
hypre_BoomerAMGGetOmega( void     *data,
                         HYPRE_Real ** omega )
{
   hypre_ParAMGData  *amg_data = (hypre_ParAMGData*) data;

   if (!amg_data)
   {
      hypre_error_in_arg(1);
      return hypre_error_flag;
   } 
   *omega = hypre_ParAMGDataOmega(amg_data);

   return hypre_error_flag;
}

HYPRE_Int
hypre_BoomerAMGSetOuterWt( void     *data,
                           HYPRE_Real    omega )
{
   HYPRE_Int i, num_levels;
   HYPRE_Real *omega_array;
   hypre_ParAMGData  *amg_data = (hypre_ParAMGData*) data;

   if (!amg_data)
   {
      hypre_error_in_arg(1);
      return hypre_error_flag;
   } 
   num_levels = hypre_ParAMGDataMaxLevels(amg_data);
   if (hypre_ParAMGDataOmega(amg_data) == NULL)
      hypre_ParAMGDataOmega(amg_data) = hypre_CTAlloc(HYPRE_Real, num_levels, HYPRE_MEMORY_HOST);
                     
   omega_array = hypre_ParAMGDataOmega(amg_data);
   for (i=0; i < num_levels; i++)
      omega_array[i] = omega;
   hypre_ParAMGDataOuterWt(amg_data) = omega;
 
   return hypre_error_flag;
}

HYPRE_Int
hypre_BoomerAMGSetLevelOuterWt( void    *data,
                                HYPRE_Real   omega,
                                HYPRE_Int      level )
{
   HYPRE_Int i, num_levels;
   hypre_ParAMGData  *amg_data = (hypre_ParAMGData*) data;
   if (!amg_data)
   {
      hypre_error_in_arg(1);
      return hypre_error_flag;
   } 
   num_levels = hypre_ParAMGDataMaxLevels(amg_data);
   if (level > num_levels-1) 
   {
      hypre_error_in_arg(3);
      return hypre_error_flag;
   }
   if (hypre_ParAMGDataOmega(amg_data) == NULL)
   {
      hypre_ParAMGDataOmega(amg_data) = hypre_CTAlloc(HYPRE_Real, num_levels, HYPRE_MEMORY_HOST);
      for (i=0; i < num_levels; i++)
         hypre_ParAMGDataOmega(amg_data)[i] = 1.0;
   }
               
   hypre_ParAMGDataOmega(amg_data)[level] = omega;
   
   return hypre_error_flag;
}

HYPRE_Int
hypre_BoomerAMGGetLevelOuterWt( void    *data,
                                HYPRE_Real * omega,
                                HYPRE_Int      level )
{
   HYPRE_Int num_levels;
   hypre_ParAMGData  *amg_data = (hypre_ParAMGData*) data;
   if (!amg_data)
   {
      hypre_error_in_arg(1);
      return hypre_error_flag;
   } 
   num_levels = hypre_ParAMGDataMaxLevels(amg_data);
   if (level > num_levels-1) 
   {
      hypre_error_in_arg(3);
      return hypre_error_flag;
   }
   if (hypre_ParAMGDataOmega(amg_data) == NULL)
   {
      hypre_error_in_arg(1);
      return hypre_error_flag;
   }
               
   *omega = hypre_ParAMGDataOmega(amg_data)[level];
   
   return hypre_error_flag;
}

HYPRE_Int
hypre_BoomerAMGSetSmoothType( void     *data,
                              HYPRE_Int   smooth_type )
{
   hypre_ParAMGData  *amg_data = (hypre_ParAMGData*) data;
   if (!amg_data)
   {
      hypre_error_in_arg(1);
      return hypre_error_flag;
   } 
               
   hypre_ParAMGDataSmoothType(amg_data) = smooth_type;
   
   return hypre_error_flag;
}

HYPRE_Int
hypre_BoomerAMGGetSmoothType( void     *data,
                              HYPRE_Int * smooth_type )
{
   hypre_ParAMGData  *amg_data = (hypre_ParAMGData*) data;
               
   if (!amg_data)
   {
      hypre_error_in_arg(1);
      return hypre_error_flag;
   } 
   *smooth_type = hypre_ParAMGDataSmoothType(amg_data);
   
   return hypre_error_flag;
}

HYPRE_Int
hypre_BoomerAMGSetSmoothNumLevels( void     *data,
                            HYPRE_Int   smooth_num_levels )
{
   hypre_ParAMGData  *amg_data = (hypre_ParAMGData*) data;
               
   if (!amg_data)
   {
      hypre_error_in_arg(1);
      return hypre_error_flag;
   } 
   if (smooth_num_levels < 0)
   {
      hypre_error_in_arg(2);
      return hypre_error_flag;
   } 
   hypre_ParAMGDataSmoothNumLevels(amg_data) = smooth_num_levels;
   
   return hypre_error_flag;
}

HYPRE_Int
hypre_BoomerAMGGetSmoothNumLevels( void     *data,
                            HYPRE_Int * smooth_num_levels )
{
   hypre_ParAMGData  *amg_data = (hypre_ParAMGData*) data;
               
   if (!amg_data)
   {
      hypre_error_in_arg(1);
      return hypre_error_flag;
   } 
   *smooth_num_levels = hypre_ParAMGDataSmoothNumLevels(amg_data);
   
   return hypre_error_flag;
}

HYPRE_Int
hypre_BoomerAMGSetSmoothNumSweeps( void     *data,
                            HYPRE_Int   smooth_num_sweeps )
{
   hypre_ParAMGData  *amg_data = (hypre_ParAMGData*) data;
               
   if (!amg_data)
   {
      hypre_error_in_arg(1);
      return hypre_error_flag;
   } 
   if (smooth_num_sweeps < 0)
   {
      hypre_error_in_arg(2);
      return hypre_error_flag;
   } 
   hypre_ParAMGDataSmoothNumSweeps(amg_data) = smooth_num_sweeps;
   
   return hypre_error_flag;
}

HYPRE_Int
hypre_BoomerAMGGetSmoothNumSweeps( void     *data,
                            HYPRE_Int * smooth_num_sweeps )
{
   hypre_ParAMGData  *amg_data = (hypre_ParAMGData*) data;
               
   if (!amg_data)
   {
      hypre_error_in_arg(1);
      return hypre_error_flag;
   } 
   *smooth_num_sweeps = hypre_ParAMGDataSmoothNumSweeps(amg_data);
   
   return hypre_error_flag;
}

HYPRE_Int
hypre_BoomerAMGSetLogging( void     *data,
                            HYPRE_Int       logging )
{
   /* This function should be called before Setup.  Logging changes
      may require allocation or freeing of arrays, which is presently
      only done there.
      It may be possible to support logging changes at other times,
      but there is little need.
   */
   hypre_ParAMGData  *amg_data = (hypre_ParAMGData*) data;

   if (!amg_data)
   {
      hypre_error_in_arg(1);
      return hypre_error_flag;
   } 
   hypre_ParAMGDataLogging(amg_data) = logging;

   return hypre_error_flag;
}

HYPRE_Int
hypre_BoomerAMGGetLogging( void     *data,
                            HYPRE_Int     * logging )
{
   hypre_ParAMGData  *amg_data = (hypre_ParAMGData*) data;

   if (!amg_data)
   {
      hypre_error_in_arg(1);
      return hypre_error_flag;
   } 
   *logging = hypre_ParAMGDataLogging(amg_data);

   return hypre_error_flag;
}

HYPRE_Int
hypre_BoomerAMGSetPrintLevel( void     *data,
                        HYPRE_Int print_level )
{
   hypre_ParAMGData  *amg_data = (hypre_ParAMGData*) data;

   if (!amg_data)
   {
      hypre_error_in_arg(1);
      return hypre_error_flag;
   } 
   hypre_ParAMGDataPrintLevel(amg_data) = print_level;

   return hypre_error_flag;
}

HYPRE_Int
hypre_BoomerAMGGetPrintLevel( void     *data,
                        HYPRE_Int * print_level )
{
   hypre_ParAMGData  *amg_data = (hypre_ParAMGData*) data;

   if (!amg_data)
   {
      hypre_error_in_arg(1);
      return hypre_error_flag;
   } 
   *print_level =  hypre_ParAMGDataPrintLevel(amg_data);

   return hypre_error_flag;
}

HYPRE_Int
hypre_BoomerAMGSetPrintFileName( void       *data,
                               const char *print_file_name )
{
   hypre_ParAMGData  *amg_data =  (hypre_ParAMGData*)data;
   if (!amg_data)
   {
      hypre_error_in_arg(1);
      return hypre_error_flag;
   } 
   if( strlen(print_file_name) > 256 )
   {
      hypre_error_in_arg(2);
      return hypre_error_flag;
   } 

   hypre_sprintf(hypre_ParAMGDataLogFileName(amg_data), "%s", print_file_name);

   return hypre_error_flag;
}

HYPRE_Int
hypre_BoomerAMGGetPrintFileName( void       *data,
                                 char ** print_file_name )
{
   hypre_ParAMGData  *amg_data = (hypre_ParAMGData*) data;

   if (!amg_data)
   {
      hypre_error_in_arg(1);
      return hypre_error_flag;
   } 
   hypre_sprintf( *print_file_name, "%s", hypre_ParAMGDataLogFileName(amg_data) );

   return hypre_error_flag;
}

HYPRE_Int
hypre_BoomerAMGSetNumIterations( void    *data,
                              HYPRE_Int      num_iterations )
{
   hypre_ParAMGData  *amg_data = (hypre_ParAMGData*) data;

   if (!amg_data)
   {
      hypre_error_in_arg(1);
      return hypre_error_flag;
   } 
   hypre_ParAMGDataNumIterations(amg_data) = num_iterations;

   return hypre_error_flag;
}

HYPRE_Int
hypre_BoomerAMGSetDebugFlag( void     *data,
                          HYPRE_Int       debug_flag )
{
   hypre_ParAMGData  *amg_data = (hypre_ParAMGData*) data;

   if (!amg_data)
   {
      hypre_error_in_arg(1);
      return hypre_error_flag;
   } 
   hypre_ParAMGDataDebugFlag(amg_data) = debug_flag;

   return hypre_error_flag;
}

HYPRE_Int
hypre_BoomerAMGGetDebugFlag( void     *data,
                          HYPRE_Int     * debug_flag )
{
   hypre_ParAMGData  *amg_data = (hypre_ParAMGData*) data;

   if (!amg_data)
   {
      hypre_error_in_arg(1);
      return hypre_error_flag;
   } 
   *debug_flag = hypre_ParAMGDataDebugFlag(amg_data);

   return hypre_error_flag;
}

/*--------------------------------------------------------------------------
 * hypre_BoomerAMGSetGSMG
 *--------------------------------------------------------------------------*/

HYPRE_Int
hypre_BoomerAMGSetGSMG( void       *data,
                        HYPRE_Int   par )
{
   hypre_ParAMGData  *amg_data = (hypre_ParAMGData*) data;

   if (!amg_data)
   {
      hypre_error_in_arg(1);
      return hypre_error_flag;
   } 
   amg_data->gsmg = par;

   return hypre_error_flag;
}

/*--------------------------------------------------------------------------
 * hypre_BoomerAMGSetNumSamples
 *--------------------------------------------------------------------------*/

HYPRE_Int
hypre_BoomerAMGSetNumSamples( void *data,
                        HYPRE_Int   par )
{
   hypre_ParAMGData  *amg_data = (hypre_ParAMGData*) data;

   if (!amg_data)
   {
      hypre_error_in_arg(1);
      return hypre_error_flag;
   } 
   amg_data->num_samples = par;

   return hypre_error_flag;
}

/* BM Aug 25, 2006 */

HYPRE_Int
hypre_BoomerAMGSetCGCIts( void *data,
                          HYPRE_Int  its)
{
  HYPRE_Int ierr = 0;
  hypre_ParAMGData *amg_data = (hypre_ParAMGData*) data;

  hypre_ParAMGDataCGCIts(amg_data) = its;
  return (ierr);
}

/* BM Oct 22, 2006 */
HYPRE_Int
hypre_BoomerAMGSetPlotGrids( void *data,
                          HYPRE_Int plotgrids)
{
  HYPRE_Int ierr = 0;
  hypre_ParAMGData *amg_data = (hypre_ParAMGData*) data;

  hypre_ParAMGDataPlotGrids(amg_data) = plotgrids;
  return (ierr);
}

HYPRE_Int
hypre_BoomerAMGSetPlotFileName( void       *data,
                              const char *plot_file_name )
{
   hypre_ParAMGData  *amg_data = (hypre_ParAMGData*) data;
   if (!amg_data)
   {
      hypre_error_in_arg(1);
      return hypre_error_flag;
   }
   if( strlen(plot_file_name)>251 )
   {
      hypre_error_in_arg(2);
      return hypre_error_flag;
   }
   if (strlen(plot_file_name)==0 )
     hypre_sprintf(hypre_ParAMGDataPlotFileName(amg_data), "%s", "AMGgrids.CF.dat");
   else
     hypre_sprintf(hypre_ParAMGDataPlotFileName(amg_data), "%s", plot_file_name);

   return hypre_error_flag;
}

/* BM Oct 17, 2006 */
HYPRE_Int
hypre_BoomerAMGSetCoordDim( void *data,
                          HYPRE_Int coorddim)
{
  HYPRE_Int ierr = 0;
  hypre_ParAMGData *amg_data = (hypre_ParAMGData*) data;

  hypre_ParAMGDataCoordDim(amg_data) = coorddim;
  return (ierr);
}

HYPRE_Int
hypre_BoomerAMGSetCoordinates( void *data,
                             float *coordinates)
{
  HYPRE_Int ierr = 0;
  hypre_ParAMGData *amg_data = (hypre_ParAMGData*) data;

  hypre_ParAMGDataCoordinates(amg_data) = coordinates;
  return (ierr);
}

/*--------------------------------------------------------------------------
 * Routines to set the problem data parameters
 *--------------------------------------------------------------------------*/

HYPRE_Int
hypre_BoomerAMGSetNumFunctions( void     *data,
                            HYPRE_Int       num_functions )
{
   hypre_ParAMGData  *amg_data = (hypre_ParAMGData*) data;
 
   if (!amg_data)
   {
      hypre_error_in_arg(1);
      return hypre_error_flag;
   } 
   if (num_functions < 1)
   {
      hypre_error_in_arg(2);
      return hypre_error_flag;
   } 
   hypre_ParAMGDataNumFunctions(amg_data) = num_functions;

   return hypre_error_flag;
}

HYPRE_Int
hypre_BoomerAMGGetNumFunctions( void     *data,
                            HYPRE_Int     * num_functions )
{
   hypre_ParAMGData  *amg_data = (hypre_ParAMGData*) data;
 
   if (!amg_data)
   {
      hypre_error_in_arg(1);
      return hypre_error_flag;
   } 
   *num_functions = hypre_ParAMGDataNumFunctions(amg_data);

   return hypre_error_flag;
}

/*--------------------------------------------------------------------------
 * Indicate whether to use nodal systems function
 *--------------------------------------------------------------------------*/

HYPRE_Int
hypre_BoomerAMGSetNodal( void     *data,
                          HYPRE_Int    nodal )
{
   hypre_ParAMGData  *amg_data = (hypre_ParAMGData*) data;
 
   if (!amg_data)
   {
      hypre_error_in_arg(1);
      return hypre_error_flag;
   } 
   hypre_ParAMGDataNodal(amg_data) = nodal;

   return hypre_error_flag;
}
/*--------------------------------------------------------------------------
 * Indicate number of levels for nodal coarsening
 *--------------------------------------------------------------------------*/

HYPRE_Int
hypre_BoomerAMGSetNodalLevels( void     *data,
                          HYPRE_Int    nodal_levels )
{
   hypre_ParAMGData  *amg_data = (hypre_ParAMGData*) data;
 
   if (!amg_data)
   {
      hypre_error_in_arg(1);
      return hypre_error_flag;
   } 
   hypre_ParAMGDataNodalLevels(amg_data) = nodal_levels;

   return hypre_error_flag;
}


/*--------------------------------------------------------------------------
 * Indicate how to treat diag for primary matrix with  nodal systems function
 *--------------------------------------------------------------------------*/

HYPRE_Int
hypre_BoomerAMGSetNodalDiag( void     *data,
                          HYPRE_Int    nodal )
{
   hypre_ParAMGData  *amg_data = (hypre_ParAMGData*) data;
 
   if (!amg_data)
   {
      hypre_error_in_arg(1);
      return hypre_error_flag;
   } 
   hypre_ParAMGDataNodalDiag(amg_data) = nodal;

   return hypre_error_flag;
}
/*--------------------------------------------------------------------------
 * Indicate the degree of aggressive coarsening
 *--------------------------------------------------------------------------*/

HYPRE_Int
hypre_BoomerAMGSetNumPaths( void     *data,
                            HYPRE_Int       num_paths )
{
   hypre_ParAMGData  *amg_data = (hypre_ParAMGData*) data;
 
   if (!amg_data)
   {
      hypre_error_in_arg(1);
      return hypre_error_flag;
   } 
   if (num_paths < 1)
   {
      hypre_error_in_arg(2);
      return hypre_error_flag;
   } 
   hypre_ParAMGDataNumPaths(amg_data) = num_paths;

   return hypre_error_flag;
}

/*--------------------------------------------------------------------------
 * Indicates the number of levels of aggressive coarsening
 *--------------------------------------------------------------------------*/

HYPRE_Int
hypre_BoomerAMGSetAggNumLevels( void     *data,
                            HYPRE_Int       agg_num_levels )
{
   hypre_ParAMGData  *amg_data = (hypre_ParAMGData*) data;
 
   if (!amg_data)
   {
      hypre_error_in_arg(1);
      return hypre_error_flag;
   } 
   if (agg_num_levels < 0)
   {
      hypre_error_in_arg(2);
      return hypre_error_flag;
   } 
   hypre_ParAMGDataAggNumLevels(amg_data) = agg_num_levels;

   return hypre_error_flag;
}

/*--------------------------------------------------------------------------
 * Indicates the interpolation used with aggressive coarsening
 *--------------------------------------------------------------------------*/

HYPRE_Int
hypre_BoomerAMGSetAggInterpType( void     *data,
                            HYPRE_Int       agg_interp_type )
{
   hypre_ParAMGData  *amg_data = (hypre_ParAMGData*) data;
 
   if (!amg_data)
   {
      hypre_error_in_arg(1);
      return hypre_error_flag;
   } 
   if (agg_interp_type < 0 || agg_interp_type > 4)
   {
      hypre_error_in_arg(2);
      return hypre_error_flag;
   } 
   hypre_ParAMGDataAggInterpType(amg_data) = agg_interp_type;

   return hypre_error_flag;
}

/*--------------------------------------------------------------------------
 * Indicates max number of elements per row for aggressive coarsening 
 * interpolation
 *--------------------------------------------------------------------------*/

HYPRE_Int
hypre_BoomerAMGSetAggPMaxElmts( void     *data,
                            HYPRE_Int       agg_P_max_elmts )
{
   hypre_ParAMGData  *amg_data = (hypre_ParAMGData*) data;
 
   if (!amg_data)
   {
      hypre_error_in_arg(1);
      return hypre_error_flag;
   } 
   if (agg_P_max_elmts < 0)
   {
      hypre_error_in_arg(2);
      return hypre_error_flag;
   } 
   hypre_ParAMGDataAggPMaxElmts(amg_data) = agg_P_max_elmts;

   return hypre_error_flag;
}

/*--------------------------------------------------------------------------
 * Indicates max number of elements per row for smoothed 
 * interpolation in mult-additive or simple method
 *--------------------------------------------------------------------------*/

HYPRE_Int
hypre_BoomerAMGSetMultAddPMaxElmts( void     *data,
                            HYPRE_Int       add_P_max_elmts )
{
   hypre_ParAMGData  *amg_data = (hypre_ParAMGData*) data;
 
   if (!amg_data)
   {
      hypre_error_in_arg(1);
      return hypre_error_flag;
   } 
   if (add_P_max_elmts < 0)
   {
      hypre_error_in_arg(2);
      return hypre_error_flag;
   } 
   hypre_ParAMGDataMultAddPMaxElmts(amg_data) = add_P_max_elmts;

   return hypre_error_flag;
}

/*--------------------------------------------------------------------------
 * Indicates Relaxtion Type for Additive Cycle
 *--------------------------------------------------------------------------*/

HYPRE_Int
hypre_BoomerAMGSetAddRelaxType( void     *data,
                            HYPRE_Int       add_rlx_type )
{
   hypre_ParAMGData  *amg_data = (hypre_ParAMGData*) data;
 
   if (!amg_data)
   {
      hypre_error_in_arg(1);
      return hypre_error_flag;
   } 
   hypre_ParAMGDataAddRelaxType(amg_data) = add_rlx_type;

   return hypre_error_flag;
}

/*--------------------------------------------------------------------------
 * Indicates Relaxation Weight for Additive Cycle
 *--------------------------------------------------------------------------*/

HYPRE_Int
hypre_BoomerAMGSetAddRelaxWt( void     *data,
                            HYPRE_Real       add_rlx_wt )
{
   hypre_ParAMGData  *amg_data = (hypre_ParAMGData*) data;
 
   if (!amg_data)
   {
      hypre_error_in_arg(1);
      return hypre_error_flag;
   } 
   hypre_ParAMGDataAddRelaxWt(amg_data) = add_rlx_wt;

   return hypre_error_flag;
}

/*--------------------------------------------------------------------------
 * Indicates max number of elements per row for 1st stage of aggressive
 * coarsening two-stage interpolation
 *--------------------------------------------------------------------------*/

HYPRE_Int
hypre_BoomerAMGSetAggP12MaxElmts( void     *data,
                            HYPRE_Int       agg_P12_max_elmts )
{
   hypre_ParAMGData  *amg_data = (hypre_ParAMGData*) data;
 
   if (!amg_data)
   {
      hypre_error_in_arg(1);
      return hypre_error_flag;
   } 
   if (agg_P12_max_elmts < 0)
   {
      hypre_error_in_arg(2);
      return hypre_error_flag;
   } 
   hypre_ParAMGDataAggP12MaxElmts(amg_data) = agg_P12_max_elmts;

   return hypre_error_flag;
}

/*--------------------------------------------------------------------------
 * Indicates truncation factor for aggressive coarsening interpolation
 *--------------------------------------------------------------------------*/

HYPRE_Int
hypre_BoomerAMGSetAggTruncFactor( void     *data,
                            HYPRE_Real  agg_trunc_factor )
{
   hypre_ParAMGData  *amg_data = (hypre_ParAMGData*) data;
 
   if (!amg_data)
   {
      hypre_error_in_arg(1);
      return hypre_error_flag;
   } 
   if (agg_trunc_factor < 0)
   {
      hypre_error_in_arg(2);
      return hypre_error_flag;
   } 
   hypre_ParAMGDataAggTruncFactor(amg_data) = agg_trunc_factor;

   return hypre_error_flag;
}

/*--------------------------------------------------------------------------
 * Indicates the truncation factor for smoothed interpolation when using
 * mult-additive or simple method
 *--------------------------------------------------------------------------*/

HYPRE_Int
hypre_BoomerAMGSetMultAddTruncFactor( void     *data,
                            HYPRE_Real      add_trunc_factor )
{
   hypre_ParAMGData  *amg_data = (hypre_ParAMGData*) data;
 
   if (!amg_data)
   {
      hypre_error_in_arg(1);
      return hypre_error_flag;
   } 
   if (add_trunc_factor < 0)
   {
      hypre_error_in_arg(2);
      return hypre_error_flag;
   } 
   hypre_ParAMGDataMultAddTruncFactor(amg_data) = add_trunc_factor;

   return hypre_error_flag;
}

/*--------------------------------------------------------------------------
 * Indicates truncation factor for 1 stage of aggressive coarsening
 * two stage interpolation
 *--------------------------------------------------------------------------*/

HYPRE_Int
hypre_BoomerAMGSetAggP12TruncFactor( void     *data,
                            HYPRE_Real  agg_P12_trunc_factor )
{
   hypre_ParAMGData  *amg_data = (hypre_ParAMGData*) data;
 
   if (!amg_data)
   {
      hypre_error_in_arg(1);
      return hypre_error_flag;
   } 
   if (agg_P12_trunc_factor < 0)
   {
      hypre_error_in_arg(2);
      return hypre_error_flag;
   } 
   hypre_ParAMGDataAggP12TruncFactor(amg_data) = agg_P12_trunc_factor;

   return hypre_error_flag;
}

/*--------------------------------------------------------------------------
 * Indicates the number of relaxation steps for Compatible relaxation
 *--------------------------------------------------------------------------*/

HYPRE_Int
hypre_BoomerAMGSetNumCRRelaxSteps( void     *data,
                            HYPRE_Int       num_CR_relax_steps )
{
   hypre_ParAMGData  *amg_data = (hypre_ParAMGData*) data;
 
   if (!amg_data)
   {
      hypre_error_in_arg(1);
      return hypre_error_flag;
   } 
   if (num_CR_relax_steps < 1)
   {
      hypre_error_in_arg(2);
      return hypre_error_flag;
   } 
   hypre_ParAMGDataNumCRRelaxSteps(amg_data) = num_CR_relax_steps;

   return hypre_error_flag;
}

/*--------------------------------------------------------------------------
 * Indicates the desired convergence rate for Compatible relaxation
 *--------------------------------------------------------------------------*/

HYPRE_Int
hypre_BoomerAMGSetCRRate( void     *data,
                          HYPRE_Real    CR_rate )
{
   hypre_ParAMGData  *amg_data = (hypre_ParAMGData*) data;
 
   if (!amg_data)
   {
      hypre_error_in_arg(1);
      return hypre_error_flag;
   } 
   hypre_ParAMGDataCRRate(amg_data) = CR_rate;

   return hypre_error_flag;
}

/*--------------------------------------------------------------------------
 * Indicates the desired convergence rate for Compatible relaxation
 *--------------------------------------------------------------------------*/

HYPRE_Int
hypre_BoomerAMGSetCRStrongTh( void     *data,
                          HYPRE_Real    CR_strong_th )
{
   hypre_ParAMGData  *amg_data = (hypre_ParAMGData*) data;
 
   if (!amg_data)
   {
      hypre_error_in_arg(1);
      return hypre_error_flag;
   } 
   hypre_ParAMGDataCRStrongTh(amg_data) = CR_strong_th;

   return hypre_error_flag;
}

/*--------------------------------------------------------------------------
 * Indicates which independent set algorithm is used for CR
 *--------------------------------------------------------------------------*/

HYPRE_Int
hypre_BoomerAMGSetISType( void     *data,
                            HYPRE_Int      IS_type )
{
   hypre_ParAMGData  *amg_data = (hypre_ParAMGData*) data;
 
   if (!amg_data)
   {
      hypre_error_in_arg(1);
      return hypre_error_flag;
   } 
   if (IS_type < 0)
   {
      hypre_error_in_arg(2);
      return hypre_error_flag;
   } 
   hypre_ParAMGDataISType(amg_data) = IS_type;

   return hypre_error_flag;
}

/*--------------------------------------------------------------------------
 * Indicates whether to use CG for compatible relaxation
 *--------------------------------------------------------------------------*/

HYPRE_Int
hypre_BoomerAMGSetCRUseCG( void     *data,
                            HYPRE_Int      CR_use_CG )
{
   hypre_ParAMGData  *amg_data = (hypre_ParAMGData*) data;
 
   if (!amg_data)
   {
      hypre_error_in_arg(1);
      return hypre_error_flag;
   } 
   hypre_ParAMGDataCRUseCG(amg_data) = CR_use_CG;

   return hypre_error_flag;
}

HYPRE_Int
hypre_BoomerAMGSetNumPoints( void     *data,
                          HYPRE_Int       num_points )
{
   hypre_ParAMGData  *amg_data = (hypre_ParAMGData*) data;
 
   if (!amg_data)
   {
      hypre_error_in_arg(1);
      return hypre_error_flag;
   } 
   hypre_ParAMGDataNumPoints(amg_data) = num_points;

   return hypre_error_flag;
}

HYPRE_Int
hypre_BoomerAMGSetDofFunc( void     *data,
                           HYPRE_Int      *dof_func )
{
   hypre_ParAMGData  *amg_data = (hypre_ParAMGData*) data;
 
   if (!amg_data)
   {
      hypre_error_in_arg(1);
      return hypre_error_flag;
   } 
   hypre_TFree(hypre_ParAMGDataDofFunc(amg_data), HYPRE_MEMORY_HOST);
   hypre_ParAMGDataDofFunc(amg_data) = dof_func;

   return hypre_error_flag;
}

HYPRE_Int
hypre_BoomerAMGSetPointDofMap( void     *data,
                         HYPRE_Int      *point_dof_map )
{
   hypre_ParAMGData  *amg_data = (hypre_ParAMGData*) data;
 
   if (!amg_data)
   {
      hypre_error_in_arg(1);
      return hypre_error_flag;
   } 
   hypre_TFree(hypre_ParAMGDataPointDofMap(amg_data), HYPRE_MEMORY_HOST);
   hypre_ParAMGDataPointDofMap(amg_data) = point_dof_map;

   return hypre_error_flag;
}

HYPRE_Int
hypre_BoomerAMGSetDofPoint( void     *data,
                         HYPRE_Int      *dof_point )
{
   hypre_ParAMGData  *amg_data = (hypre_ParAMGData*) data;
 
   if (!amg_data)
   {
      hypre_error_in_arg(1);
      return hypre_error_flag;
   } 
   hypre_TFree(hypre_ParAMGDataDofPoint(amg_data), HYPRE_MEMORY_HOST);
   hypre_ParAMGDataDofPoint(amg_data) = dof_point;

   return hypre_error_flag;
}

HYPRE_Int
hypre_BoomerAMGGetNumIterations( void     *data,
                              HYPRE_Int      *num_iterations )
{
   hypre_ParAMGData  *amg_data = (hypre_ParAMGData*) data;

   if (!amg_data)
   {
      hypre_error_in_arg(1);
      return hypre_error_flag;
   } 
   *num_iterations = hypre_ParAMGDataNumIterations(amg_data);

   return hypre_error_flag;
}

HYPRE_Int
hypre_BoomerAMGGetCumNumIterations( void     *data,
                                    HYPRE_Int      *cum_num_iterations )
{
   hypre_ParAMGData  *amg_data = (hypre_ParAMGData*) data;

   if (!amg_data)
   {
      hypre_error_in_arg(1);
      return hypre_error_flag;
   } 
#ifdef CUMNUMIT
   *cum_num_iterations = hypre_ParAMGDataCumNumIterations(amg_data);
#endif

   return hypre_error_flag;
}

HYPRE_Int
hypre_BoomerAMGGetResidual( void * data, hypre_ParVector ** resid )
{
   hypre_ParAMGData  *amg_data = (hypre_ParAMGData*) data;
   if (!amg_data)
   {
      hypre_error_in_arg(1);
      return hypre_error_flag;
   } 
   *resid = hypre_ParAMGDataResidual( amg_data );
   return hypre_error_flag;
}
                            

HYPRE_Int
hypre_BoomerAMGGetRelResidualNorm( void     *data,
                                     HYPRE_Real   *rel_resid_norm )
{
   hypre_ParAMGData  *amg_data = (hypre_ParAMGData*) data;

   if (!amg_data)
   {
      hypre_error_in_arg(1);
      return hypre_error_flag;
   } 
   *rel_resid_norm = hypre_ParAMGDataRelativeResidualNorm(amg_data);

   return hypre_error_flag;
}

HYPRE_Int
hypre_BoomerAMGSetVariant( void     *data,
                            HYPRE_Int       variant)
{
   hypre_ParAMGData  *amg_data = (hypre_ParAMGData*) data;
 
   if (!amg_data)
   {
      hypre_error_in_arg(1);
      return hypre_error_flag;
   } 
   if (variant < 0)
   {
      hypre_error_in_arg(2);
      return hypre_error_flag;
   } 
   hypre_ParAMGDataVariant(amg_data) = variant;

   return hypre_error_flag;
}

HYPRE_Int
hypre_BoomerAMGGetVariant( void     *data,
                            HYPRE_Int     * variant)
{
   hypre_ParAMGData  *amg_data = (hypre_ParAMGData*) data;
 
   if (!amg_data)
   {
      hypre_error_in_arg(1);
      return hypre_error_flag;
   } 
   *variant = hypre_ParAMGDataVariant(amg_data);

   return hypre_error_flag;
}

HYPRE_Int
hypre_BoomerAMGSetOverlap( void     *data,
                            HYPRE_Int       overlap)
{
   hypre_ParAMGData  *amg_data = (hypre_ParAMGData*) data;
 
   if (!amg_data)
   {
      hypre_error_in_arg(1);
      return hypre_error_flag;
   } 
   if (overlap < 0)
   {
      hypre_error_in_arg(2);
      return hypre_error_flag;
   } 
   hypre_ParAMGDataOverlap(amg_data) = overlap;

   return hypre_error_flag;
}

HYPRE_Int
hypre_BoomerAMGGetOverlap( void     *data,
                            HYPRE_Int     * overlap)
{
   hypre_ParAMGData  *amg_data = (hypre_ParAMGData*) data;
 
   if (!amg_data)
   {
      hypre_error_in_arg(1);
      return hypre_error_flag;
   } 
   *overlap = hypre_ParAMGDataOverlap(amg_data);

   return hypre_error_flag;
}

HYPRE_Int
hypre_BoomerAMGSetDomainType( void     *data,
                            HYPRE_Int       domain_type)
{
   hypre_ParAMGData  *amg_data = (hypre_ParAMGData*) data;
 
   if (!amg_data)
   {
      hypre_error_in_arg(1);
      return hypre_error_flag;
   } 
   if (domain_type < 0)
   {
      hypre_error_in_arg(2);
      return hypre_error_flag;
   } 
   hypre_ParAMGDataDomainType(amg_data) = domain_type;

   return hypre_error_flag;
}

HYPRE_Int
hypre_BoomerAMGGetDomainType( void     *data,
                            HYPRE_Int     * domain_type)
{
   hypre_ParAMGData  *amg_data = (hypre_ParAMGData*) data;
 
   if (!amg_data)
   {
      hypre_error_in_arg(1);
      return hypre_error_flag;
   } 
   *domain_type = hypre_ParAMGDataDomainType(amg_data);

   return hypre_error_flag;
}

HYPRE_Int
hypre_BoomerAMGSetSchwarzRlxWeight( void     *data,
                            HYPRE_Real schwarz_rlx_weight)
{
   hypre_ParAMGData  *amg_data =  (hypre_ParAMGData*)data;
 
   if (!amg_data)
   {
      hypre_error_in_arg(1);
      return hypre_error_flag;
   } 
   hypre_ParAMGDataSchwarzRlxWeight(amg_data) = schwarz_rlx_weight;

   return hypre_error_flag;
}

HYPRE_Int
hypre_BoomerAMGGetSchwarzRlxWeight( void     *data,
                            HYPRE_Real   * schwarz_rlx_weight)
{
   hypre_ParAMGData  *amg_data = (hypre_ParAMGData*) data;
 
   if (!amg_data)
   {
      hypre_error_in_arg(1);
      return hypre_error_flag;
   } 
   *schwarz_rlx_weight = hypre_ParAMGDataSchwarzRlxWeight(amg_data);

   return hypre_error_flag;
}

HYPRE_Int
hypre_BoomerAMGSetSchwarzUseNonSymm( void     *data,
                                     HYPRE_Int use_nonsymm)
{
   hypre_ParAMGData  *amg_data = (hypre_ParAMGData*) data;
 
   if (!amg_data)
   {
      hypre_error_in_arg(1);
      return hypre_error_flag;
   } 
   hypre_ParAMGDataSchwarzUseNonSymm(amg_data) = use_nonsymm;

   return hypre_error_flag;
}

HYPRE_Int
hypre_BoomerAMGSetSym( void     *data,
                            HYPRE_Int       sym)
{
   hypre_ParAMGData  *amg_data = (hypre_ParAMGData*) data;
 
   if (!amg_data)
   {
      hypre_error_in_arg(1);
      return hypre_error_flag;
   } 
   hypre_ParAMGDataSym(amg_data) = sym;

   return hypre_error_flag;
}

HYPRE_Int
hypre_BoomerAMGSetLevel( void     *data,
                            HYPRE_Int       level)
{
   hypre_ParAMGData  *amg_data = (hypre_ParAMGData*) data;
 
   if (!amg_data)
   {
      hypre_error_in_arg(1);
      return hypre_error_flag;
   } 
   hypre_ParAMGDataLevel(amg_data) = level;

   return hypre_error_flag;
}

HYPRE_Int
hypre_BoomerAMGSetThreshold( void     *data,
                             HYPRE_Real    thresh)
{
   hypre_ParAMGData  *amg_data = (hypre_ParAMGData*) data;
 
   if (!amg_data)
   {
      hypre_error_in_arg(1);
      return hypre_error_flag;
   } 
   hypre_ParAMGDataThreshold(amg_data) = thresh;

   return hypre_error_flag;
}

HYPRE_Int
hypre_BoomerAMGSetFilter( void     *data,
                          HYPRE_Real    filter)
{
   hypre_ParAMGData  *amg_data = (hypre_ParAMGData*) data;
 
   if (!amg_data)
   {
      hypre_error_in_arg(1);
      return hypre_error_flag;
   } 
   hypre_ParAMGDataFilter(amg_data) = filter;

   return hypre_error_flag;
}

HYPRE_Int
hypre_BoomerAMGSetDropTol( void     *data,
                           HYPRE_Real    drop_tol)
{
   hypre_ParAMGData  *amg_data = (hypre_ParAMGData*) data;
 
   if (!amg_data)
   {
      hypre_error_in_arg(1);
      return hypre_error_flag;
   } 
   hypre_ParAMGDataDropTol(amg_data) = drop_tol;

   return hypre_error_flag;
}

HYPRE_Int
hypre_BoomerAMGSetMaxNzPerRow( void     *data,
                               HYPRE_Int       max_nz_per_row)
{
   hypre_ParAMGData  *amg_data = (hypre_ParAMGData*) data;
 
   if (!amg_data)
   {
      hypre_error_in_arg(1);
      return hypre_error_flag;
   } 
   if (max_nz_per_row < 0)
   {
      hypre_error_in_arg(2);
      return hypre_error_flag;
   } 
   hypre_ParAMGDataMaxNzPerRow(amg_data) = max_nz_per_row;

   return hypre_error_flag;
}

HYPRE_Int
hypre_BoomerAMGSetEuclidFile( void     *data,
                              char     *euclidfile)
{
   hypre_ParAMGData  *amg_data = (hypre_ParAMGData*) data;
 
   if (!amg_data)
   {
      hypre_error_in_arg(1);
      return hypre_error_flag;
   } 
   hypre_ParAMGDataEuclidFile(amg_data) = euclidfile;

   return hypre_error_flag;
}

HYPRE_Int
hypre_BoomerAMGSetEuLevel( void     *data,
                            HYPRE_Int      eu_level)
{
   hypre_ParAMGData  *amg_data = (hypre_ParAMGData*) data;
 
   if (!amg_data)
   {
      hypre_error_in_arg(1);
      return hypre_error_flag;
   } 
   hypre_ParAMGDataEuLevel(amg_data) = eu_level;

   return hypre_error_flag;
}

HYPRE_Int
hypre_BoomerAMGSetEuSparseA( void     *data,
                             HYPRE_Real    eu_sparse_A)
{
   hypre_ParAMGData  *amg_data = (hypre_ParAMGData*) data;
 
   if (!amg_data)
   {
      hypre_error_in_arg(1);
      return hypre_error_flag;
   } 
   hypre_ParAMGDataEuSparseA(amg_data) = eu_sparse_A;

   return hypre_error_flag;
}

HYPRE_Int
hypre_BoomerAMGSetEuBJ( void     *data,
                        HYPRE_Int       eu_bj)
{
   hypre_ParAMGData  *amg_data = (hypre_ParAMGData*) data;
 
   if (!amg_data)
   {
      hypre_error_in_arg(1);
      return hypre_error_flag;
   } 
   hypre_ParAMGDataEuBJ(amg_data) = eu_bj;

   return hypre_error_flag;
}
HYPRE_Int
hypre_BoomerAMGSetChebyOrder( void     *data,
                              HYPRE_Int       order)
{
   hypre_ParAMGData  *amg_data = (hypre_ParAMGData*) data;
 
   if (!amg_data)
   {
      hypre_error_in_arg(1);
      return hypre_error_flag;
   } 
   if (order < 1)
   {
      hypre_error_in_arg(2);
      return hypre_error_flag;
   } 
   hypre_ParAMGDataChebyOrder(amg_data) = order;

   return hypre_error_flag;
}
HYPRE_Int
hypre_BoomerAMGSetChebyFraction( void     *data,
                                 HYPRE_Real  ratio)
{
   hypre_ParAMGData  *amg_data = (hypre_ParAMGData*) data;
 
   if (!amg_data)
   {
      hypre_error_in_arg(1);
      return hypre_error_flag;
   } 
   if (ratio <= 0.0 || ratio > 1.0 )
   {
      hypre_error_in_arg(2);
      return hypre_error_flag;
   } 
   hypre_ParAMGDataChebyFraction(amg_data) = ratio;

   return hypre_error_flag;
}
HYPRE_Int
hypre_BoomerAMGSetChebyEigEst( void     *data,
                              HYPRE_Int     cheby_eig_est)
{
   hypre_ParAMGData  *amg_data = (hypre_ParAMGData*) data;
 
   if (!amg_data)
   {
      hypre_error_in_arg(1);
      return hypre_error_flag;
   } 
   if (cheby_eig_est < 0)
   {
      hypre_error_in_arg(2);
      return hypre_error_flag;
   } 
   hypre_ParAMGDataChebyEigEst(amg_data) = cheby_eig_est;

   return hypre_error_flag;
}
HYPRE_Int
hypre_BoomerAMGSetChebyVariant( void     *data,
                              HYPRE_Int     cheby_variant)
{
   hypre_ParAMGData  *amg_data = (hypre_ParAMGData*) data;
 
   if (!amg_data)
   {
      hypre_error_in_arg(1);
      return hypre_error_flag;
   } 
   hypre_ParAMGDataChebyVariant(amg_data) = cheby_variant;

   return hypre_error_flag;
}
HYPRE_Int
hypre_BoomerAMGSetChebyScale( void     *data,
                              HYPRE_Int     cheby_scale)
{
   hypre_ParAMGData  *amg_data = (hypre_ParAMGData*) data;
 
   if (!amg_data)
   {
      hypre_error_in_arg(1);
      return hypre_error_flag;
   } 
   hypre_ParAMGDataChebyScale(amg_data) = cheby_scale;

   return hypre_error_flag;
}


/*--------------------------------------------------------------------------
 * hypre_BoomerAMGSetInterpVectors
 * -used for post-interpolation fitting of smooth vectors
 *--------------------------------------------------------------------------*/

HYPRE_Int hypre_BoomerAMGSetInterpVectors(void *solver,
                                    HYPRE_Int  num_vectors,
                                    hypre_ParVector **interp_vectors)

{
   hypre_ParAMGData *amg_data = (hypre_ParAMGData*) solver;
   if (!amg_data)
   {
      hypre_error_in_arg(1);
      return hypre_error_flag;
   } 

   hypre_ParAMGInterpVectors(amg_data) =  interp_vectors;
   hypre_ParAMGNumInterpVectors(amg_data) = num_vectors;
   
   return hypre_error_flag;
}

/*--------------------------------------------------------------------------
 * hypre_BoomerAMGSetInterpVectorValues
 * -used for post-interpolation fitting of smooth vectors
 *--------------------------------------------------------------------------*/

/*HYPRE_Int hypre_BoomerAMGSetInterpVectorValues(void *solver,
                                    HYPRE_Int  num_vectors,
                                    HYPRE_Complex *interp_vector_values)

{
   hypre_ParAMGData *amg_data = solver;
   if (!amg_data)
   {
      hypre_error_in_arg(1);
      return hypre_error_flag;
   } 

   hypre_ParAMGInterpVectors(amg_data) =  interp_vectors;
   hypre_ParAMGNumInterpVectors(amg_data) = num_vectors;
   
   return hypre_error_flag;
}*/

HYPRE_Int hypre_BoomerAMGSetInterpVecVariant(void *solver,
                                       HYPRE_Int  var)


{
   hypre_ParAMGData *amg_data = (hypre_ParAMGData*) solver;
   if (!amg_data)
   {
      hypre_error_in_arg(1);
      return hypre_error_flag;
   } 

   if (var < 1)
      var = 0;
   if (var > 3)
      var = 3;

   hypre_ParAMGInterpVecVariant(amg_data) = var;
   
   return hypre_error_flag;
  
}

HYPRE_Int
hypre_BoomerAMGSetInterpVecQMax( void     *data,
                                 HYPRE_Int    q_max)
{
   hypre_ParAMGData  *amg_data = (hypre_ParAMGData*) data;
   
   if (!amg_data)
   {
      hypre_error_in_arg(1);
      return hypre_error_flag;
   } 
   hypre_ParAMGInterpVecQMax(amg_data) = q_max;

   return hypre_error_flag;
}

HYPRE_Int
hypre_BoomerAMGSetInterpVecAbsQTrunc( void     *data,
                                      HYPRE_Real    q_trunc)
{
   hypre_ParAMGData  *amg_data = (hypre_ParAMGData*) data;
   
   if (!amg_data)
   {
      hypre_error_in_arg(1);
      return hypre_error_flag;
   } 
   hypre_ParAMGInterpVecAbsQTrunc(amg_data) = q_trunc;

   return hypre_error_flag;
}

HYPRE_Int hypre_BoomerAMGSetSmoothInterpVectors(void *solver,
                                          HYPRE_Int  smooth_interp_vectors)

{
   hypre_ParAMGData *amg_data = (hypre_ParAMGData*) solver;
   if (!amg_data)
   {
      hypre_error_in_arg(1);
      return hypre_error_flag;
   } 

   hypre_ParAMGSmoothInterpVectors(amg_data) = smooth_interp_vectors;
   
   return hypre_error_flag;
}

HYPRE_Int
hypre_BoomerAMGSetInterpRefine( void     *data,
                                HYPRE_Int       num_refine )
{
   hypre_ParAMGData  *amg_data = (hypre_ParAMGData*) data;

   if (!amg_data)
   {
      hypre_error_in_arg(1);
      return hypre_error_flag;
   } 

   hypre_ParAMGInterpRefine(amg_data) = num_refine;

   return hypre_error_flag;
}

HYPRE_Int
hypre_BoomerAMGSetInterpVecFirstLevel( void     *data,
                                       HYPRE_Int  level )
{
   hypre_ParAMGData  *amg_data = (hypre_ParAMGData*) data;

   if (!amg_data)
   {
      hypre_error_in_arg(1);
      return hypre_error_flag;
   } 

   hypre_ParAMGInterpVecFirstLevel(amg_data) = level;

   return hypre_error_flag;
}

HYPRE_Int
hypre_BoomerAMGSetAdditive( void *data,
                          HYPRE_Int   additive )
{
   hypre_ParAMGData  *amg_data = (hypre_ParAMGData*) data;

   if (!amg_data)
   {
      hypre_error_in_arg(1);
      return hypre_error_flag;
   }

   hypre_ParAMGDataAdditive(amg_data) = additive;

   return hypre_error_flag;
}

HYPRE_Int
hypre_BoomerAMGGetAdditive( void *data,
                             HYPRE_Int *  additive )
{
   hypre_ParAMGData  *amg_data = (hypre_ParAMGData*) data;

   if (!amg_data)
   {
      hypre_error_in_arg(1);
      return hypre_error_flag;
   }

   *additive = hypre_ParAMGDataAdditive(amg_data);

   return hypre_error_flag;
}

HYPRE_Int
hypre_BoomerAMGSetMultAdditive( void *data,
                          HYPRE_Int   mult_additive )
{
   hypre_ParAMGData  *amg_data = (hypre_ParAMGData*) data;

   if (!amg_data)
   {
      hypre_error_in_arg(1);
      return hypre_error_flag;
   }

   hypre_ParAMGDataMultAdditive(amg_data) = mult_additive;

   return hypre_error_flag;
}

HYPRE_Int
hypre_BoomerAMGGetMultAdditive( void *data,
                             HYPRE_Int *  mult_additive )
{
   hypre_ParAMGData  *amg_data = (hypre_ParAMGData*) data;

   if (!amg_data)
   {
      hypre_error_in_arg(1);
      return hypre_error_flag;
   }

   *mult_additive = hypre_ParAMGDataMultAdditive(amg_data);

   return hypre_error_flag;
}

HYPRE_Int
hypre_BoomerAMGSetSimple( void *data,
                          HYPRE_Int   simple )
{
   hypre_ParAMGData  *amg_data = (hypre_ParAMGData*) data;

   if (!amg_data)
   {
      hypre_error_in_arg(1);
      return hypre_error_flag;
   }

   hypre_ParAMGDataSimple(amg_data) = simple;

   return hypre_error_flag;
}

HYPRE_Int
hypre_BoomerAMGGetSimple( void *data,
                             HYPRE_Int *  simple )
{
   hypre_ParAMGData  *amg_data = (hypre_ParAMGData*) data;

   if (!amg_data)
   {
      hypre_error_in_arg(1);
      return hypre_error_flag;
   }

   *simple = hypre_ParAMGDataSimple(amg_data);

   return hypre_error_flag;
}

HYPRE_Int
hypre_BoomerAMGSetAddLastLvl( void *data,
                          HYPRE_Int   add_last_lvl )
{
   hypre_ParAMGData  *amg_data = (hypre_ParAMGData*) data;

   if (!amg_data)
   {
      hypre_error_in_arg(1);
      return hypre_error_flag;
   }

   hypre_ParAMGDataAddLastLvl(amg_data) = add_last_lvl;

   return hypre_error_flag;
}

HYPRE_Int
hypre_BoomerAMGSetNonGalerkinTol( void   *data,
                            HYPRE_Real nongalerkin_tol)
{
   hypre_ParAMGData *amg_data = (hypre_ParAMGData*) data;
   HYPRE_Int i, max_num_levels;
   HYPRE_Real *nongal_tol_array;

   if (!amg_data)
   {
      hypre_error_in_arg(1);
      return hypre_error_flag;
   }
   if (nongalerkin_tol < 0)
   {
      hypre_error_in_arg(2);
      return hypre_error_flag;
   }
   max_num_levels = hypre_ParAMGDataMaxLevels(amg_data);
   nongal_tol_array = hypre_ParAMGDataNonGalTolArray(amg_data);

   if (nongal_tol_array == NULL)
   {
      nongal_tol_array = hypre_CTAlloc(HYPRE_Real,  max_num_levels, HYPRE_MEMORY_HOST);
      hypre_ParAMGDataNonGalTolArray(amg_data) = nongal_tol_array;
   }
   hypre_ParAMGDataNonGalerkinTol(amg_data) = nongalerkin_tol;

   for (i=0; i < max_num_levels; i++)
      nongal_tol_array[i] = nongalerkin_tol;

   return hypre_error_flag;
}

HYPRE_Int
hypre_BoomerAMGSetLevelNonGalerkinTol( void   *data,
                            HYPRE_Real   nongalerkin_tol,
                            HYPRE_Int level)
{
   hypre_ParAMGData *amg_data = (hypre_ParAMGData*) data;
   HYPRE_Real *nongal_tol_array;
   HYPRE_Int max_num_levels;

   if (!amg_data)
   {
      hypre_error_in_arg(1);
      return hypre_error_flag;
   }

   if (nongalerkin_tol < 0)
   {
      hypre_error_in_arg(2);
      return hypre_error_flag;
   }

   nongal_tol_array = hypre_ParAMGDataNonGalTolArray(amg_data);
   max_num_levels = hypre_ParAMGDataMaxLevels(amg_data);

   if (nongal_tol_array == NULL)
   {
      nongal_tol_array = hypre_CTAlloc(HYPRE_Real,  max_num_levels, HYPRE_MEMORY_HOST);
      hypre_ParAMGDataNonGalTolArray(amg_data) = nongal_tol_array;
   }

   if (level+1 > max_num_levels)
   {
      hypre_error_in_arg(3);
      return hypre_error_flag;
   }

   nongal_tol_array[level] = nongalerkin_tol;
   return hypre_error_flag;
}

HYPRE_Int
hypre_BoomerAMGSetNonGalerkTol( void   *data,
                            HYPRE_Int   nongalerk_num_tol,
                            HYPRE_Real *nongalerk_tol)
{
  hypre_ParAMGData *amg_data = (hypre_ParAMGData*) data;

  hypre_ParAMGDataNonGalerkNumTol(amg_data) = nongalerk_num_tol;
  hypre_ParAMGDataNonGalerkTol(amg_data) = nongalerk_tol;
  return hypre_error_flag;
}

HYPRE_Int
hypre_BoomerAMGSetRAP2( void   *data,
                            HYPRE_Int   rap2)
{
  hypre_ParAMGData *amg_data = (hypre_ParAMGData*) data;

  hypre_ParAMGDataRAP2(amg_data) = rap2;
  return hypre_error_flag;
}


HYPRE_Int
hypre_BoomerAMGSetKeepTranspose( void   *data,
                            HYPRE_Int   keepTranspose)
{
  hypre_ParAMGData *amg_data = (hypre_ParAMGData*) data;

  hypre_ParAMGDataKeepTranspose(amg_data) = keepTranspose;
  return hypre_error_flag;
}

HYPRE_Int
hypre_BoomerAMGSetCpointsToKeep(void      *data,
				HYPRE_Int  cpt_coarse_level,
				HYPRE_Int  num_cpt_coarse,
				HYPRE_Int *cpt_coarse_index)
{
	hypre_ParAMGData *amg_data = (hypre_ParAMGData*) data;

	HYPRE_Int **C_point_marker_array = NULL;
	HYPRE_Int *C_point_marker = NULL;
	HYPRE_Int cpt_level;
	HYPRE_Int i;

	if (!amg_data)
	{
	    hypre_printf("Warning! AMG object empty!\n");
	    hypre_error_in_arg(1);
	    return hypre_error_flag;
	}
	if(cpt_coarse_level < 0)
	{
	   hypre_printf("Warning! cpt_coarse_level < 0 !\n");
	   hypre_error_in_arg(2);
           return hypre_error_flag;
	}
	if(num_cpt_coarse < 0)
	{
	   hypre_printf("Warning! num_cpt_coarse < 0 !\n");
	   hypre_error_in_arg(2);
           return hypre_error_flag;
	}

	/* free data not previously destroyed */
	if(hypre_ParAMGDataCPointKeepLevel(amg_data))
	{
	   for(i=0; i<hypre_ParAMGDataCPointKeepLevel(amg_data); i++)
	   {
	      if(hypre_ParAMGDataCPointKeepMarkerArray(amg_data)[i])
	      {
	         hypre_TFree(hypre_ParAMGDataCPointKeepMarkerArray(amg_data)[i], HYPRE_MEMORY_HOST);
	         hypre_ParAMGDataCPointKeepMarkerArray(amg_data)[i] = NULL;
	      }
	   }
	   hypre_TFree(hypre_ParAMGDataCPointKeepMarkerArray(amg_data), HYPRE_MEMORY_HOST);
	   hypre_ParAMGDataCPointKeepMarkerArray(amg_data) = NULL;
	}
	/* set Cpoint_keep data */
	if (hypre_ParAMGDataMaxLevels(amg_data) < cpt_coarse_level)
	{
		cpt_level = hypre_ParAMGDataNumLevels(amg_data);
	} else {
		cpt_level = cpt_coarse_level;
	}
        
        if(cpt_level)
        {
           C_point_marker_array = hypre_CTAlloc(HYPRE_Int*,  cpt_level, HYPRE_MEMORY_HOST);
           C_point_marker = hypre_CTAlloc(HYPRE_Int,  num_cpt_coarse, HYPRE_MEMORY_HOST);
           /* copy Cpoint indexes */
           for(i=0; i<num_cpt_coarse; i++)
           {
              C_point_marker[i] = cpt_coarse_index[i];
           }
           C_point_marker_array[0] = C_point_marker;     
        }
	hypre_ParAMGDataCPointKeepMarkerArray(amg_data) = C_point_marker_array;        
	hypre_ParAMGDataNumCPointKeep(amg_data) = num_cpt_coarse;	
	hypre_ParAMGDataCPointKeepLevel(amg_data) = cpt_level;

	return hypre_error_flag;
}<|MERGE_RESOLUTION|>--- conflicted
+++ resolved
@@ -509,9 +509,6 @@
         if (hypre_ParAMGDataPArray(amg_data)[i-1])
            hypre_ParCSRMatrixDestroy(hypre_ParAMGDataPArray(amg_data)[i-1]);
 
-<<<<<<< HEAD
- hypre_TFree(hypre_ParAMGDataCFMarkerArray(amg_data)[i-1], HYPRE_MEMORY_HOST);
-=======
         /* RL */
         if (hypre_ParAMGDataRestriction(amg_data))
         {
@@ -521,8 +518,7 @@
            }
         }
 
-	hypre_TFree(hypre_ParAMGDataCFMarkerArray(amg_data)[i-1]);
->>>>>>> 82e6c4d9
+	hypre_TFree(hypre_ParAMGDataCFMarkerArray(amg_data)[i-1], HYPRE_MEMORY_HOST);
 
         /* get rid of any block structures */ 
         if (hypre_ParAMGDataABlockArray(amg_data)[i])
@@ -621,12 +617,8 @@
    }
    if (hypre_ParAMGDataRestriction(amg_data))
    {
-<<<<<<< HEAD
-      hypre_TFree(hypre_ParAMGDataRArray(amg_data), HYPRE_MEMORY_HOST);
-=======
-      hypre_TFree(hypre_ParAMGDataRBlockArray(amg_data));
-      hypre_TFree(hypre_ParAMGDataRArray(amg_data));
->>>>>>> 82e6c4d9
+     hypre_TFree(hypre_ParAMGDataRBlockArray(amg_data),HYPRE_MEMORY_HOST);
+     hypre_TFree(hypre_ParAMGDataRArray(amg_data),HYPRE_MEMORY_HOST);
       hypre_ParAMGDataRArray(amg_data) = NULL;
    }
    if (hypre_ParAMGDataDofPointArray(amg_data))
