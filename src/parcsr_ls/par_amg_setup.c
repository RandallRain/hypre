--- conflicted
+++ resolved
@@ -1351,7 +1351,7 @@
                {
                   col_offd_S_to_A = NULL;
                }
-               hypre_TFree(CFN_marker, HYPRE_MEMORY_HOST); CFN_marker = NULL;
+               hypre_TFree(CFN_marker, HYPRE_MEMORY_HOST);
                hypre_TFree(col_offd_SN_to_AN, HYPRE_MEMORY_HOST);
                hypre_ParCSRMatrixDestroy(SN);
                SN = NULL;
@@ -1532,7 +1532,7 @@
                   hypre_TFree(coarse_pnts_global1, HYPRE_MEMORY_HOST);
                   /*hypre_TFree(coarse_dof_func);
                   coarse_dof_func = NULL;*/
-                  hypre_TFree(CFN_marker, HYPRE_MEMORY_HOST); CFN_marker = NULL;
+                  hypre_TFree(CFN_marker, HYPRE_MEMORY_HOST);
                   hypre_BoomerAMGCoarseParms(comm, local_num_vars,
                                              num_functions, dof_func_array[level], CF_marker,
                                              &coarse_dof_func,&coarse_pnts_global);
@@ -1546,7 +1546,7 @@
                {
                   hypre_BoomerAMGCorrectCFMarker2 (CF_marker, local_num_vars,
                                                    CFN_marker);
-                  hypre_TFree(CFN_marker, HYPRE_MEMORY_HOST); CFN_marker = NULL;
+                  hypre_TFree(CFN_marker, HYPRE_MEMORY_HOST);
                   /*hypre_TFree(coarse_dof_func);
                   coarse_dof_func = NULL;*/
                   hypre_BoomerAMGCoarseParms(comm, local_num_vars,
@@ -1604,7 +1604,7 @@
                {
                   hypre_BoomerAMGCorrectCFMarker (CFN_marker,
                                                   local_num_vars/num_functions, CF2_marker);
-                  hypre_TFree(CF2_marker, HYPRE_MEMORY_HOST); CF2_marker = NULL;
+                  hypre_TFree(CF2_marker, HYPRE_MEMORY_HOST);
                   hypre_TFree(coarse_pnts_global1, HYPRE_MEMORY_HOST);
                   col_offd_S_to_A = NULL;
 
@@ -1617,7 +1617,7 @@
                                                  &CF_marker, &col_offd_S_to_A, &S);
                   if (col_offd_SN_to_AN == NULL)
                      col_offd_S_to_A = NULL;
-                  hypre_TFree(CFN_marker, HYPRE_MEMORY_HOST); CFN_marker = NULL;
+                  hypre_TFree(CFN_marker, HYPRE_MEMORY_HOST);
                   hypre_BoomerAMGCoarseParms(comm, local_num_vars,
                                              num_functions, dof_func_array[level], CF_marker,
                                              &coarse_dof_func,&coarse_pnts_global);
@@ -1669,9 +1669,9 @@
 
                   hypre_BoomerAMGCorrectCFMarker2 (CFN_marker,
                                                    local_num_vars/num_functions, CF2_marker);
-                  hypre_TFree(CF2_marker, HYPRE_MEMORY_HOST); CF2_marker = NULL;
-                  hypre_TFree(CF3_marker, HYPRE_MEMORY_HOST); CF3_marker = NULL;
-                  hypre_TFree(col_offd_S_to_A, HYPRE_MEMORY_HOST); col_offd_S_to_A = NULL;
+                  hypre_TFree(CF2_marker, HYPRE_MEMORY_HOST);
+                  hypre_TFree(CF3_marker, HYPRE_MEMORY_HOST);
+                  hypre_TFree(col_offd_S_to_A, HYPRE_MEMORY_HOST);
                   hypre_ParCSRMatrixDestroy(S);
                   /* hypre_BoomerAMGCreateScalarCFS(A_array[level],SN, CFN_marker,
                      col_offd_SN_to_AN, num_functions, nodal, 0, NULL,
@@ -1683,12 +1683,8 @@
                   if (col_offd_SN_to_AN == NULL)
                   {
                      col_offd_S_to_A = NULL;
-<<<<<<< HEAD
                   }
                   hypre_TFree(CFN_marker, HYPRE_MEMORY_HOST);
-=======
-                  hypre_TFree(CFN_marker, HYPRE_MEMORY_HOST); CFN_marker = NULL;
->>>>>>> 9e2e1491
                   hypre_BoomerAMGCoarseParms(comm, local_num_vars,
                                              num_functions, dof_func_array[level], CF_marker,
                                              &coarse_dof_func,&coarse_pnts_global);
@@ -3058,7 +3054,6 @@
          hypre_error_w_msg(HYPRE_ERROR_GENERIC,"Euclid smoothing is not available in mixedint mode!");
          return hypre_error_flag;
 #endif
-<<<<<<< HEAD
          HYPRE_EuclidCreate(comm, &smoother[j]);
          if (euclidfile)
             HYPRE_EuclidSetParamsFromFile(smoother[j],euclidfile);
@@ -3072,47 +3067,30 @@
                            (HYPRE_ParVector) F_array[j],
                            (HYPRE_ParVector) U_array[j]);
       }
+      else if ((smooth_type == 5 || smooth_type == 15) && smooth_num_levels > j)
+      {
+         HYPRE_ILUCreate( &smoother[j]);
+         if (eu_bj)
+         {
+            HYPRE_ILUSetType(smoother[j],0);
+         }
+         else
+         {
+            HYPRE_ILUSetType(smoother[j],30);
+         }
+         HYPRE_ILUSetMaxIter(smoother[j],1);
+         /* set tol to zero since we are doing just 1 iteration */
+         HYPRE_ILUSetTol(smoother[j], 0.);
+         HYPRE_ILUSetLogging(smoother[j],0);
+         HYPRE_ILUSetPrintLevel(smoother[j],0);
+         HYPRE_ILUSetLevelOfFill(smoother[j],eu_level); 
+         HYPRE_ILUSetup(smoother[j],
+                        (HYPRE_ParCSRMatrix) A_array[j],
+                        (HYPRE_ParVector) F_array[j],
+                        (HYPRE_ParVector) U_array[j]); 
+      }
       else if ((smooth_type == 8 || smooth_type == 18) && smooth_num_levels > j)
       {
-=======
-        HYPRE_EuclidCreate(comm, &smoother[j]);
-        if (euclidfile)
-           HYPRE_EuclidSetParamsFromFile(smoother[j],euclidfile);
-        HYPRE_EuclidSetLevel(smoother[j],eu_level);
-        if (eu_bj)
-           HYPRE_EuclidSetBJ(smoother[j],eu_bj);
-        if (eu_sparse_A)
-           HYPRE_EuclidSetSparseA(smoother[j],eu_sparse_A);
-        HYPRE_EuclidSetup(smoother[j],
-                          (HYPRE_ParCSRMatrix) A_array[j],
-                          (HYPRE_ParVector) F_array[j],
-                          (HYPRE_ParVector) U_array[j]);
-     }
-     else if ((smooth_type == 5 || smooth_type == 15) && smooth_num_levels > j)
-     {
-        HYPRE_ILUCreate( &smoother[j]);
-        if (eu_bj)
-        {
-           HYPRE_ILUSetType(smoother[j],0);
-        }
-        else
-        {
-           HYPRE_ILUSetType(smoother[j],30);
-        }
-        HYPRE_ILUSetMaxIter(smoother[j],1);
-        /* set tol to zero since we are doing just 1 iteration */
-        HYPRE_ILUSetTol(smoother[j], 0.);
-        HYPRE_ILUSetLogging(smoother[j],0);
-        HYPRE_ILUSetPrintLevel(smoother[j],0);
-        HYPRE_ILUSetLevelOfFill(smoother[j],eu_level); 
-        HYPRE_ILUSetup(smoother[j],
-                          (HYPRE_ParCSRMatrix) A_array[j],
-                          (HYPRE_ParVector) F_array[j],
-                          (HYPRE_ParVector) U_array[j]); 
-     }
-     else if ((smooth_type == 8 || smooth_type == 18) && smooth_num_levels > j)
-     {
->>>>>>> 9e2e1491
 #ifdef HYPRE_MIXEDINT
          hypre_error_w_msg(HYPRE_ERROR_GENERIC,"ParaSails smoothing is not available in mixedint mode!");
          return hypre_error_flag;
@@ -3122,9 +3100,9 @@
          HYPRE_ParCSRParaSailsSetFilter(smoother[j],filter);
          HYPRE_ParCSRParaSailsSetSym(smoother[j],sym);
          HYPRE_ParCSRParaSailsSetup(smoother[j],
-                                   (HYPRE_ParCSRMatrix) A_array[j],
-                                   (HYPRE_ParVector) F_array[j],
-                                   (HYPRE_ParVector) U_array[j]);
+                                    (HYPRE_ParCSRMatrix) A_array[j],
+                                    (HYPRE_ParVector) F_array[j],
+                                    (HYPRE_ParVector) U_array[j]);
       }
       else if ((smooth_type == 7 || smooth_type == 17) && smooth_num_levels > j)
       {
@@ -3157,8 +3135,8 @@
       }
    } /* end of levels loop */
 
-   if ( amg_logging > 1 ) 
-   {
+   if ( amg_logging > 1 ) {
+
       Residual_array = hypre_ParVectorCreate(hypre_ParCSRMatrixComm(A_array[0]),
                                              hypre_ParCSRMatrixGlobalNumRows(A_array[0]),
                                              hypre_ParCSRMatrixRowStarts(A_array[0]) );
