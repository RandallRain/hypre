--- conflicted
+++ resolved
@@ -2153,7 +2153,6 @@
       {
          hypre_error_w_msg(HYPRE_ERROR_GENERIC, "Error offd p_count in hypre_BoomerAMG_LNExpandInterp!\n");
       }
-<<<<<<< HEAD
 
 
       /* NOW TRUNCATE Q ?*/
@@ -2378,232 +2377,6 @@
                   new_diag_pos =  P_diag_i_new[i];
                   new_offd_pos =  P_offd_i_new[i];
 
-=======
-
-
-      /* NOW TRUNCATE Q ?*/
-      if ( add_q && q_count > 0  && (q_max > 0 || abs_trunc > 0.0))
-      {
-         HYPRE_Real value, lost_value, q_dist_value;
-         HYPRE_Int q_count_k, num_lost, p_count_tot;
-         HYPRE_Int lost_counter_diag, lost_counter_offd, j_counter;
-         HYPRE_Int new_num_q, new_j_counter, new_diag_pos, new_offd_pos;
-         HYPRE_Int i_qmax, lost_counter_q;
-         /* loop through the smooth vectors - we have to do the q
-            with each smooth vec separately
-            TO DO: re-write to not have this outter loop (like the GM
-            interpolation.)  I am not doing this now as we may change
-            the LN truncation strategy entirely :)
-         */
-         for (k = 0; k < num_smooth_vecs; k++)
-         {
-            q_count_k = 0;
-            lost_value = 0.0;
-            num_lost = 0;
-            i_qmax = 0;
-
-            /* first do absolute truncation */
-            if (abs_trunc > 0.0)
-            {
-               /* find out if any will be dropped */
-               j_counter = 0;
-               /* diag loop */
-               for (j =  P_diag_i_new[i]; j <  P_diag_i_new[i] + p_count_diag; j++)
-               {
-                  if (is_q[j_counter] == (k + 1))
-                  {
-                     q_count_k++;
-                     value = fabs(P_diag_data_new[j]);
-                     if (value < abs_trunc)
-                     {
-                        num_lost ++;
-                        lost_value += P_diag_data_new[j];
-                     }
-                  }
-                  j_counter++;
-               }
-               /* offd loop  - don't reset j_counter*/
-               for (j =  P_offd_i_new[i]; j <  P_offd_i_new[i] + p_count_offd; j++)
-               {
-                  if (is_q[j_counter] == (k + 1))
-                  {
-                     q_count_k++;
-                     value = fabs(P_offd_data_new[j]);
-                     if (value < abs_trunc)
-                     {
-                        num_lost ++;
-                        lost_value += P_offd_data_new[j];
-                     }
-                  }
-                  j_counter++;
-               }
-               /* now drop and adjust values of other entries in Q */
-               if (num_lost)
-               {
-                  if ((q_count_k - num_lost) > 0)
-                  {
-                     q_dist_value = lost_value / (q_count_k - num_lost);
-                  }
-                  else
-                  {
-                     /* originall had this, but this makes it
-                      * imposssible to get low complexities */
-                     /* i_qmax = 1;
-                        num_lost = 0;
-                        hypre_printf("Warning: dropping all of Q; level = %d, i = %d, num = %d\n", level, i, num_lost);*/
-                  }
-               }
-               if (num_lost)
-               {
-
-                  new_j_counter = 0;
-                  lost_counter_diag = 0;
-                  q_dist_value = 0.0;
-
-                  /* diag */
-                  new_diag_pos =  P_diag_i_new[i];
-                  j_counter = 0;
-                  for (j =  P_diag_i_new[i]; j < P_diag_i_new[i] + p_count_diag  ; j++)
-                  {
-
-                     value = fabs(P_diag_data_new[j]);
-
-                     if ( is_q[j_counter] == (k + 1) && (value < abs_trunc) )
-                     {
-                        /* drop */
-                        lost_counter_diag++;
-                     }
-                     else /* keep */
-                     {
-                        /* for k, keep this q and add the q_dist (also copy the
-                         * orig. p and other q not corres to this
-                         * k) */
-                        value =  P_diag_data_new[j];
-                        if (is_q[j_counter] == (k + 1))
-                        {
-                           value += q_dist_value;
-                        }
-                        P_diag_data_new[new_diag_pos] = value;
-                        P_diag_j_new[new_diag_pos] = P_diag_j_new[j];
-                        new_diag_pos++;
-
-                        is_q[new_j_counter] = is_q[j_counter];
-                        new_j_counter++;
-
-                     }
-                     j_counter++;
-                  } /* end loop though j */
-
-                  p_count_diag -= lost_counter_diag;
-                  j_diag_pos -= lost_counter_diag;
-
-                  /* offd */
-                  lost_counter_offd = 0;
-                  new_offd_pos =  P_offd_i_new[i];
-                  for (j =  P_offd_i_new[i]; j < P_offd_i_new[i] + p_count_offd  ; j++)
-                  {
-                     value = fabs(P_offd_data_new[j]);
-
-                     if ( is_q[j_counter] == (k + 1) && (value < abs_trunc) )
-                     {
-                        /* drop */
-                        lost_counter_offd++;
-                     }
-                     else /* keep */
-                     {
-                        /* for k, keep this q and add the q_dist (also copy the
-                         * orig. p and other q not corres to this
-                         * k) */
-                        value =  P_offd_data_new[j];
-                        if (is_q[j_counter] == (k + 1))
-                        {
-                           value += q_dist_value;
-                        }
-                        P_offd_data_new[new_offd_pos] = value;
-                        P_offd_j_big[new_offd_pos] = P_offd_j_big[j];
-                        new_offd_pos++;
-
-                        is_q[new_j_counter] = is_q[j_counter];
-                        new_j_counter++;
-
-                     }
-                     j_counter++;
-                  } /* end loop though j */
-
-                  p_count_offd -= lost_counter_offd;
-                  j_offd_pos -= lost_counter_offd;
-
-               } /* end if num_lost */
-            }
-
-            /* now max num elements truncation */
-            if (i_qmax)
-            {
-               loop_q_max = 1;   /* not used currently */
-            }
-            else
-            {
-               loop_q_max = q_max;
-            }
-
-            if (loop_q_max > 0)
-            {
-               /* copy all elements for the row and count the q's for
-                * this smoothvec*/
-               q_count_k = 0;
-               j_counter = 0;
-               for (j = P_diag_i_new[i]; j < P_diag_i_new[i] + p_count_diag; j++)
-               {
-                  if (is_q[j_counter] == (k + 1))
-                  {
-                     q_count_k++;
-                  }
-
-                  aux_j[j_counter] = (HYPRE_BigInt)P_diag_j_new[j];
-                  aux_data[j_counter] = P_diag_data_new[j];
-                  is_diag[j_counter] = 1;
-                  j_counter++;
-
-               }
-
-
-               /* offd loop  - don't reset j_counter*/
-               for (j = P_offd_i_new[i]; j < P_offd_i_new[i] + p_count_offd; j++)
-               {
-                  if (is_q[j_counter] == (k + 1))
-                  {
-                     q_count_k++;
-                  }
-
-                  aux_j[j_counter] = P_offd_j_big[j];
-                  aux_data[j_counter] = P_offd_data_new[j];
-                  is_diag[j_counter] = 0;
-                  j_counter++;
-
-               }
-
-               new_num_q = q_count_k;
-               num_lost = q_count_k - loop_q_max;
-
-               if (num_lost > 0)
-               {
-
-                  p_count_tot = p_count_diag + p_count_offd;
-
-                  /* only keep loop_q_max elements - get rid of smallest */
-                  hypre_BigQsort4_abs(aux_data, aux_j, is_q, is_diag, 0, p_count_tot - 1);
-
-                  lost_value = 0.0;
-                  lost_counter_q = 0;
-                  lost_counter_diag = 0;
-                  lost_counter_offd = 0;
-
-                  j_counter = 0;
-
-                  new_diag_pos =  P_diag_i_new[i];
-                  new_offd_pos =  P_offd_i_new[i];
-
->>>>>>> 805ee77b
                   new_j_counter = 0;
 
                   /* have to do diag and offd together because of sorting*/
@@ -2725,10 +2498,6 @@
 
       /* assumes that unknowns are together on a procsessor with
        * nodal coarsening  */
-<<<<<<< HEAD
-      new_col_starts =  hypre_CTAlloc(HYPRE_BigInt, 2, HYPRE_MEMORY_HOST);
-=======
->>>>>>> 805ee77b
       new_col_starts[0] = (col_starts[0] / (HYPRE_BigInt)num_functions) * (HYPRE_BigInt)new_nf ;
       new_col_starts[1] = (col_starts[1] / (HYPRE_BigInt)num_functions) * (HYPRE_BigInt)new_nf;
 
