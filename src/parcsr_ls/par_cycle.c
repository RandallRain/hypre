/*BHEADER**********************************************************************
 * Copyright (c) 2008,  Lawrence Livermore National Security, LLC.
 * Produced at the Lawrence Livermore National Laboratory.
 * This file is part of HYPRE.  See file COPYRIGHT for details.
 *
 * HYPRE is free software; you can redistribute it and/or modify it under the
 * terms of the GNU Lesser General Public License (as published by the Free
 * Software Foundation) version 2.1 dated February 1999.
 *
 * $Revision$
 ***********************************************************************EHEADER*/





/******************************************************************************
 *
 * ParAMG cycling routine
 *
 *****************************************************************************/

#include "_hypre_parcsr_ls.h"
#include "par_amg.h"
#include "par_csr_block_matrix.h"

#ifdef HYPRE_USING_CALIPER
#include <caliper/cali.h>
#endif

/*--------------------------------------------------------------------------
 * hypre_BoomerAMGCycle
 *--------------------------------------------------------------------------*/

HYPRE_Int
hypre_BoomerAMGCycle( void              *amg_vdata,
                      hypre_ParVector  **F_array,
                      hypre_ParVector  **U_array   )
{
   hypre_ParAMGData *amg_data = (hypre_ParAMGData*) amg_vdata;

   HYPRE_Solver *smoother;
   /* Data Structure variables */

   hypre_ParCSRMatrix    **A_array;
   hypre_ParCSRMatrix    **P_array;
   hypre_ParCSRMatrix    **R_array;
   hypre_ParVector    *Utemp;
   hypre_ParVector    *Vtemp;
   hypre_ParVector    *Rtemp;
   hypre_ParVector    *Ptemp;
   hypre_ParVector    *Ztemp;
   hypre_ParVector    *Aux_U;
   hypre_ParVector    *Aux_F;

   hypre_ParCSRBlockMatrix    **A_block_array;
   hypre_ParCSRBlockMatrix    **P_block_array;
   hypre_ParCSRBlockMatrix    **R_block_array;

   HYPRE_Real   *Ztemp_data;
   HYPRE_Real   *Ptemp_data;
   HYPRE_Int     **CF_marker_array;
   /* HYPRE_Int     **unknown_map_array;
   HYPRE_Int     **point_map_array;
   HYPRE_Int     **v_at_point_array; */

   HYPRE_Real    cycle_op_count;
   HYPRE_Int       cycle_type;
   HYPRE_Int       num_levels;
   HYPRE_Int       max_levels;

   HYPRE_Real   *num_coeffs;
   HYPRE_Int      *num_grid_sweeps;
   HYPRE_Int      *grid_relax_type;
   HYPRE_Int     **grid_relax_points;

   HYPRE_Int     block_mode;

   HYPRE_Int      cheby_order;

 /* Local variables  */
   HYPRE_Int      *lev_counter;
   HYPRE_Int       Solve_err_flag;
   HYPRE_Int       k;
   HYPRE_Int       i, j, jj;
   HYPRE_Int       level;
   HYPRE_Int       cycle_param;
   HYPRE_Int       coarse_grid;
   HYPRE_Int       fine_grid;
   HYPRE_Int       Not_Finished;
   HYPRE_Int       num_sweep;
   HYPRE_Int       cg_num_sweep = 1;
   HYPRE_Int       relax_type;
   HYPRE_Int       relax_points;
   HYPRE_Int       relax_order;
   HYPRE_Int       relax_local;
   HYPRE_Int       old_version = 0;
   HYPRE_Real     *relax_weight;
   HYPRE_Real     *omega;
   HYPRE_Real      alfa, beta, gammaold;
   HYPRE_Real      gamma = 1.0;
   HYPRE_Int       local_size;
/*   HYPRE_Int      *smooth_option; */
   HYPRE_Int       smooth_type;
   HYPRE_Int       smooth_num_levels;
   HYPRE_Int       my_id;
#if !( defined(HYPRE_USING_GPU)|| defined(HYPRE_USING_OPENMP_OFFLOAD) || defined(HYPRE_USING_MAPPED_OPENMP_OFFLOAD) )
   HYPRE_Int       num_threads = hypre_NumThreads();
#endif
   HYPRE_Int       restri_type;
   HYPRE_Real      alpha;
   HYPRE_Real    **l1_norms = NULL;
   HYPRE_Real     *l1_norms_level;
   HYPRE_Real    **ds = hypre_ParAMGDataChebyDS(amg_data);
   HYPRE_Real    **coefs = hypre_ParAMGDataChebyCoefs(amg_data);
   HYPRE_Int       seq_cg = 0;
   MPI_Comm        comm;

#if 0
   HYPRE_Real   *D_mat;
   HYPRE_Real   *S_vec;
#endif

#ifdef HYPRE_USING_CALIPER
   cali_id_t iter_attr =
     cali_create_attribute("hypre.par_cycle.level", CALI_TYPE_INT, CALI_ATTR_DEFAULT);
#endif

   /* Acquire data and allocate storage */
   A_array           = hypre_ParAMGDataAArray(amg_data);
   P_array           = hypre_ParAMGDataPArray(amg_data);
   R_array           = hypre_ParAMGDataRArray(amg_data);
   CF_marker_array   = hypre_ParAMGDataCFMarkerArray(amg_data);
   Vtemp             = hypre_ParAMGDataVtemp(amg_data);
   Rtemp             = hypre_ParAMGDataRtemp(amg_data);
   Ptemp             = hypre_ParAMGDataPtemp(amg_data);
   Ztemp             = hypre_ParAMGDataZtemp(amg_data);
   num_levels        = hypre_ParAMGDataNumLevels(amg_data);
   max_levels        = hypre_ParAMGDataMaxLevels(amg_data);
   cycle_type        = hypre_ParAMGDataCycleType(amg_data);

   A_block_array     = hypre_ParAMGDataABlockArray(amg_data);
   P_block_array     = hypre_ParAMGDataPBlockArray(amg_data);
   R_block_array     = hypre_ParAMGDataRBlockArray(amg_data);
   block_mode        = hypre_ParAMGDataBlockMode(amg_data);

   num_grid_sweeps     = hypre_ParAMGDataNumGridSweeps(amg_data);
   grid_relax_type     = hypre_ParAMGDataGridRelaxType(amg_data);
   grid_relax_points   = hypre_ParAMGDataGridRelaxPoints(amg_data);
   relax_order         = hypre_ParAMGDataRelaxOrder(amg_data);
   relax_weight        = hypre_ParAMGDataRelaxWeight(amg_data);
   omega               = hypre_ParAMGDataOmega(amg_data);
   smooth_type         = hypre_ParAMGDataSmoothType(amg_data);
   smooth_num_levels   = hypre_ParAMGDataSmoothNumLevels(amg_data);
   l1_norms            = hypre_ParAMGDataL1Norms(amg_data);
   /* smooth_option       = hypre_ParAMGDataSmoothOption(amg_data); */
   /* RL */
   restri_type = hypre_ParAMGDataRestriction(amg_data);

   /*max_eig_est = hypre_ParAMGDataMaxEigEst(amg_data);
   min_eig_est = hypre_ParAMGDataMinEigEst(amg_data);
   cheby_fraction = hypre_ParAMGDataChebyFraction(amg_data);*/
   cheby_order = hypre_ParAMGDataChebyOrder(amg_data);

   cycle_op_count = hypre_ParAMGDataCycleOpCount(amg_data);

   lev_counter = hypre_CTAlloc(HYPRE_Int,  num_levels, HYPRE_MEMORY_HOST);

   if (hypre_ParAMGDataParticipate(amg_data)) seq_cg = 1;

   /* Initialize */

   Solve_err_flag = 0;

   if (grid_relax_points) old_version = 1;

   num_coeffs = hypre_CTAlloc(HYPRE_Real,  num_levels, HYPRE_MEMORY_HOST);
   num_coeffs[0]    = hypre_ParCSRMatrixDNumNonzeros(A_array[0]);
   comm = hypre_ParCSRMatrixComm(A_array[0]);
   hypre_MPI_Comm_rank(comm,&my_id);

   if (block_mode)
   {
      for (j = 1; j < num_levels; j++)
         num_coeffs[j] = hypre_ParCSRBlockMatrixNumNonzeros(A_block_array[j]);

   }
   else
   {
       for (j = 1; j < num_levels; j++)
         num_coeffs[j] = hypre_ParCSRMatrixDNumNonzeros(A_array[j]);
   }

   /*---------------------------------------------------------------------
    *    Initialize cycling control counter
    *
    *     Cycling is controlled using a level counter: lev_counter[k]
    *
    *     Each time relaxation is performed on level k, the
    *     counter is decremented by 1. If the counter is then
    *     negative, we go to the next finer level. If non-
    *     negative, we go to the next coarser level. The
    *     following actions control cycling:
    *
    *     a. lev_counter[0] is initialized to 1.
    *     b. lev_counter[k] is initialized to cycle_type for k>0.
    *
    *     c. During cycling, when going down to level k, lev_counter[k]
    *        is set to the max of (lev_counter[k],cycle_type)
    *---------------------------------------------------------------------*/

   Not_Finished = 1;

   lev_counter[0] = 1;
   for (k = 1; k < num_levels; ++k)
   {
      lev_counter[k] = cycle_type;
   }

   level = 0;
   cycle_param = 1;

   smoother = hypre_ParAMGDataSmoother(amg_data);

   if (smooth_num_levels > 0)
   {
      if (smooth_type == 7 || smooth_type == 8
          || smooth_type == 17 || smooth_type == 18
          || smooth_type == 9 || smooth_type == 19)
      {
         HYPRE_Int actual_local_size = hypre_ParVectorActualLocalSize(Vtemp);
         Utemp = hypre_ParVectorCreate(comm,hypre_ParVectorGlobalSize(Vtemp),
                        hypre_ParVectorPartitioning(Vtemp));
         hypre_ParVectorOwnsPartitioning(Utemp) = 0;
         local_size
            = hypre_VectorSize(hypre_ParVectorLocalVector(Vtemp));
         if (local_size < actual_local_size)
         {
            hypre_VectorData(hypre_ParVectorLocalVector(Utemp)) =
            hypre_CTAlloc(HYPRE_Complex,  actual_local_size, HYPRE_MEMORY_HOST);
            hypre_ParVectorActualLocalSize(Utemp) = actual_local_size;
         }
         else
            hypre_ParVectorInitialize(Utemp);
      }
   }


   /*---------------------------------------------------------------------
    * Main loop of cycling
    *--------------------------------------------------------------------*/

#ifdef HYPRE_USING_CALIPER
   cali_set_int(iter_attr, level);
#endif

   while (Not_Finished)
   {
      if (num_levels > 1)
      {
        local_size
            = hypre_VectorSize(hypre_ParVectorLocalVector(F_array[level]));
        hypre_VectorSize(hypre_ParVectorLocalVector(Vtemp)) = local_size;
        if (smooth_num_levels <= level)
        {
           cg_num_sweep = 1;
           num_sweep = num_grid_sweeps[cycle_param];
           Aux_U = U_array[level];
           Aux_F = F_array[level];
        }
        else if (smooth_type > 9)
        {
           hypre_VectorSize(hypre_ParVectorLocalVector(Ztemp)) = local_size;
           hypre_VectorSize(hypre_ParVectorLocalVector(Rtemp)) = local_size;
           hypre_VectorSize(hypre_ParVectorLocalVector(Ptemp)) = local_size;
           Ztemp_data = hypre_VectorData(hypre_ParVectorLocalVector(Ztemp));
           Ptemp_data = hypre_VectorData(hypre_ParVectorLocalVector(Ptemp));
           hypre_ParVectorSetConstantValues(Ztemp,0);
           alpha = -1.0;
           beta = 1.0;
           //printf("par_cycle.c 1 %d\n",level);
           hypre_ParCSRMatrixMatvecOutOfPlace(alpha, A_array[level],
                                U_array[level], beta, F_array[level], Rtemp);
           //printf("par_cycle.c 1 Done\n");
           cg_num_sweep = hypre_ParAMGDataSmoothNumSweeps(amg_data);
           num_sweep = num_grid_sweeps[cycle_param];
           Aux_U = Ztemp;
           Aux_F = Rtemp;
        }
        else
        {
           cg_num_sweep = 1;
           num_sweep = hypre_ParAMGDataSmoothNumSweeps(amg_data);
           Aux_U = U_array[level];
           Aux_F = F_array[level];
        }
        relax_type = grid_relax_type[cycle_param];
      }
      else /* AB: 4/08: removed the max_levels > 1 check - should do this when max-levels = 1 also */
      {
        /* If no coarsening occurred, apply a simple smoother once */
        Aux_U = U_array[level];
        Aux_F = F_array[level];
        num_sweep = 1;
        /* TK: Use the user relax type (instead of 0) to allow for setting a
           convergent smoother (e.g. in the solution of singular problems). */
        relax_type = hypre_ParAMGDataUserRelaxType(amg_data);
        if (relax_type == -1) relax_type = 6;
      }

      if (l1_norms != NULL)
         l1_norms_level = l1_norms[level];
      else
         l1_norms_level = NULL;

      if (cycle_param == 3 && seq_cg)
      {
         hypre_seqAMGCycle(amg_data, level, F_array, U_array);
      }
#ifdef HAVE_DSUPERLU
      else if (cycle_param == 3 && hypre_ParAMGDataDSLUSolver(amg_data) != NULL)
      {
         hypre_SLUDistSolve(hypre_ParAMGDataDSLUSolver(amg_data), Aux_F, Aux_U);
      }
#endif
      else
      {

        /*------------------------------------------------------------------
         * Do the relaxation num_sweep times
         *-----------------------------------------------------------------*/
         for (jj = 0; jj < cg_num_sweep; jj++)
         {
            if (smooth_num_levels > level && smooth_type > 9)
              hypre_ParVectorSetConstantValues(Aux_U,0);

           for (j = 0; j < num_sweep; j++)
           {
              if (num_levels == 1 && max_levels > 1)
              {
                 relax_points = 0;
                 relax_local = 0;
              }
              else
              {
                 if (old_version)
                    relax_points = grid_relax_points[cycle_param][j];
                 relax_local = relax_order;
              }

              /*-----------------------------------------------
               * VERY sloppy approximation to cycle complexity
               *-----------------------------------------------*/
              if (old_version && level < num_levels -1)
              {
                 switch (relax_points)
                 {
                    case 1:
                    cycle_op_count += num_coeffs[level+1];
                    break;

                    case -1:
                    cycle_op_count += (num_coeffs[level]-num_coeffs[level+1]);
                    break;
                 }
              }
              else
              {
                 cycle_op_count += num_coeffs[level];
              }
              /*-----------------------------------------------
                Choose Smoother
                -----------------------------------------------*/

              if (smooth_num_levels > level &&
                    (smooth_type == 7 || smooth_type == 8 ||
                     smooth_type == 9 || smooth_type == 19 ||
                     smooth_type == 17 || smooth_type == 18))
              {
                 hypre_VectorSize(hypre_ParVectorLocalVector(Utemp)) = local_size;
                 alpha = -1.0;
                 beta = 1.0;
                 //printf("par_cycle.c 2 %d\n",level);
                 hypre_ParCSRMatrixMatvecOutOfPlace(alpha, A_array[level],
                                U_array[level], beta, Aux_F, Vtemp);
                 if (smooth_type == 8 || smooth_type == 18)
                    HYPRE_ParCSRParaSailsSolve(smoother[level],
                                 (HYPRE_ParCSRMatrix) A_array[level],
                                 (HYPRE_ParVector) Vtemp,
                                 (HYPRE_ParVector) Utemp);
                 else if (smooth_type == 7 || smooth_type == 17)
                    HYPRE_ParCSRPilutSolve(smoother[level],
                                 (HYPRE_ParCSRMatrix) A_array[level],
                                 (HYPRE_ParVector) Vtemp,
                                 (HYPRE_ParVector) Utemp);
                 else if (smooth_type == 9 || smooth_type == 19)
                    HYPRE_EuclidSolve(smoother[level],
                                 (HYPRE_ParCSRMatrix) A_array[level],
                                 (HYPRE_ParVector) Vtemp,
                                 (HYPRE_ParVector) Utemp);
                 hypre_ParVectorAxpy(relax_weight[level],Utemp,Aux_U);
              }
              else if (smooth_num_levels > level &&
<<<<<<< HEAD
	               (smooth_type == 5 || smooth_type == 15))
	      {
                    HYPRE_ILUSolve(smoother[level],
                                 (HYPRE_ParCSRMatrix) A_array[level],
                                 (HYPRE_ParVector) Aux_F,
                                 (HYPRE_ParVector) Aux_U);
	      }
              else if (smooth_num_levels > level &&
			(smooth_type == 6 || smooth_type == 16))
=======
                    (smooth_type == 6 || smooth_type == 16))
>>>>>>> fe8a0e0e
              {
                 HYPRE_SchwarzSolve(smoother[level],
                                 (HYPRE_ParCSRMatrix) A_array[level],
                                 (HYPRE_ParVector) Aux_F,
                                  (HYPRE_ParVector) Aux_U);
              }
              /*else if (relax_type == 99)*/
              else if (relax_type == 9 || relax_type == 99)
              { /* Gaussian elimination */
                 hypre_GaussElimSolve(amg_data, level, relax_type);
              }
              else if (relax_type == 18)
              {   /* L1 - Jacobi*/
                 if (relax_order == 1 && cycle_param < 3)
                 {
                    /* need to do CF - so can't use the AMS one */
                    HYPRE_Int i;
                    HYPRE_Int loc_relax_points[2];
                    if (cycle_type < 2)
                    {
                       loc_relax_points[0] = 1;
                       loc_relax_points[1] = -1;
                    }
                    else
                    {
                       loc_relax_points[0] = -1;
                       loc_relax_points[1] = 1;
                    }
                    for (i=0; i < 2; i++)
                       hypre_ParCSRRelax_L1_Jacobi(A_array[level],
                                                 Aux_F,
                                                 CF_marker_array[level],
                                                 loc_relax_points[i],
                                                 relax_weight[level],
                                                 l1_norms[level],
                                                 Aux_U,
                                                 Vtemp);
                 }
                 else /* not CF - so use through AMS */
                 {
#if defined(HYPRE_USING_GPU)|| defined(HYPRE_USING_OPENMP_OFFLOAD) || defined(HYPRE_USING_MAPPED_OPENMP_OFFLOAD)
                    //printf("par_cycle.c 3 %d\n",level);
                    hypre_ParCSRRelax(A_array[level],
                                       Aux_F,
                                       1,
                                       1,
                                       l1_norms_level,
                                       relax_weight[level],
                                       omega[level],0,0,0,0,
                                       Aux_U,
                                       Vtemp,
                                       Ztemp);
                    //printf("par_cycle.c 3 done %d\n",level);
#else
                    if (num_threads == 1)
                       hypre_ParCSRRelax(A_array[level],
                                       Aux_F,
                                       1,
                                       1,
                                       l1_norms_level,
                                       relax_weight[level],
                                       omega[level],0,0,0,0,
                                       Aux_U,
                                       Vtemp,
                                       Ztemp);

                    else
                       hypre_ParCSRRelaxThreads(A_array[level],
                                              Aux_F,
                                              1,
                                              1,
                                              l1_norms_level,
                                              relax_weight[level],
                                              omega[level],
                                              Aux_U,
                                              Vtemp,
                                              Ztemp);
#endif
                 }
              }
              else if (relax_type == 15)
              {  /* CG */
                 if (j ==0) /* do num sweep iterations of CG */
                    hypre_ParCSRRelax_CG( smoother[level],
                                        A_array[level],
                                        Aux_F,
                                        Aux_U,
                                        num_sweep);
              }
              else if (relax_type == 16)
              { /* scaled Chebyshev */
                 HYPRE_Int scale = hypre_ParAMGDataChebyScale(amg_data);
                 HYPRE_Int variant = hypre_ParAMGDataChebyVariant(amg_data);
                 hypre_ParCSRRelax_Cheby_Solve(A_array[level], Aux_F,
                                       ds[level], coefs[level],
                                       cheby_order, scale,
                                       variant, Aux_U, Vtemp, Ztemp );
              }
              else if (relax_type ==17)
              {
                 hypre_BoomerAMGRelax_FCFJacobi(A_array[level],
                                              Aux_F,
                                              CF_marker_array[level],
                                              relax_weight[level],
                                              Aux_U,
                                              Vtemp);
              }
              else if (old_version)
              {
                /*
                 printf("cycle %d: relax_type %d, relax_points %d\n",
                         cycle_param, relax_type, relax_points);
                */
                 Solve_err_flag = hypre_BoomerAMGRelax(A_array[level],
                                                     Aux_F,
                                                     CF_marker_array[level],
                                                     relax_type,
                                                     relax_points,
                                                     relax_weight[level],
                                                     omega[level],
                                                     l1_norms_level,
                                                     Aux_U,
                                                     Vtemp,
                                                     Ztemp);
              }
              else
              {
                 /* smoother than can have CF ordering */
                 if (block_mode)
                 {
                     Solve_err_flag = hypre_BoomerAMGBlockRelaxIF(A_block_array[level],
                                                                  Aux_F,
                                                                  CF_marker_array[level],
                                                                  relax_type,
                                                                  relax_local,
                                                                  cycle_param,
                                                                  relax_weight[level],
                                                                  omega[level],
                                                                  Aux_U,
                                                                  Vtemp);
                 }
                 else
                 {
                    Solve_err_flag = hypre_BoomerAMGRelaxIF(A_array[level],
                                                          Aux_F,
                                                          CF_marker_array[level],
                                                          relax_type,
                                                          relax_local,
                                                          cycle_param,
                                                          relax_weight[level],
                                                          omega[level],
                                                          l1_norms_level,
                                                          Aux_U,
                                                          Vtemp,
                                                          Ztemp);
                 }
              }

              if (Solve_err_flag != 0)
                 return(Solve_err_flag);
           }
           if  (smooth_num_levels > level && smooth_type > 9)
           {
              gammaold = gamma;
              gamma = hypre_ParVectorInnerProd(Rtemp,Ztemp);
              if (jj == 0)
                 hypre_ParVectorCopy(Ztemp,Ptemp);
              else
              {
                 beta = gamma/gammaold;
                 for (i=0; i < local_size; i++)
                    Ptemp_data[i] = Ztemp_data[i] + beta*Ptemp_data[i];
              }

              hypre_ParCSRMatrixMatvec(1.0,A_array[level],Ptemp,0.0,Vtemp);
              alfa = gamma /hypre_ParVectorInnerProd(Ptemp,Vtemp);
              hypre_ParVectorAxpy(alfa,Ptemp,U_array[level]);
              hypre_ParVectorAxpy(-alfa,Vtemp,Rtemp);
           }
        }
      }

      /*------------------------------------------------------------------
       * Decrement the control counter and determine which grid to visit next
       *-----------------------------------------------------------------*/

      --lev_counter[level];

      if (lev_counter[level] >= 0 && level != num_levels-1)
      {

         /*---------------------------------------------------------------
          * Visit coarser level next.
          * Compute residual using hypre_ParCSRMatrixMatvec.
          * Perform restriction using hypre_ParCSRMatrixMatvecT.
          * Reset counters and cycling parameters for coarse level
          *--------------------------------------------------------------*/

         fine_grid = level;
         coarse_grid = level + 1;

         hypre_ParVectorSetConstantValues(U_array[coarse_grid], 0.0);

         alpha = -1.0;
         beta = 1.0;

         if (block_mode)
         {
            hypre_ParVectorCopy(F_array[fine_grid],Vtemp);
            hypre_ParCSRBlockMatrixMatvec(alpha, A_block_array[fine_grid], U_array[fine_grid],
                                          beta, Vtemp);
         }
         else
         {
            // JSP: avoid unnecessary copy using out-of-place version of SpMV
            //printf("par_cycle.c 4 %d\n",level);
            hypre_ParCSRMatrixMatvecOutOfPlace(alpha, A_array[fine_grid], U_array[fine_grid],
                                               beta, F_array[fine_grid], Vtemp);
            //printf("par_cycle.c 4 done %d\n",level);
            //SyncVectorToHost(hypre_ParVectorLocalVector(Vtemp));
         }

         alpha = 1.0;
         beta = 0.0;

         if (block_mode)
         {
            hypre_ParCSRBlockMatrixMatvecT(alpha,R_block_array[fine_grid],Vtemp,
                                      beta,F_array[coarse_grid]);
         }
         else
         {
            if (restri_type)
            {
               /* RL: no transpose for R */
               hypre_ParCSRMatrixMatvec(alpha, R_array[fine_grid], Vtemp,
                                        beta, F_array[coarse_grid]);
            }
            else
            {
               //SyncVectorToHost(hypre_ParVectorLocalVector(Vtemp));
               //SyncVectorToHost(hypre_ParVectorLocalVector(F_array[coarse_grid]));
               //printf("par_cycle.c 5 %d\n",level,PrintPointerAttributes( hypre_ParCSRMatrixDiag(R_array[fine_grid])->data));
               hypre_ParCSRMatrixMatvecT(alpha,R_array[fine_grid],Vtemp,
                                         beta,F_array[coarse_grid]);
               //printf("par_cycle.c 5 Done %d\n",level);
               //UpdateDRC(hypre_ParVectorLocalVector(F_array[coarse_grid]));
               //SyncVectorToHost(hypre_ParVectorLocalVector(F_array[coarse_grid]));
            }
         }

         ++level;
         lev_counter[level] = hypre_max(lev_counter[level],cycle_type);
         cycle_param = 1;
         if (level == num_levels-1) cycle_param = 3;

#ifdef HYPRE_USING_CALIPER
         cali_set_int(iter_attr, level);  /* set the level for caliper here */
#endif
      }

      else if (level != 0)
      {
         /*---------------------------------------------------------------
          * Visit finer level next.
          * Interpolate and add correction using hypre_ParCSRMatrixMatvec.
          * Reset counters and cycling parameters for finer level.
          *--------------------------------------------------------------*/

         fine_grid = level - 1;
         coarse_grid = level;
         alpha = 1.0;
         beta = 1.0;
         if (block_mode)
         {
            hypre_ParCSRBlockMatrixMatvec(alpha, P_block_array[fine_grid],
                                     U_array[coarse_grid],
                                     beta, U_array[fine_grid]);
         }
         else
         {
            //printf("par_cycle.c 6 %d\n",level);
            hypre_ParCSRMatrixMatvec(alpha, P_array[fine_grid],
                                     U_array[coarse_grid],
                                     beta, U_array[fine_grid]);
            //printf("par_cycle.c 6 done %d\n",level);
         }

         --level;
         cycle_param = 2;

#ifdef HYPRE_USING_CALIPER
         cali_set_int(iter_attr, level);  /* set the level for caliper here */
#endif
      }
      else
      {
         Not_Finished = 0;
      }
   }

#ifdef HYPRE_USING_CALIPER
   cali_end(iter_attr);  /* unset "iter" */
#endif

   hypre_ParAMGDataCycleOpCount(amg_data) = cycle_op_count;

   hypre_TFree(lev_counter, HYPRE_MEMORY_HOST);
   hypre_TFree(num_coeffs, HYPRE_MEMORY_HOST);
   if (smooth_num_levels > 0)
   {
     if (smooth_type == 7 || smooth_type == 8 || smooth_type == 9 ||
<<<<<<< HEAD
	smooth_type == 17 || smooth_type == 18 || smooth_type == 19)
=======
         smooth_type == 17 || smooth_type == 18 || smooth_type == 19 )
>>>>>>> fe8a0e0e
        hypre_ParVectorDestroy(Utemp);
   }
   //printf("HYPRE_BoomerAMGCycle END\n");
   return(Solve_err_flag);
}<|MERGE_RESOLUTION|>--- conflicted
+++ resolved
@@ -399,9 +399,8 @@
                                  (HYPRE_ParVector) Vtemp,
                                  (HYPRE_ParVector) Utemp);
                  hypre_ParVectorAxpy(relax_weight[level],Utemp,Aux_U);
-              }
+	      }
               else if (smooth_num_levels > level &&
-<<<<<<< HEAD
 	               (smooth_type == 5 || smooth_type == 15))
 	      {
                     HYPRE_ILUSolve(smoother[level],
@@ -411,9 +410,6 @@
 	      }
               else if (smooth_num_levels > level &&
 			(smooth_type == 6 || smooth_type == 16))
-=======
-                    (smooth_type == 6 || smooth_type == 16))
->>>>>>> fe8a0e0e
               {
                  HYPRE_SchwarzSolve(smoother[level],
                                  (HYPRE_ParCSRMatrix) A_array[level],
@@ -726,11 +722,7 @@
    if (smooth_num_levels > 0)
    {
      if (smooth_type == 7 || smooth_type == 8 || smooth_type == 9 ||
-<<<<<<< HEAD
-	smooth_type == 17 || smooth_type == 18 || smooth_type == 19)
-=======
-         smooth_type == 17 || smooth_type == 18 || smooth_type == 19 )
->>>>>>> fe8a0e0e
+	smooth_type == 17 || smooth_type == 18 || smooth_type == 19 )
         hypre_ParVectorDestroy(Utemp);
    }
    //printf("HYPRE_BoomerAMGCycle END\n");
