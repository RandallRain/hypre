--- conflicted
+++ resolved
@@ -50,25 +50,25 @@
 
    HYPRE_Real   *Ztemp_data;
    HYPRE_Real   *Ptemp_data;
-   HYPRE_Int   **CF_marker_array;
+   HYPRE_Int     **CF_marker_array;
    /* HYPRE_Int     **unknown_map_array;
    HYPRE_Int     **point_map_array;
    HYPRE_Int     **v_at_point_array; */
 
-   HYPRE_Real    cycle_op_count;
+   HYPRE_Real      cycle_op_count;
    HYPRE_Int       cycle_type;
    HYPRE_Int       fcycle, fcycle_lev;
    HYPRE_Int       num_levels;
    HYPRE_Int       max_levels;
 
-   HYPRE_Real     *num_coeffs;
+   HYPRE_Real   *num_coeffs;
    HYPRE_Int      *num_grid_sweeps;
    HYPRE_Int      *grid_relax_type;
    HYPRE_Int     **grid_relax_points;
 
    HYPRE_Int     block_mode;
 
-   HYPRE_Int     cheby_order;
+   HYPRE_Int      cheby_order;
 
  /* Local variables  */
    HYPRE_Int      *lev_counter;
@@ -154,7 +154,7 @@
 
    cycle_op_count = hypre_ParAMGDataCycleOpCount(amg_data);
 
-   lev_counter = hypre_CTAlloc(HYPRE_Int,  num_levels, HYPRE_MEMORY_HOST);
+   lev_counter = hypre_CTAlloc(HYPRE_Int, num_levels, HYPRE_MEMORY_HOST);
 
    if (hypre_ParAMGDataParticipate(amg_data)) seq_cg = 1;
 
@@ -167,7 +167,7 @@
    num_coeffs = hypre_CTAlloc(HYPRE_Real,  num_levels, HYPRE_MEMORY_HOST);
    num_coeffs[0]    = hypre_ParCSRMatrixDNumNonzeros(A_array[0]);
    comm = hypre_ParCSRMatrixComm(A_array[0]);
-   hypre_MPI_Comm_rank(comm, &my_id);
+   hypre_MPI_Comm_rank(comm,&my_id);
 
    if (block_mode)
    {
@@ -179,12 +179,8 @@
    }
    else
    {
-<<<<<<< HEAD
-       for (j = 1; j < num_levels; j++)
-=======
       for (j = 1; j < num_levels; j++)
       {
->>>>>>> 3e803d7d
          num_coeffs[j] = hypre_ParCSRMatrixDNumNonzeros(A_array[j]);
       }
    }
@@ -219,8 +215,8 @@
       }
       else
       {
-      lev_counter[k] = cycle_type;
-   }
+         lev_counter[k] = cycle_type;
+      }
    }
    fcycle_lev = num_levels - 2;
 
@@ -237,7 +233,7 @@
       {
          HYPRE_Int actual_local_size = hypre_ParVectorActualLocalSize(Vtemp);
          Utemp = hypre_ParVectorCreate(comm,hypre_ParVectorGlobalSize(Vtemp),
-                        hypre_ParVectorPartitioning(Vtemp));
+                                       hypre_ParVectorPartitioning(Vtemp));
          hypre_ParVectorOwnsPartitioning(Utemp) = 0;
          local_size
             = hypre_VectorSize(hypre_ParVectorLocalVector(Vtemp));
@@ -267,45 +263,6 @@
    {
       if (num_levels > 1)
       {
-<<<<<<< HEAD
-        local_size
-            = hypre_VectorSize(hypre_ParVectorLocalVector(F_array[level]));
-        hypre_VectorSize(hypre_ParVectorLocalVector(Vtemp)) = local_size;
-        if (smooth_num_levels <= level)
-        {
-           cg_num_sweep = 1;
-           num_sweep = num_grid_sweeps[cycle_param];
-           Aux_U = U_array[level];
-           Aux_F = F_array[level];
-        }
-        else if (smooth_type > 9)
-        {
-           hypre_VectorSize(hypre_ParVectorLocalVector(Ztemp)) = local_size;
-           hypre_VectorSize(hypre_ParVectorLocalVector(Rtemp)) = local_size;
-           hypre_VectorSize(hypre_ParVectorLocalVector(Ptemp)) = local_size;
-           Ztemp_data = hypre_VectorData(hypre_ParVectorLocalVector(Ztemp));
-           Ptemp_data = hypre_VectorData(hypre_ParVectorLocalVector(Ptemp));
-           hypre_ParVectorSetConstantValues(Ztemp,0);
-           alpha = -1.0;
-           beta = 1.0;
-           //printf("par_cycle.c 1 %d\n",level);
-           hypre_ParCSRMatrixMatvecOutOfPlace(alpha, A_array[level],
-                                U_array[level], beta, F_array[level], Rtemp);
-           //printf("par_cycle.c 1 Done\n");
-           cg_num_sweep = hypre_ParAMGDataSmoothNumSweeps(amg_data);
-           num_sweep = num_grid_sweeps[cycle_param];
-           Aux_U = Ztemp;
-           Aux_F = Rtemp;
-        }
-        else
-        {
-           cg_num_sweep = 1;
-           num_sweep = hypre_ParAMGDataSmoothNumSweeps(amg_data);
-           Aux_U = U_array[level];
-           Aux_F = F_array[level];
-        }
-        relax_type = grid_relax_type[cycle_param];
-=======
          local_size = hypre_VectorSize(hypre_ParVectorLocalVector(F_array[level]));
          hypre_VectorSize(hypre_ParVectorLocalVector(Vtemp)) = local_size;
 
@@ -328,7 +285,7 @@
             beta = 1.0;
 
             hypre_ParCSRMatrixMatvecOutOfPlace(alpha, A_array[level],
-                                               U_array[level], beta, F_array[level], Rtemp);
+                                U_array[level], beta, F_array[level], Rtemp);
 
             cg_num_sweep = hypre_ParAMGDataSmoothNumSweeps(amg_data);
             num_sweep = num_grid_sweeps[cycle_param];
@@ -343,26 +300,20 @@
             Aux_F = F_array[level];
          }
          relax_type = grid_relax_type[cycle_param];
->>>>>>> 3e803d7d
       }
       else /* AB: 4/08: removed the max_levels > 1 check - should do this when max-levels = 1 also */
       {
-        /* If no coarsening occurred, apply a simple smoother once */
-        Aux_U = U_array[level];
-        Aux_F = F_array[level];
-        num_sweep = 1;
-        /* TK: Use the user relax type (instead of 0) to allow for setting a
+         /* If no coarsening occurred, apply a simple smoother once */
+         Aux_U = U_array[level];
+         Aux_F = F_array[level];
+         num_sweep = 1;
+         /* TK: Use the user relax type (instead of 0) to allow for setting a
            convergent smoother (e.g. in the solution of singular problems). */
-<<<<<<< HEAD
-        relax_type = hypre_ParAMGDataUserRelaxType(amg_data);
-        if (relax_type == -1) relax_type = 6;
-=======
          relax_type = hypre_ParAMGDataUserRelaxType(amg_data);
          if (relax_type == -1)
          {
             relax_type = 6;
          }
->>>>>>> 3e803d7d
       }
 
       if (l1_norms != NULL)
@@ -386,84 +337,91 @@
 #endif
       else
       {
-         /*------------------------------------------------------------------
+        /*------------------------------------------------------------------
          * Do the relaxation num_sweep times
          *-----------------------------------------------------------------*/
          for (jj = 0; jj < cg_num_sweep; jj++)
          {
             if (smooth_num_levels > level && smooth_type > 9)
             {
-               hypre_ParVectorSetConstantValues(Aux_U, 0);
+              hypre_ParVectorSetConstantValues(Aux_U,0);
             }
 
-<<<<<<< HEAD
-           for (j = 0; j < num_sweep; j++)
-           {
-              if (num_levels == 1 && max_levels > 1)
-              {
-                 relax_points = 0;
-                 relax_local = 0;
-              }
-              else
-              {
-                 if (old_version)
-                    relax_points = grid_relax_points[cycle_param][j];
-                 relax_local = relax_order;
-              }
+            for (j = 0; j < num_sweep; j++)
+            {
+               if (num_levels == 1 && max_levels > 1)
+               {
+                  relax_points = 0;
+                  relax_local = 0;
+               }
+               else
+               {
+                  if (old_version)
+                  {
+                     relax_points = grid_relax_points[cycle_param][j];
+                  }
+                  relax_local = relax_order;
+               }
 
               /*-----------------------------------------------
                * VERY sloppy approximation to cycle complexity
                *-----------------------------------------------*/
-              if (old_version && level < num_levels -1)
-              {
-                 switch (relax_points)
-                 {
-                    case 1:
-                    cycle_op_count += num_coeffs[level+1];
-                    break;
-
-                    case -1:
-                    cycle_op_count += (num_coeffs[level]-num_coeffs[level+1]);
-                    break;
-                 }
-              }
-              else
-              {
-                 cycle_op_count += num_coeffs[level];
-              }
-              /*-----------------------------------------------
+               if (old_version && level < num_levels -1)
+               {
+                  switch (relax_points)
+                  {
+                     case 1:
+                        cycle_op_count += num_coeffs[level+1];
+                     break;
+
+                     case -1:
+                        cycle_op_count += (num_coeffs[level]-num_coeffs[level+1]);
+                     break;
+                  }
+               }
+               else
+               {
+                  cycle_op_count += num_coeffs[level];
+               }
+
+               /*-----------------------------------------------
                 Choose Smoother
                 -----------------------------------------------*/
-
-              if (smooth_num_levels > level &&
-                    (smooth_type == 7 || smooth_type == 8 ||
-                     smooth_type == 9 || smooth_type == 19 ||
-                     smooth_type == 17 || smooth_type == 18))
-              {
-                 hypre_VectorSize(hypre_ParVectorLocalVector(Utemp)) = local_size;
-                 alpha = -1.0;
-                 beta = 1.0;
-                 //printf("par_cycle.c 2 %d\n",level);
-                 hypre_ParCSRMatrixMatvecOutOfPlace(alpha, A_array[level],
-                                U_array[level], beta, Aux_F, Vtemp);
-                 if (smooth_type == 8 || smooth_type == 18)
-                    HYPRE_ParCSRParaSailsSolve(smoother[level],
-                                 (HYPRE_ParCSRMatrix) A_array[level],
-                                 (HYPRE_ParVector) Vtemp,
-                                 (HYPRE_ParVector) Utemp);
-                 else if (smooth_type == 7 || smooth_type == 17)
-                    HYPRE_ParCSRPilutSolve(smoother[level],
-                                 (HYPRE_ParCSRMatrix) A_array[level],
-                                 (HYPRE_ParVector) Vtemp,
-                                 (HYPRE_ParVector) Utemp);
-                 else if (smooth_type == 9 || smooth_type == 19)
-                    HYPRE_EuclidSolve(smoother[level],
-                                 (HYPRE_ParCSRMatrix) A_array[level],
-                                 (HYPRE_ParVector) Vtemp,
-                                 (HYPRE_ParVector) Utemp);
-                 hypre_ParVectorAxpy(relax_weight[level],Utemp,Aux_U);
-              }
-              else if (smooth_num_levels > level &&
+               if (smooth_num_levels > level &&
+                  (smooth_type == 7 || smooth_type == 8 ||
+                  smooth_type == 9 || smooth_type == 19 ||
+                  smooth_type == 17 || smooth_type == 18))
+               {
+                  hypre_VectorSize(hypre_ParVectorLocalVector(Utemp)) = local_size;
+                  alpha = -1.0;
+                  beta = 1.0;
+                  //printf("par_cycle.c 2 %d\n",level);
+                  hypre_ParCSRMatrixMatvecOutOfPlace(alpha, A_array[level],
+                                 U_array[level], beta, Aux_F, Vtemp);
+                  if (smooth_type == 8 || smooth_type == 18)
+                  {
+                     HYPRE_ParCSRParaSailsSolve(smoother[level],
+                                  (HYPRE_ParCSRMatrix) A_array[level],
+                                  (HYPRE_ParVector) Vtemp,
+                                  (HYPRE_ParVector) Utemp);
+                  }
+                  else if (smooth_type == 7 || smooth_type == 17)
+                  {
+                     HYPRE_ParCSRPilutSolve(smoother[level],
+                                  (HYPRE_ParCSRMatrix) A_array[level],
+                                  (HYPRE_ParVector) Vtemp,
+                                  (HYPRE_ParVector) Utemp);
+                  }
+                  else if (smooth_type == 9 || smooth_type == 19)
+                  {
+                     HYPRE_EuclidSolve(smoother[level],
+                                  (HYPRE_ParCSRMatrix) A_array[level],
+                                  (HYPRE_ParVector) Vtemp,
+                                  (HYPRE_ParVector) Utemp);
+                  }
+                  hypre_ParVectorAxpy(relax_weight[level],Utemp,Aux_U);
+               }
+               else if (smooth_num_levels > level &&
 	               (smooth_type == 5 || smooth_type == 15))
 	      {
                     HYPRE_ILUSolve(smoother[level],
@@ -472,132 +430,12 @@
                                  (HYPRE_ParVector) Aux_U);
 	      }
               else if (smooth_num_levels > level &&
-                    (smooth_type == 6 || smooth_type == 16))
-              {
-                 HYPRE_SchwarzSolve(smoother[level],
-                                 (HYPRE_ParCSRMatrix) A_array[level],
-                                 (HYPRE_ParVector) Aux_F,
+                       (smooth_type == 6 || smooth_type == 16))
+               {
+                  HYPRE_SchwarzSolve(smoother[level],
+                                  (HYPRE_ParCSRMatrix) A_array[level],
+                                  (HYPRE_ParVector) Aux_F,
                                   (HYPRE_ParVector) Aux_U);
-              }
-              /*else if (relax_type == 99)*/
-              else if (relax_type == 9 || relax_type == 99)
-              { /* Gaussian elimination */
-                 hypre_GaussElimSolve(amg_data, level, relax_type);
-              }
-              else if (relax_type == 18)
-              {   /* L1 - Jacobi*/
-                 if (relax_order == 1 && cycle_param < 3)
-                 {
-                    /* need to do CF - so can't use the AMS one */
-                    HYPRE_Int i;
-                    HYPRE_Int loc_relax_points[2];
-                    if (cycle_type < 2)
-                    {
-                       loc_relax_points[0] = 1;
-                       loc_relax_points[1] = -1;
-                    }
-                    else
-                    {
-                       loc_relax_points[0] = -1;
-                       loc_relax_points[1] = 1;
-                    }
-                    for (i=0; i < 2; i++)
-                       hypre_ParCSRRelax_L1_Jacobi(A_array[level],
-                                                 Aux_F,
-                                                 CF_marker_array[level],
-                                                 loc_relax_points[i],
-                                                 relax_weight[level],
-                                                 l1_norms[level],
-                                                 Aux_U,
-                                                 Vtemp);
-                 }
-                 else /* not CF - so use through AMS */
-                 {
-#if defined(HYPRE_USING_GPU)|| defined(HYPRE_USING_OPENMP_OFFLOAD) || defined(HYPRE_USING_MAPPED_OPENMP_OFFLOAD)
-                    //printf("par_cycle.c 3 %d\n",level);
-                    hypre_ParCSRRelax(A_array[level],
-=======
-            for (j = 0; j < num_sweep; j++)
-            {
-               if (num_levels == 1 && max_levels > 1)
-               {
-                  relax_points = 0;
-                  relax_local = 0;
-               }
-               else
-               {
-                  if (old_version)
-                  {
-                     relax_points = grid_relax_points[cycle_param][j];
-                  }
-                  relax_local = relax_order;
-               }
-
-               /*-----------------------------------------------
-                * VERY sloppy approximation to cycle complexity
-                *-----------------------------------------------*/
-               if (old_version && level < num_levels -1)
-               {
-                  switch (relax_points)
-                  {
-                     case 1:
-                        cycle_op_count += num_coeffs[level+1];
-                        break;
-
-                     case -1:
-                        cycle_op_count += (num_coeffs[level]-num_coeffs[level+1]);
-                        break;
-                  }
-               }
-               else
-               {
-                  cycle_op_count += num_coeffs[level];
-               }
-
-               /*-----------------------------------------------
-                Choose Smoother
-                -----------------------------------------------*/
-               if (smooth_num_levels > level &&
-                     (smooth_type == 7 || smooth_type == 8 ||
-                      smooth_type == 9 || smooth_type == 19 ||
-                      smooth_type == 17 || smooth_type == 18))
-               {
-                  hypre_VectorSize(hypre_ParVectorLocalVector(Utemp)) = local_size;
-                  alpha = -1.0;
-                  beta = 1.0;
-                  //printf("par_cycle.c 2 %d\n",level);
-                  hypre_ParCSRMatrixMatvecOutOfPlace(alpha, A_array[level],
-                                                     U_array[level], beta, Aux_F, Vtemp);
-                  if (smooth_type == 8 || smooth_type == 18)
-                  {
-                     HYPRE_ParCSRParaSailsSolve(smoother[level],
-                                                (HYPRE_ParCSRMatrix) A_array[level],
-                                                (HYPRE_ParVector) Vtemp,
-                                                (HYPRE_ParVector) Utemp);
-                  }
-                  else if (smooth_type == 7 || smooth_type == 17)
-                  {
-                     HYPRE_ParCSRPilutSolve(smoother[level],
-                                            (HYPRE_ParCSRMatrix) A_array[level],
-                                            (HYPRE_ParVector) Vtemp,
-                                            (HYPRE_ParVector) Utemp);
-                  }
-                  else if (smooth_type == 9 || smooth_type == 19)
-                  {
-                     HYPRE_EuclidSolve(smoother[level],
-                                       (HYPRE_ParCSRMatrix) A_array[level],
-                                       (HYPRE_ParVector) Vtemp,
-                                       (HYPRE_ParVector) Utemp);
-                  }
-                  hypre_ParVectorAxpy(relax_weight[level],Utemp,Aux_U);
-               }
-               else if (smooth_num_levels > level &&
-                        (smooth_type == 6 || smooth_type == 16))
-               {
-                  HYPRE_SchwarzSolve(smoother[level],
-                                     (HYPRE_ParCSRMatrix) A_array[level],
-                                     (HYPRE_ParVector) Aux_F,
-                                     (HYPRE_ParVector) Aux_U);
                }
                else if (relax_type == 9 || relax_type == 99 || relax_type == 199)
                { /* Gaussian elimination */
@@ -636,7 +474,6 @@
                   {
 #if defined(HYPRE_USING_CUDA) || defined(HYPRE_USING_DEVICE_OPENMP)
                      hypre_ParCSRRelax(A_array[level],
->>>>>>> 3e803d7d
                                        Aux_F,
                                        1,
                                        1,
@@ -646,108 +483,21 @@
                                        Aux_U,
                                        Vtemp,
                                        Ztemp);
-<<<<<<< HEAD
-                    //printf("par_cycle.c 3 done %d\n",level);
-#else
-                    if (num_threads == 1)
-                       hypre_ParCSRRelax(A_array[level],
-                                       Aux_F,
-                                       1,
-                                       1,
-                                       l1_norms_level,
-                                       relax_weight[level],
-                                       omega[level],0,0,0,0,
-                                       Aux_U,
-                                       Vtemp,
-                                       Ztemp);
-                    else
-                       hypre_ParCSRRelaxThreads(A_array[level],
-                                              Aux_F,
-                                              1,
-                                              1,
-                                              l1_norms_level,
-                                              relax_weight[level],
-                                              omega[level],
-                                              Aux_U,
-                                              Vtemp,
-                                              Ztemp);
-#endif
-                 }
-              }
-              else if (relax_type == 15)
-              {  /* CG */
-                 if (j ==0) /* do num sweep iterations of CG */
-                    hypre_ParCSRRelax_CG( smoother[level],
-                                        A_array[level],
-                                        Aux_F,
-                                        Aux_U,
-                                        num_sweep);
-              }
-              else if (relax_type == 16)
-              { /* scaled Chebyshev */
-                 HYPRE_Int scale = hypre_ParAMGDataChebyScale(amg_data);
-                 HYPRE_Int variant = hypre_ParAMGDataChebyVariant(amg_data);
-                 hypre_ParCSRRelax_Cheby_Solve(A_array[level], Aux_F,
-                                       ds[level], coefs[level],
-                                       cheby_order, scale,
-                                       variant, Aux_U, Vtemp, Ztemp );
-              }
-              else if (relax_type ==17)
-              {
-                 //printf("Proc %d: level %d, n %d, CF %p\n", my_id, level, local_size, CF_marker_array[level]);
-                 if (level == num_levels - 1)
-                 {
-                    /* if we are on the coarsest level ,the cf_marker will be null
-                       and we just do one sweep regular jacobi */
-                    hypre_assert(cycle_param == 3);
-                    hypre_BoomerAMGRelax(A_array[level], Aux_F, CF_marker_array[level], 0, 0, relax_weight[level],
-                                         0.0, NULL, Aux_U, Vtemp, NULL);
-                 }
-                 else
-                 {
-                    hypre_BoomerAMGRelax_FCFJacobi(A_array[level], Aux_F, CF_marker_array[level], relax_weight[level],
-                                                   Aux_U, Vtemp);
-                 }
-              }
-              else if (old_version)
-              {
-                /*
-                 printf("cycle %d: relax_type %d, relax_points %d\n",
-                         cycle_param, relax_type, relax_points);
-                */
-                 Solve_err_flag = hypre_BoomerAMGRelax(A_array[level],
-                                                     Aux_F,
-                                                     CF_marker_array[level],
-                                                     relax_type,
-                                                     relax_points,
-                                                     relax_weight[level],
-                                                     omega[level],
-                                                     l1_norms_level,
-                                                     Aux_U,
-                                                     Vtemp,
-                                                     Ztemp);
-              }
-              else
-              {
-                 /* smoother than can have CF ordering */
-                 if (block_mode)
-                 {
-=======
 #else
                      if ( hypre_NumThreads() == 1 )
                      {
-                        hypre_ParCSRRelax(A_array[level],
-                                          Aux_F,
-                                          1,
-                                          1,
-                                          l1_norms_level,
-                                          relax_weight[level],
-                                          omega[level],0,0,0,0,
-                                          Aux_U,
-                                          Vtemp,
-                                          Ztemp);
+                       hypre_ParCSRRelax(A_array[level],
+                                         Aux_F,
+                                         1,
+                                         1,
+                                         l1_norms_level,
+                                         relax_weight[level],
+                                         omega[level],0,0,0,0,
+                                         Aux_U,
+                                         Vtemp,
+                                         Ztemp);
                      }
-                     else
+                    else
                      {
                         hypre_ParCSRRelaxThreads(A_array[level],
                                                  Aux_F,
@@ -767,11 +517,11 @@
                {  /* CG */
                   if (j ==0) /* do num sweep iterations of CG */
                   {
-                     hypre_ParCSRRelax_CG( smoother[level],
-                                           A_array[level],
-                                           Aux_F,
-                                           Aux_U,
-                                           num_sweep);
+                     hypre_ParCSRRelax_CG(smoother[level],
+                                          A_array[level],
+                                          Aux_F,
+                                          Aux_U,
+                                          num_sweep);
                   }
                }
                else if (relax_type == 16)
@@ -783,29 +533,29 @@
                                                 cheby_order, scale,
                                                 variant, Aux_U, Vtemp, Ztemp );
                }
-               else if (relax_type == 17)
-               {
-                  //printf("Proc %d: level %d, n %d, CF %p\n", my_id, level, local_size, CF_marker_array[level]);
-                  if (level == num_levels - 1)
-                  {
-                     /* if we are on the coarsest level ,the cf_marker will be null
-                        and we just do one sweep regular jacobi */
-                     hypre_assert(cycle_param == 3);
-                     hypre_BoomerAMGRelax(A_array[level], Aux_F, CF_marker_array[level], 0, 0, relax_weight[level],
-                                          0.0, NULL, Aux_U, Vtemp, NULL);
-                  }
-                  else
-                  {
-                     hypre_BoomerAMGRelax_FCFJacobi(A_array[level], Aux_F, CF_marker_array[level], relax_weight[level],
-                                                    Aux_U, Vtemp);
-                  }
+               else if (relax_type ==17)
+               {
+                 //printf("Proc %d: level %d, n %d, CF %p\n", my_id, level, local_size, CF_marker_array[level]);
+                 if (level == num_levels - 1)
+                 {
+                    /* if we are on the coarsest level, the cf_marker will be null
+                       and we just do one sweep regular jacobi */
+                    hypre_assert(cycle_param == 3);
+                    hypre_BoomerAMGRelax(A_array[level], Aux_F, CF_marker_array[level], 0, 0, relax_weight[level],
+                                         0.0, NULL, Aux_U, Vtemp, NULL);
+                 }
+                 else
+                 {
+                    hypre_BoomerAMGRelax_FCFJacobi(A_array[level], Aux_F, CF_marker_array[level], relax_weight[level],
+                                                   Aux_U, Vtemp);
+                 }
                }
                else if (old_version)
                {
                   /*
-                     printf("cycle %d: relax_type %d, relax_points %d\n",
-                     cycle_param, relax_type, relax_points);
-                     */
+                  printf("cycle %d: relax_type %d, relax_points %d\n",
+                          cycle_param, relax_type, relax_points);
+                  */
                   Solve_err_flag = hypre_BoomerAMGRelax(A_array[level],
                                                         Aux_F,
                                                         CF_marker_array[level],
@@ -823,7 +573,6 @@
                   /* smoother than can have CF ordering */
                   if (block_mode)
                   {
->>>>>>> 3e803d7d
                      Solve_err_flag = hypre_BoomerAMGBlockRelaxIF(A_block_array[level],
                                                                   Aux_F,
                                                                   CF_marker_array[level],
@@ -834,48 +583,6 @@
                                                                   omega[level],
                                                                   Aux_U,
                                                                   Vtemp);
-<<<<<<< HEAD
-                 }
-                 else
-                 {
-                    Solve_err_flag = hypre_BoomerAMGRelaxIF(A_array[level],
-                                                          Aux_F,
-                                                          CF_marker_array[level],
-                                                          relax_type,
-                                                          relax_local,
-                                                          cycle_param,
-                                                          relax_weight[level],
-                                                          omega[level],
-                                                          l1_norms_level,
-                                                          Aux_U,
-                                                          Vtemp,
-                                                          Ztemp);
-                 }
-              }
-
-              if (Solve_err_flag != 0)
-                 return(Solve_err_flag);
-           }
-           if  (smooth_num_levels > level && smooth_type > 9)
-           {
-              gammaold = gamma;
-              gamma = hypre_ParVectorInnerProd(Rtemp,Ztemp);
-              if (jj == 0)
-                 hypre_ParVectorCopy(Ztemp,Ptemp);
-              else
-              {
-                 beta = gamma/gammaold;
-                 for (i=0; i < local_size; i++)
-                    Ptemp_data[i] = Ztemp_data[i] + beta*Ptemp_data[i];
-              }
-
-              hypre_ParCSRMatrixMatvec(1.0,A_array[level],Ptemp,0.0,Vtemp);
-              alfa = gamma /hypre_ParVectorInnerProd(Ptemp,Vtemp);
-              hypre_ParVectorAxpy(alfa,Ptemp,U_array[level]);
-              hypre_ParVectorAxpy(-alfa,Vtemp,Rtemp);
-           }
-        }
-=======
                   }
                   else
                   {
@@ -913,7 +620,7 @@
                   for (i=0; i < local_size; i++)
                   {
                      Ptemp_data[i] = Ztemp_data[i] + beta*Ptemp_data[i];
-                  }
+               }
                }
 
                hypre_ParCSRMatrixMatvec(1.0,A_array[level],Ptemp,0.0,Vtemp);
@@ -922,7 +629,6 @@
                hypre_ParVectorAxpy(-alfa,Vtemp,Rtemp);
             }
          }
->>>>>>> 3e803d7d
       }
 
       /*------------------------------------------------------------------
@@ -931,11 +637,7 @@
 
       --lev_counter[level];
 
-<<<<<<< HEAD
-=======
-      //if ( level != num_levels-1 && lev_counter[level] >= 0 )
->>>>>>> 3e803d7d
-      if (lev_counter[level] >= 0 && level != num_levels-1)
+      if ( lev_counter[level] >= 0 && level != num_levels-1  )
       {
          /*---------------------------------------------------------------
           * Visit coarser level next.
@@ -971,7 +673,7 @@
          if (block_mode)
          {
             hypre_ParCSRBlockMatrixMatvecT(alpha,R_block_array[fine_grid],Vtemp,
-                                      beta,F_array[coarse_grid]);
+                                           beta,F_array[coarse_grid]);
          }
          else
          {
@@ -983,8 +685,8 @@
             }
             else
             {
-               hypre_ParCSRMatrixMatvecT(alpha, R_array[fine_grid],Vtemp,
-                                         beta, F_array[coarse_grid]);
+               hypre_ParCSRMatrixMatvecT(alpha,R_array[fine_grid],Vtemp,
+                                         beta,F_array[coarse_grid]);
             }
          }
 
@@ -1013,8 +715,8 @@
          if (block_mode)
          {
             hypre_ParCSRBlockMatrixMatvec(alpha, P_block_array[fine_grid],
-                                     U_array[coarse_grid],
-                                     beta, U_array[fine_grid]);
+                                          U_array[coarse_grid],
+                                          beta, U_array[fine_grid]);
          }
          else
          {
@@ -1056,17 +758,11 @@
 
    if (smooth_num_levels > 0)
    {
-<<<<<<< HEAD
-     if (smooth_type == 7 || smooth_type == 8 || smooth_type == 9 ||
-         smooth_type == 17 || smooth_type == 18 || smooth_type == 19 )
-        hypre_ParVectorDestroy(Utemp);
-=======
-      if (smooth_type ==  7 || smooth_type ==  8 || smooth_type ==  9 ||
+      if (smooth_type == 7 || smooth_type == 8 || smooth_type == 9 ||
           smooth_type == 17 || smooth_type == 18 || smooth_type == 19 )
       {
          hypre_ParVectorDestroy(Utemp);
       }
->>>>>>> 3e803d7d
    }
 
    return(Solve_err_flag);
