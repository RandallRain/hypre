--- conflicted
+++ resolved
@@ -50,7 +50,7 @@
 
    HYPRE_Real   *Ztemp_data;
    HYPRE_Real   *Ptemp_data;
-   HYPRE_Int     **CF_marker_array;
+   HYPRE_Int   **CF_marker_array;
    /* HYPRE_Int     **unknown_map_array;
    HYPRE_Int     **point_map_array;
    HYPRE_Int     **v_at_point_array; */
@@ -61,14 +61,14 @@
    HYPRE_Int       num_levels;
    HYPRE_Int       max_levels;
 
-   HYPRE_Real   *num_coeffs;
+   HYPRE_Real     *num_coeffs;
    HYPRE_Int      *num_grid_sweeps;
    HYPRE_Int      *grid_relax_type;
    HYPRE_Int     **grid_relax_points;
 
    HYPRE_Int     block_mode;
 
-   HYPRE_Int      cheby_order;
+   HYPRE_Int     cheby_order;
 
  /* Local variables  */
    HYPRE_Int      *lev_counter;
@@ -167,7 +167,7 @@
    num_coeffs = hypre_CTAlloc(HYPRE_Real,  num_levels, HYPRE_MEMORY_HOST);
    num_coeffs[0]    = hypre_ParCSRMatrixDNumNonzeros(A_array[0]);
    comm = hypre_ParCSRMatrixComm(A_array[0]);
-   hypre_MPI_Comm_rank(comm,&my_id);
+   hypre_MPI_Comm_rank(comm, &my_id);
 
    if (block_mode)
    {
@@ -285,7 +285,7 @@
             beta = 1.0;
 
             hypre_ParCSRMatrixMatvecOutOfPlace(alpha, A_array[level],
-                                U_array[level], beta, F_array[level], Rtemp);
+                                               U_array[level], beta, F_array[level], Rtemp);
 
             cg_num_sweep = hypre_ParAMGDataSmoothNumSweeps(amg_data);
             num_sweep = num_grid_sweeps[cycle_param];
@@ -337,14 +337,14 @@
 #endif
       else
       {
-        /*------------------------------------------------------------------
+         /*------------------------------------------------------------------
          * Do the relaxation num_sweep times
          *-----------------------------------------------------------------*/
          for (jj = 0; jj < cg_num_sweep; jj++)
          {
             if (smooth_num_levels > level && smooth_type > 9)
             {
-              hypre_ParVectorSetConstantValues(Aux_U,0);
+               hypre_ParVectorSetConstantValues(Aux_U, 0);
             }
 
             for (j = 0; j < num_sweep; j++)
@@ -363,20 +363,20 @@
                   relax_local = relax_order;
                }
 
-              /*-----------------------------------------------
-               * VERY sloppy approximation to cycle complexity
-               *-----------------------------------------------*/
+               /*-----------------------------------------------
+                * VERY sloppy approximation to cycle complexity
+                *-----------------------------------------------*/
                if (old_version && level < num_levels -1)
                {
                   switch (relax_points)
                   {
                      case 1:
                         cycle_op_count += num_coeffs[level+1];
-                     break;
+                        break;
 
                      case -1:
                         cycle_op_count += (num_coeffs[level]-num_coeffs[level+1]);
-                     break;
+                        break;
                   }
                }
                else
@@ -388,54 +388,54 @@
                 Choose Smoother
                 -----------------------------------------------*/
                if (smooth_num_levels > level &&
-                  (smooth_type == 7 || smooth_type == 8 ||
-                  smooth_type == 9 || smooth_type == 19 ||
-                  smooth_type == 17 || smooth_type == 18))
+                     (smooth_type == 7 || smooth_type == 8 ||
+                      smooth_type == 9 || smooth_type == 19 ||
+                      smooth_type == 17 || smooth_type == 18))
                {
                   hypre_VectorSize(hypre_ParVectorLocalVector(Utemp)) = local_size;
                   alpha = -1.0;
                   beta = 1.0;
                   //printf("par_cycle.c 2 %d\n",level);
                   hypre_ParCSRMatrixMatvecOutOfPlace(alpha, A_array[level],
-                                 U_array[level], beta, Aux_F, Vtemp);
+                                                     U_array[level], beta, Aux_F, Vtemp);
                   if (smooth_type == 8 || smooth_type == 18)
                   {
                      HYPRE_ParCSRParaSailsSolve(smoother[level],
-                                  (HYPRE_ParCSRMatrix) A_array[level],
-                                  (HYPRE_ParVector) Vtemp,
-                                  (HYPRE_ParVector) Utemp);
+                                                (HYPRE_ParCSRMatrix) A_array[level],
+                                                (HYPRE_ParVector) Vtemp,
+                                                (HYPRE_ParVector) Utemp);
                   }
                   else if (smooth_type == 7 || smooth_type == 17)
                   {
                      HYPRE_ParCSRPilutSolve(smoother[level],
-                                  (HYPRE_ParCSRMatrix) A_array[level],
-                                  (HYPRE_ParVector) Vtemp,
-                                  (HYPRE_ParVector) Utemp);
+                                            (HYPRE_ParCSRMatrix) A_array[level],
+                                            (HYPRE_ParVector) Vtemp,
+                                            (HYPRE_ParVector) Utemp);
                   }
                   else if (smooth_type == 9 || smooth_type == 19)
                   {
                      HYPRE_EuclidSolve(smoother[level],
-                                  (HYPRE_ParCSRMatrix) A_array[level],
-                                  (HYPRE_ParVector) Vtemp,
-                                  (HYPRE_ParVector) Utemp);
+                                       (HYPRE_ParCSRMatrix) A_array[level],
+                                       (HYPRE_ParVector) Vtemp,
+                                       (HYPRE_ParVector) Utemp);
                   }
                   hypre_ParVectorAxpy(relax_weight[level],Utemp,Aux_U);
                }
                else if (smooth_num_levels > level &&
 	               (smooth_type == 5 || smooth_type == 15))
-	      {
-                    HYPRE_ILUSolve(smoother[level],
+	       {
+                  HYPRE_ILUSolve(smoother[level],
                                  (HYPRE_ParCSRMatrix) A_array[level],
                                  (HYPRE_ParVector) Aux_F,
                                  (HYPRE_ParVector) Aux_U);
-	      }
-              else if (smooth_num_levels > level &&
-                       (smooth_type == 6 || smooth_type == 16))
+	       }
+               else if (smooth_num_levels > level &&
+                        (smooth_type == 6 || smooth_type == 16))
                {
                   HYPRE_SchwarzSolve(smoother[level],
-                                  (HYPRE_ParCSRMatrix) A_array[level],
-                                  (HYPRE_ParVector) Aux_F,
-                                  (HYPRE_ParVector) Aux_U);
+                                     (HYPRE_ParCSRMatrix) A_array[level],
+                                     (HYPRE_ParVector) Aux_F,
+                                     (HYPRE_ParVector) Aux_U);
                }
                else if (relax_type == 9 || relax_type == 99 || relax_type == 199)
                { /* Gaussian elimination */
@@ -486,18 +486,18 @@
 #else
                      if ( hypre_NumThreads() == 1 )
                      {
-                       hypre_ParCSRRelax(A_array[level],
-                                         Aux_F,
-                                         1,
-                                         1,
-                                         l1_norms_level,
-                                         relax_weight[level],
-                                         omega[level],0,0,0,0,
-                                         Aux_U,
-                                         Vtemp,
-                                         Ztemp);
+                        hypre_ParCSRRelax(A_array[level],
+                                          Aux_F,
+                                          1,
+                                          1,
+                                          l1_norms_level,
+                                          relax_weight[level],
+                                          omega[level],0,0,0,0,
+                                          Aux_U,
+                                          Vtemp,
+                                          Ztemp);
                      }
-                    else
+                     else
                      {
                         hypre_ParCSRRelaxThreads(A_array[level],
                                                  Aux_F,
@@ -517,11 +517,11 @@
                {  /* CG */
                   if (j ==0) /* do num sweep iterations of CG */
                   {
-                     hypre_ParCSRRelax_CG(smoother[level],
-                                          A_array[level],
-                                          Aux_F,
-                                          Aux_U,
-                                          num_sweep);
+                     hypre_ParCSRRelax_CG( smoother[level],
+                                           A_array[level],
+                                           Aux_F,
+                                           Aux_U,
+                                           num_sweep);
                   }
                }
                else if (relax_type == 16)
@@ -533,29 +533,29 @@
                                                 cheby_order, scale,
                                                 variant, Aux_U, Vtemp, Ztemp );
                }
-               else if (relax_type ==17)
-               {
-                 //printf("Proc %d: level %d, n %d, CF %p\n", my_id, level, local_size, CF_marker_array[level]);
-                 if (level == num_levels - 1)
-                 {
-                    /* if we are on the coarsest level, the cf_marker will be null
-                       and we just do one sweep regular jacobi */
-                    hypre_assert(cycle_param == 3);
-                    hypre_BoomerAMGRelax(A_array[level], Aux_F, CF_marker_array[level], 0, 0, relax_weight[level],
-                                         0.0, NULL, Aux_U, Vtemp, NULL);
-                 }
-                 else
-                 {
-                    hypre_BoomerAMGRelax_FCFJacobi(A_array[level], Aux_F, CF_marker_array[level], relax_weight[level],
-                                                   Aux_U, Vtemp);
-                 }
+               else if (relax_type == 17)
+               {
+                  //printf("Proc %d: level %d, n %d, CF %p\n", my_id, level, local_size, CF_marker_array[level]);
+                  if (level == num_levels - 1)
+                  {
+                     /* if we are on the coarsest level ,the cf_marker will be null
+                        and we just do one sweep regular jacobi */
+                     hypre_assert(cycle_param == 3);
+                     hypre_BoomerAMGRelax(A_array[level], Aux_F, CF_marker_array[level], 0, 0, relax_weight[level],
+                                          0.0, NULL, Aux_U, Vtemp, NULL);
+                  }
+                  else
+                  {
+                     hypre_BoomerAMGRelax_FCFJacobi(A_array[level], Aux_F, CF_marker_array[level], relax_weight[level],
+                                                    Aux_U, Vtemp);
+                  }
                }
                else if (old_version)
                {
                   /*
-                  printf("cycle %d: relax_type %d, relax_points %d\n",
-                          cycle_param, relax_type, relax_points);
-                  */
+                     printf("cycle %d: relax_type %d, relax_points %d\n",
+                     cycle_param, relax_type, relax_points);
+                     */
                   Solve_err_flag = hypre_BoomerAMGRelax(A_array[level],
                                                         Aux_F,
                                                         CF_marker_array[level],
@@ -620,7 +620,7 @@
                   for (i=0; i < local_size; i++)
                   {
                      Ptemp_data[i] = Ztemp_data[i] + beta*Ptemp_data[i];
-               }
+                  }
                }
 
                hypre_ParCSRMatrixMatvec(1.0,A_array[level],Ptemp,0.0,Vtemp);
@@ -637,7 +637,8 @@
 
       --lev_counter[level];
 
-      if ( lev_counter[level] >= 0 && level != num_levels-1  )
+      //if ( level != num_levels-1 && lev_counter[level] >= 0 )
+      if (lev_counter[level] >= 0 && level != num_levels-1)
       {
          /*---------------------------------------------------------------
           * Visit coarser level next.
@@ -685,13 +686,8 @@
             }
             else
             {
-<<<<<<< HEAD
                hypre_ParCSRMatrixMatvecT(alpha, R_array[fine_grid], Vtemp,
                                          beta, F_array[coarse_grid]);
-=======
-               hypre_ParCSRMatrixMatvecT(alpha,R_array[fine_grid],Vtemp,
-                                         beta,F_array[coarse_grid]);
->>>>>>> 9e2e1491
             }
          }
 
@@ -763,7 +759,7 @@
 
    if (smooth_num_levels > 0)
    {
-      if (smooth_type == 7 || smooth_type == 8 || smooth_type == 9 ||
+      if (smooth_type ==  7 || smooth_type ==  8 || smooth_type ==  9 ||
           smooth_type == 17 || smooth_type == 18 || smooth_type == 19 )
       {
          hypre_ParVectorDestroy(Utemp);
