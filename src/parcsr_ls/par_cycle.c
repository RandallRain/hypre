--- conflicted
+++ resolved
@@ -626,7 +626,6 @@
          }
          else
          {
-<<<<<<< HEAD
             if (restri_type)
             {
                /* RL: no transpose for R */
@@ -635,17 +634,13 @@
             }
             else
             {
+               //SyncVectorToHost(hypre_ParVectorLocalVector(Vtemp));
+	           //SyncVectorToHost(hypre_ParVectorLocalVector(F_array[coarse_grid]));
                hypre_ParCSRMatrixMatvecT(alpha,R_array[fine_grid],Vtemp,
                                          beta,F_array[coarse_grid]);
+               //UpdateDRC(hypre_ParVectorLocalVector(F_array[coarse_grid]));
+	           //SyncVectorToHost(hypre_ParVectorLocalVector(F_array[coarse_grid]));
             }
-=======
-	   //SyncVectorToHost(hypre_ParVectorLocalVector(Vtemp));
-	    //SyncVectorToHost(hypre_ParVectorLocalVector(F_array[coarse_grid]));
-            hypre_ParCSRMatrixMatvecT(alpha,R_array[fine_grid],Vtemp,
-                                      beta,F_array[coarse_grid]);
-	    //UpdateDRC(hypre_ParVectorLocalVector(F_array[coarse_grid]));
-	    //SyncVectorToHost(hypre_ParVectorLocalVector(F_array[coarse_grid]));
->>>>>>> f0dd2cb9
          }
 
          ++level;
@@ -678,7 +673,7 @@
          }
          else
          {
-	   hypre_ParCSRMatrixMatvec(alpha, P_array[fine_grid],
+            hypre_ParCSRMatrixMatvec(alpha, P_array[fine_grid],
                                      U_array[coarse_grid],
                                      beta, U_array[fine_grid]);
          }
