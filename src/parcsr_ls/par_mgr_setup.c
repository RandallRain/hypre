--- conflicted
+++ resolved
@@ -16,153 +16,6 @@
                   hypre_ParVector    *f,
                   hypre_ParVector    *u )
 {
-<<<<<<< HEAD
-   MPI_Comm 	         comm = hypre_ParCSRMatrixComm(A);
-   hypre_ParMGRData   *mgr_data = (hypre_ParMGRData*) mgr_vdata;
-
-   HYPRE_Int       cnt,i,j, final_coarse_size, block_size, idx, **block_cf_marker;
-   HYPRE_BigInt    row;
-   HYPRE_Int	   lev, num_coarsening_levs, last_level, num_c_levels, nc,index_i, cflag;
-   HYPRE_Int	   debug_flag = 0;
-
-   hypre_ParCSRMatrix  *RT = NULL;
-   hypre_ParCSRMatrix  *P = NULL;
-   hypre_ParCSRMatrix  *S = NULL;
-   hypre_ParCSRMatrix  *ST = NULL;
-   hypre_ParCSRMatrix  *AT = NULL;
-
-   HYPRE_Int * col_offd_S_to_A = NULL;
-   HYPRE_Int * col_offd_ST_to_AT = NULL;
-   HYPRE_Int * dof_func_buff = NULL;
-   HYPRE_BigInt * coarse_pnts_global = NULL;
-   hypre_Vector       **l1_norms = NULL;
-
-   hypre_ParVector     *Ztemp;
-   hypre_ParVector     *Vtemp;
-   hypre_ParVector     *Utemp;
-   hypre_ParVector     *Ftemp;
-
-   /* pointers to mgr data */
-   HYPRE_Int  use_default_cgrid_solver = (mgr_data -> use_default_cgrid_solver);
-   HYPRE_Int  logging = (mgr_data -> logging);
-   HYPRE_Int  print_level = (mgr_data -> print_level);
-   HYPRE_Int  relax_type = (mgr_data -> relax_type);
-   HYPRE_Int  relax_order = (mgr_data -> relax_order);
-   HYPRE_Int  interp_type = (mgr_data -> interp_type);
-   HYPRE_Int  restrict_type = (mgr_data -> restrict_type);
-   HYPRE_Int num_interp_sweeps = (mgr_data -> num_interp_sweeps);
-   HYPRE_Int num_restrict_sweeps = (mgr_data -> num_interp_sweeps);
-   HYPRE_Int	max_elmts = (mgr_data -> P_max_elmts);
-   HYPRE_Real   max_row_sum = (mgr_data -> max_row_sum);
-   HYPRE_Real   strong_threshold = (mgr_data -> strong_threshold);
-   HYPRE_Real   trunc_factor = (mgr_data -> trunc_factor);
-   HYPRE_Real   S_commpkg_switch = (mgr_data -> S_commpkg_switch);
-   HYPRE_Int  old_num_coarse_levels = (mgr_data -> num_coarse_levels);
-   HYPRE_Int  max_num_coarse_levels = (mgr_data -> max_num_coarse_levels);
-   HYPRE_Int * reserved_Cpoint_local_indexes = (mgr_data -> reserved_Cpoint_local_indexes);
-   HYPRE_Int ** CF_marker_array = (mgr_data -> CF_marker_array);
-   hypre_ParCSRMatrix  **A_array = (mgr_data -> A_array);
-   hypre_ParCSRMatrix  **P_array = (mgr_data -> P_array);
-   hypre_ParCSRMatrix  **RT_array = (mgr_data -> RT_array);
-   hypre_ParCSRMatrix  *RAP_ptr = NULL;
-
-   hypre_ParVector    **F_array = (mgr_data -> F_array);
-   hypre_ParVector    **U_array = (mgr_data -> U_array);
-   hypre_ParVector    *residual = (mgr_data -> residual);
-   HYPRE_Real    *rel_res_norms = (mgr_data -> rel_res_norms);
-
-   HYPRE_Solver    	default_cg_solver;
-   HYPRE_Int	(*coarse_grid_solver_setup)(void*,void*,void*,void*) = (HYPRE_Int (*)(void*, void*, void*, void*)) (mgr_data -> coarse_grid_solver_setup);
-   HYPRE_Int	(*coarse_grid_solver_solve)(void*,void*,void*,void*) = (HYPRE_Int (*)(void*, void*, void*, void*)) (mgr_data -> coarse_grid_solver_solve);
-
-   HYPRE_Int    global_smooth_type =  (mgr_data -> global_smooth_type);
-
-   HYPRE_Int    reserved_coarse_size = (mgr_data -> reserved_coarse_size);
-
-   HYPRE_Int		   num_procs,  my_id;
-   hypre_CSRMatrix *A_diag = hypre_ParCSRMatrixDiag(A);
-   HYPRE_Int             n       = hypre_CSRMatrixNumRows(A_diag);
-   HYPRE_Int    blk_size  = (mgr_data -> block_size);
-
-   hypre_ParAMGData    **FrelaxVcycleData = (mgr_data -> FrelaxVcycleData);
-   HYPRE_Int Frelax_method = (mgr_data -> Frelax_method);
-
-   /* ----- begin -----*/
-   block_size = (mgr_data -> block_size);
-   block_cf_marker = (mgr_data -> block_cf_marker);
-
-   HYPRE_Int **level_coarse_indexes = NULL;
-   HYPRE_Int *level_coarse_size = NULL;
-   HYPRE_Int setNonCpointToF = (mgr_data -> set_non_Cpoints_to_F);
-   HYPRE_BigInt *reserved_coarse_indexes = (mgr_data -> reserved_coarse_indexes);
-
-
-   //  HYPRE_Int num_coarse_levels = (mgr_data -> max_num_coarse_levels);
-
-   HYPRE_Int nloc =  hypre_CSRMatrixNumRows(hypre_ParCSRMatrixDiag(A));
-   HYPRE_BigInt ilower =  hypre_ParCSRMatrixFirstRowIndex(A);
-   HYPRE_BigInt iupper =  hypre_ParCSRMatrixLastRowIndex(A);
-
-   hypre_MPI_Comm_size(comm,&num_procs);
-   hypre_MPI_Comm_rank(comm,&my_id);
-
-   /* Trivial case: simply solve the coarse level problem */
-   if( block_size < 2 || (mgr_data -> max_num_coarse_levels) < 1)
-   {
-      if (my_id == 0 && print_level > 0)
-      {
-         hypre_printf("Warning: Block size is < 2 or number of coarse levels is < 1. \n");
-         hypre_printf("Solving scalar problem on fine grid using coarse level solver \n");
-      }
-
-      if(use_default_cgrid_solver)
-      {
-         if (my_id == 0 && print_level > 0) hypre_printf("No coarse grid solver provided. Using default AMG solver ... \n");
-         /* create and set default solver parameters here */
-         /* create and initialize default_cg_solver */
-         default_cg_solver = (HYPRE_Solver) hypre_BoomerAMGCreate();
-         hypre_BoomerAMGSetMaxIter ( default_cg_solver, (mgr_data -> max_iter) );
-
-         hypre_BoomerAMGSetRelaxOrder( default_cg_solver, 1);
-         hypre_BoomerAMGSetPrintLevel(default_cg_solver, 3);
-         /* set setup and solve functions */
-         coarse_grid_solver_setup = (HYPRE_Int (*)(void*, void*, void*, void*)) hypre_BoomerAMGSetup;
-         coarse_grid_solver_solve = (HYPRE_Int (*)(void*, void*, void*, void*)) hypre_BoomerAMGSolve;
-         (mgr_data -> coarse_grid_solver_setup) = coarse_grid_solver_setup;
-         (mgr_data -> coarse_grid_solver_solve) = coarse_grid_solver_solve;
-         (mgr_data -> coarse_grid_solver) = default_cg_solver;
-      }
-
-      // keep reserved coarse indexes to coarsest grid
-      if((mgr_data -> reserved_Cpoint_local_indexes) != NULL)
-         hypre_TFree((mgr_data -> reserved_Cpoint_local_indexes), HYPRE_MEMORY_HOST);
-      if (reserved_coarse_size > 0)
-      {
-         (mgr_data -> reserved_Cpoint_local_indexes) = hypre_CTAlloc(HYPRE_Int,  reserved_coarse_size, HYPRE_MEMORY_HOST);
-         reserved_Cpoint_local_indexes = (mgr_data -> reserved_Cpoint_local_indexes);
-         cnt=0;
-         for(i=0; i<reserved_coarse_size; i++)
-         {
-            row = reserved_coarse_indexes[i];
-            reserved_Cpoint_local_indexes[cnt++] = (HYPRE_Int)(row - ilower);
-         }
-         HYPRE_BoomerAMGSetCpointsToKeep((mgr_data ->coarse_grid_solver), 25,reserved_coarse_size,reserved_Cpoint_local_indexes);
-      }
-
-      /* setup coarse grid solver */
-      //		hypre_BoomerAMGSetMaxIter ( (mgr_data -> coarse_grid_solver), (mgr_data -> max_iter) );
-      //		hypre_BoomerAMGSetPrintLevel((mgr_data -> coarse_grid_solver), 3);
-      coarse_grid_solver_setup((mgr_data -> coarse_grid_solver), A, f, u);
-      (mgr_data -> num_coarse_levels) = 0;
-
-      return hypre_error_flag;
-   }
-
-   /*
-      if ((mgr_data -> level_coarse_indexes) != NULL)
-      {
-      for(i=0; i<max_num_coarse_levels; i++)
-=======
 	MPI_Comm 	         comm = hypre_ParCSRMatrixComm(A);
 	hypre_ParMGRData   *mgr_data = (hypre_ParMGRData*) mgr_vdata;
 
@@ -182,7 +35,7 @@
 	HYPRE_Int * col_offd_ST_to_AT = NULL;
 	HYPRE_Int * dof_func_buff = NULL;
 	HYPRE_BigInt * coarse_pnts_global = NULL;
-	HYPRE_Real         **l1_norms = NULL;
+   hypre_Vector       **l1_norms = NULL;
 
 	hypre_ParVector     *Ztemp;
 	hypre_ParVector     *Vtemp;
@@ -258,9 +111,6 @@
   HYPRE_Real wall_time;
 
 	/* ----- begin -----*/
-
-	num_threads = hypre_NumThreads();
-
   block_size = (mgr_data -> block_size);
   block_cf_marker = (mgr_data -> block_cf_marker);
   set_c_points_method = (mgr_data -> set_c_points_method);
@@ -351,7 +201,7 @@
     }
     final_coarse_size = 0;
     if (set_c_points_method == 0) // interleaved ordering, i.e. s1,p1,s2,p2,...
-    {
+  {
      // loop over rows
      for(row = ilower; row <=iupper; row++)
      {
@@ -389,7 +239,7 @@
       if (my_id == 0)
         hypre_printf("ERROR! Unknown method for setting C points.");
       exit(-1);
-    }
+     }
      level_coarse_size[i] = final_coarse_size;
   }
   
@@ -418,7 +268,7 @@
 	}
    }   
     
-  (mgr_data -> level_coarse_indexes) = level_coarse_indexes;
+  (mgr_data -> level_coarse_indexes) = level_coarse_indexes;  
   (mgr_data -> num_coarse_per_level) = level_coarse_size;
 
   /* Free Previously allocated data, if any not destroyed */
@@ -427,86 +277,14 @@
     for (j = 1; j < (old_num_coarse_levels); j++)
     {
       if (A_array[j])
->>>>>>> 9e2e1491
-      {
-      if((mgr_data -> level_coarse_indexes)[i] != NULL)
-      {
-      hypre_TFree((mgr_data -> level_coarse_indexes)[i], HYPRE_MEMORY_HOST);
-      }
-      }
-      hypre_TFree((mgr_data -> level_coarse_indexes), HYPRE_MEMORY_HOST);
-      (mgr_data -> level_coarse_indexes) = NULL;
-      hypre_TFree((mgr_data -> num_coarse_per_level), HYPRE_MEMORY_HOST);
-      (mgr_data -> num_coarse_per_level) = NULL;
-      }
-      */
-
-   /* Initialize local indexes of coarse sets at different levels */
-   level_coarse_indexes = hypre_CTAlloc(HYPRE_Int*,  max_num_coarse_levels, HYPRE_MEMORY_HOST);
-   for (i = 0; i < max_num_coarse_levels; i++)
-   {
-      level_coarse_indexes[i] = hypre_CTAlloc(HYPRE_Int, nloc, HYPRE_MEMORY_HOST);
-   }
-
-   level_coarse_size = hypre_CTAlloc(HYPRE_Int,  max_num_coarse_levels, HYPRE_MEMORY_HOST);
-
-   // loop over levels
-   for(i=0; i<max_num_coarse_levels; i++)
-   {
-      // loop over rows
-      final_coarse_size = 0;
-      for(row = ilower; row <=iupper; row++)
-      {
-         idx = row % block_size;
-         if(block_cf_marker[i][idx] == CMRK)
-         {
-            level_coarse_indexes[i][final_coarse_size++] = (HYPRE_Int)(row - ilower);
-         }
-      }
-      level_coarse_size[i] = final_coarse_size;
-   }
-
-   // Set reserved coarse indexes to be kept to the coarsest level of the MGR solver
-   if((mgr_data -> reserved_Cpoint_local_indexes) != NULL)
-      hypre_TFree((mgr_data -> reserved_Cpoint_local_indexes), HYPRE_MEMORY_HOST);
-   if (reserved_coarse_size > 0)
-   {
-      (mgr_data -> reserved_Cpoint_local_indexes) = hypre_CTAlloc(HYPRE_Int,  reserved_coarse_size, HYPRE_MEMORY_HOST);
-      reserved_Cpoint_local_indexes = (mgr_data -> reserved_Cpoint_local_indexes);
-      //	cnt=0;
-      for(i=0; i<reserved_coarse_size; i++)
-      {
-         row = reserved_coarse_indexes[i];
-         idx = row % block_size;
-         for(j=0; j<max_num_coarse_levels; j++)
-         {
-            if(block_cf_marker[j][idx] != CMRK)
-            {
-               level_coarse_indexes[j][level_coarse_size[j]++] = (HYPRE_Int)(row - ilower);
-            }
-         }
-         reserved_Cpoint_local_indexes[i] = (HYPRE_Int)(row - ilower);
-      }
-   }
-
-   (mgr_data -> level_coarse_indexes) = level_coarse_indexes;
-
-   (mgr_data -> num_coarse_per_level) = level_coarse_size;
-
-   /* Free Previously allocated data, if any not destroyed */
-   if (A_array || P_array || RT_array || CF_marker_array)
-   {
-      for (j = 1; j < (old_num_coarse_levels); j++)
-      {
-         if (A_array[j])
-         {
+      {
             hypre_ParCSRMatrixDestroy(A_array[j]);
             A_array[j] = NULL;
-         }
-      }
-
-      for (j = 0; j < old_num_coarse_levels; j++)
-      {
+      }
+    }
+
+    for (j = 0; j < old_num_coarse_levels; j++)
+    {
          if (P_array[j])
          {
             hypre_ParCSRMatrixDestroy(P_array[j]);
@@ -515,23 +293,23 @@
 
          if (RT_array[j])
          {
-            hypre_ParCSRMatrixDestroy(RT_array[j]);
-            RT_array[j] = NULL;
+       hypre_ParCSRMatrixDestroy(RT_array[j]);
+       RT_array[j] = NULL;
          }
 
          if (CF_marker_array[j])
          {
-            hypre_TFree(CF_marker_array[j], HYPRE_MEMORY_HOST);
-            CF_marker_array[j] = NULL;
+       hypre_TFree(CF_marker_array[j], HYPRE_MEMORY_HOST);
+       CF_marker_array[j] = NULL;
          }
-      }
-      hypre_TFree(P_array, HYPRE_MEMORY_HOST);
-      P_array = NULL;
-      hypre_TFree(RT_array, HYPRE_MEMORY_HOST);
-      RT_array = NULL;
-      hypre_TFree(CF_marker_array, HYPRE_MEMORY_HOST);
-      CF_marker_array = NULL;
-   }
+    }
+    hypre_TFree(P_array, HYPRE_MEMORY_HOST);
+    P_array = NULL;
+    hypre_TFree(RT_array, HYPRE_MEMORY_HOST);
+    RT_array = NULL;
+    hypre_TFree(CF_marker_array, HYPRE_MEMORY_HOST);
+    CF_marker_array = NULL;   
+  }
 
   /* Free previously allocated FrelaxVcycleData if not destroyed */
   if ((mgr_data -> VcycleRelaxZtemp))
@@ -554,53 +332,17 @@
         (mgr_data -> FrelaxVcycleData)[j] = NULL;
          }
       }
-<<<<<<< HEAD
-      hypre_TFree(FrelaxVcycleData, HYPRE_MEMORY_HOST);
-      FrelaxVcycleData = NULL;
-=======
     hypre_TFree((mgr_data -> FrelaxVcycleData), HYPRE_MEMORY_HOST);
     (mgr_data -> FrelaxVcycleData) = NULL;   
->>>>>>> 9e2e1491
    }
 
-   /* destroy final coarse grid matrix, if not previously destroyed */
-   if((mgr_data -> RAP))
-   {
-      hypre_ParCSRMatrixDestroy((mgr_data -> RAP));
-      (mgr_data -> RAP) = NULL;
-   }
-
-<<<<<<< HEAD
-   /* Setup for global block smoothers*/
-
-   if (my_id == num_procs)
-   {
-      mgr_data -> n_block   = (n - reserved_coarse_size) / blk_size;
-      mgr_data -> left_size = n - blk_size*(mgr_data -> n_block);
-   }
-   else
-   {
-      mgr_data -> n_block = n / blk_size;
-      mgr_data -> left_size = n - blk_size*(mgr_data -> n_block);
-   }
-   if (global_smooth_type == 0)
-   {
-      hypre_blockRelax_setup(A,blk_size,reserved_coarse_size,&(mgr_data -> diaginv));
-   }
-   else if (global_smooth_type == 8)
-   {
-      HYPRE_EuclidCreate(comm, &(mgr_data -> global_smoother));
-      HYPRE_EuclidSetLevel(mgr_data -> global_smoother, 0);
-      HYPRE_EuclidSetBJ(mgr_data -> global_smoother, 1);
-      HYPRE_EuclidSetup(mgr_data -> global_smoother, A, f, u);
-   }
-
-
-   /* clear old l1_norm data, if created */
-   if (mgr_data -> l1_norms)
-   {
-      for (j = 0; j < (old_num_coarse_levels); j++)
-=======
+  /* destroy final coarse grid matrix, if not previously destroyed */
+  if((mgr_data -> RAP))
+  {
+    hypre_ParCSRMatrixDestroy((mgr_data -> RAP));
+    (mgr_data -> RAP) = NULL;
+  }
+
 	/* Setup for global block smoothers*/
   if (set_c_points_method == 0)
   {
@@ -834,257 +576,18 @@
     for (j = 1; j < old_num_coarse_levels+1; j++)
     {
       if (F_array[j] != NULL)
->>>>>>> 9e2e1491
-      {
-         hypre_SeqVectorDestroy((mgr_data->l1_norms)[j]);
-      }
-      hypre_TFree(mgr_data->l1_norms, HYPRE_MEMORY_HOST);
-   }
-
-   /* setup temporary storage */
-   if ((mgr_data -> Ztemp))
-   {
-      hypre_ParVectorDestroy((mgr_data -> Ztemp));
-      (mgr_data -> Ztemp) = NULL;
-   }
-   if ((mgr_data -> Vtemp))
-   {
-      hypre_ParVectorDestroy((mgr_data -> Vtemp));
-      (mgr_data -> Vtemp) = NULL;
-   }
-   if ((mgr_data -> Utemp))
-   {
-      hypre_ParVectorDestroy((mgr_data -> Utemp));
-      (mgr_data -> Utemp) = NULL;
-   }
-   if ((mgr_data -> Ftemp))
-   {
-      hypre_ParVectorDestroy((mgr_data -> Ftemp));
-      (mgr_data -> Ftemp) = NULL;
-   }
-   if ((mgr_data -> residual))
-   {
-      hypre_ParVectorDestroy((mgr_data -> residual));
-      (mgr_data -> residual) = NULL;
-   }
-   if ((mgr_data -> rel_res_norms))
-   {
-      hypre_TFree((mgr_data -> rel_res_norms), HYPRE_MEMORY_HOST);
-      (mgr_data -> rel_res_norms) = NULL;
-   }
-
-   Vtemp = hypre_ParVectorCreate(hypre_ParCSRMatrixComm(A),
-         hypre_ParCSRMatrixGlobalNumRows(A),
-         hypre_ParCSRMatrixRowStarts(A));
-   hypre_ParVectorInitialize(Vtemp);
-   hypre_ParVectorSetPartitioningOwner(Vtemp,0);
-   (mgr_data ->Vtemp) = Vtemp;
-
-   Ztemp = hypre_ParVectorCreate(hypre_ParCSRMatrixComm(A),
-         hypre_ParCSRMatrixGlobalNumRows(A),
-         hypre_ParCSRMatrixRowStarts(A));
-   hypre_ParVectorInitialize(Ztemp);
-   hypre_ParVectorSetPartitioningOwner(Ztemp,0);
-   (mgr_data -> Ztemp) = Ztemp;
-
-   Utemp = hypre_ParVectorCreate(hypre_ParCSRMatrixComm(A),
-         hypre_ParCSRMatrixGlobalNumRows(A),
-         hypre_ParCSRMatrixRowStarts(A));
-   hypre_ParVectorInitialize(Utemp);
-   hypre_ParVectorSetPartitioningOwner(Utemp,0);
-   (mgr_data ->Utemp) = Utemp;
-
-   Ftemp = hypre_ParVectorCreate(hypre_ParCSRMatrixComm(A),
-         hypre_ParCSRMatrixGlobalNumRows(A),
-         hypre_ParCSRMatrixRowStarts(A));
-   hypre_ParVectorInitialize(Ftemp);
-   hypre_ParVectorSetPartitioningOwner(Ftemp,0);
-   (mgr_data ->Ftemp) = Ftemp;
-
-   /* Allocate memory for level structure */
-   if (A_array == NULL)
-      A_array = hypre_CTAlloc(hypre_ParCSRMatrix*,  max_num_coarse_levels, HYPRE_MEMORY_HOST);
-   if (P_array == NULL && max_num_coarse_levels > 0)
-      P_array = hypre_CTAlloc(hypre_ParCSRMatrix*,  max_num_coarse_levels, HYPRE_MEMORY_HOST);
-   if (RT_array == NULL && max_num_coarse_levels > 0)
-      RT_array = hypre_CTAlloc(hypre_ParCSRMatrix*,  max_num_coarse_levels, HYPRE_MEMORY_HOST);
-   if (CF_marker_array == NULL)
-      CF_marker_array = hypre_CTAlloc(HYPRE_Int*,  max_num_coarse_levels, HYPRE_MEMORY_HOST);
-
-   /* set pointers to mgr data */
-   (mgr_data -> A_array) = A_array;
-   (mgr_data -> P_array) = P_array;
-   (mgr_data -> RT_array) = RT_array;
-   (mgr_data -> CF_marker_array) = CF_marker_array;
-
-   /* Set up solution and rhs arrays */
-   if (F_array != NULL || U_array != NULL)
-   {
-      for (j = 1; j < old_num_coarse_levels+1; j++)
-      {
-         if (F_array[j] != NULL)
-         {
-            hypre_ParVectorDestroy(F_array[j]);
-            F_array[j] = NULL;
-         }
-         if (U_array[j] != NULL)
-         {
-            hypre_ParVectorDestroy(U_array[j]);
-            U_array[j] = NULL;
-         }
-      }
-   }
-
-<<<<<<< HEAD
-   if (F_array == NULL)
-      F_array = hypre_CTAlloc(hypre_ParVector*,  max_num_coarse_levels+1, HYPRE_MEMORY_HOST);
-   if (U_array == NULL)
-      U_array = hypre_CTAlloc(hypre_ParVector*,  max_num_coarse_levels+1, HYPRE_MEMORY_HOST);
-
-   /* set solution and rhs pointers */
-   F_array[0] = f;
-   U_array[0] = u;
-
-   (mgr_data -> F_array) = F_array;
-   (mgr_data -> U_array) = U_array;
-
-   /* begin coarsening loop */
-   num_coarsening_levs = max_num_coarse_levels;
-   /* initialize level data matrix here */
-   RAP_ptr = A;
-   /* loop over levels of coarsening */
-   for(lev = 0; lev < num_coarsening_levs; lev++)
-   {
-      /* check if this is the last level */
-      last_level = ((lev == num_coarsening_levs-1));
-
-      /* initialize A_array */
-      A_array[lev] = RAP_ptr;
-      nloc = hypre_CSRMatrixNumRows(hypre_ParCSRMatrixDiag(A_array[lev]));
-
-      /* Compute strength matrix for interpolation operator - use default parameters, to be modified later */
-      hypre_BoomerAMGCreateS(A_array[lev], strong_threshold, max_row_sum, 1, NULL, &S);
-
-      /* use appropriate communication package for Strength matrix */
-      if (strong_threshold > S_commpkg_switch)
-         hypre_BoomerAMGCreateSCommPkg(A_array[lev],S,&col_offd_S_to_A);
-
-      /* Coarsen: Build CF_marker array based on rows of A */
-      cflag = ((last_level || setNonCpointToF));
-      hypre_MGRCoarsen(S, A_array[lev], level_coarse_size[lev], level_coarse_indexes[lev],debug_flag, &CF_marker_array[lev], cflag);
-
-      /* Get global coarse sizes. Note that we assume num_functions = 1
-       * so dof_func arrays are NULL */
-      hypre_BoomerAMGCoarseParms(comm, nloc, 1, NULL, CF_marker_array[lev], &dof_func_buff,&coarse_pnts_global);
-      /* Compute Petrov-Galerkin operators */
-      /* Interpolation operator */
-      num_interp_sweeps = (mgr_data -> num_interp_sweeps);
-
-      hypre_MGRBuildInterp(A_array[lev], CF_marker_array[lev], S, coarse_pnts_global, 1, dof_func_buff,
-            debug_flag, trunc_factor, max_elmts, col_offd_S_to_A, &P, 1, interp_type, num_interp_sweeps);
-
-      P_array[lev] = P;
-
-      /* Build AT (transpose A) */
-      hypre_ParCSRMatrixTranspose(A_array[lev], &AT, 1);
-
-      /* Build new strength matrix */
-      hypre_BoomerAMGCreateS(AT, strong_threshold, max_row_sum, 1, NULL, &ST);
-      /* use appropriate communication package for Strength matrix */
-      if (strong_threshold > S_commpkg_switch)
-         hypre_BoomerAMGCreateSCommPkg(AT, ST, &col_offd_ST_to_AT);
-
-      num_restrict_sweeps = (mgr_data -> num_restrict_sweeps); /* restriction */
-      hypre_MGRBuildInterp(AT, CF_marker_array[lev], ST, coarse_pnts_global, 1, dof_func_buff,
-            debug_flag, trunc_factor, max_elmts, col_offd_ST_to_AT, &RT, last_level, restrict_type, num_restrict_sweeps);
-
-      RT_array[lev] = RT;
-
-      /* Compute RAP for next level */
-      hypre_BoomerAMGBuildCoarseOperator(RT, A_array[lev], P, &RAP_ptr);
-
-      /* Update coarse level indexes for next levels */
-      if (lev < num_coarsening_levs - 1)
-      {
-         // first mark indexes to be updated
-         for(i=0; i<level_coarse_size[lev+1]; i++)
-         {
-            CF_marker_array[lev][level_coarse_indexes[lev+1][i]] = S_CMRK;
-         }
-         // next: loop over levels to update indexes
-         for(i=lev+1; i<max_num_coarse_levels; i++)
-         {
-            nc = 0;
-            index_i = 0;
-            for(j=0; j<nloc; j++)
-            {
-               if(CF_marker_array[lev][j] == CMRK) nc++;
-               if(CF_marker_array[lev][j] == S_CMRK)
-               {
-                  level_coarse_indexes[i][index_i++] = nc++;
-               }
-               if(index_i == level_coarse_size[i]) break;
-            }
-         }
-         // then: reset previously marked indexes
-         for(i=0; i<level_coarse_size[lev]; i++)
-         {
-            CF_marker_array[lev][level_coarse_indexes[lev][i]] = CMRK;
-         }
-      }
-      //      		printf("#### nloc = %d, level_coarse_index = %d \n",nloc, level_coarse_size[lev]);
-      // update reserved coarse indexes to be kept to coarsest level
-      // first mark indexes to be updated
-      for(i=0; i<reserved_coarse_size; i++)
-      {
-         CF_marker_array[lev][reserved_Cpoint_local_indexes[i]] = S_CMRK;
-      }
-      // loop to update reserved Cpoints
-      nc = 0;
-      index_i = 0;
-      for(i=0; i<nloc; i++)
-      {
-         if(CF_marker_array[lev][i] == CMRK) nc++;
-         if(CF_marker_array[lev][i] == S_CMRK)
-         {
-            reserved_Cpoint_local_indexes[index_i++] = nc++;
-            // reset modified CF marker array indexes
-            CF_marker_array[lev][i] = CMRK;
-         }
-      }
-
-      /* allocate space for solution and rhs arrays */
-      F_array[lev+1] =
-         hypre_ParVectorCreate(hypre_ParCSRMatrixComm(RAP_ptr),
-               hypre_ParCSRMatrixGlobalNumRows(RAP_ptr),
-               hypre_ParCSRMatrixRowStarts(RAP_ptr));
-      hypre_ParVectorInitialize(F_array[lev+1]);
-      hypre_ParVectorSetPartitioningOwner(F_array[lev+1],0);
-
-      U_array[lev+1] =
-         hypre_ParVectorCreate(hypre_ParCSRMatrixComm(RAP_ptr),
-               hypre_ParCSRMatrixGlobalNumRows(RAP_ptr),
-               hypre_ParCSRMatrixRowStarts(RAP_ptr));
-      hypre_ParVectorInitialize(U_array[lev+1]);
-      hypre_ParVectorSetPartitioningOwner(U_array[lev+1],0);
-
-      /* free memory before starting next level */
-      hypre_ParCSRMatrixDestroy(S);
-      S = NULL;
-      hypre_TFree(col_offd_S_to_A, HYPRE_MEMORY_HOST);
-      col_offd_S_to_A = NULL;
-
-      hypre_ParCSRMatrixDestroy(AT);
-      hypre_ParCSRMatrixDestroy(ST);
-      ST = NULL;
-      hypre_TFree(col_offd_ST_to_AT, HYPRE_MEMORY_HOST);
-      col_offd_ST_to_AT = NULL;
-
-      /* check if last level */
-      if(last_level) break;
-
-   }
-=======
+      {
+        hypre_ParVectorDestroy(F_array[j]);
+        F_array[j] = NULL;
+      }
+      if (U_array[j] != NULL)
+      {
+        hypre_ParVectorDestroy(U_array[j]);
+        U_array[j] = NULL;
+      }
+    }
+  }
+
   if (F_array == NULL)
     F_array = hypre_CTAlloc(hypre_ParVector*,  max_num_coarse_levels+1, HYPRE_MEMORY_HOST);
   if (U_array == NULL)
@@ -1479,7 +982,6 @@
     /* check if last level */
     if(last_level) break;
   }
->>>>>>> 9e2e1491
 
    /* set pointer to last level matrix */
    num_c_levels = lev+1;
@@ -1525,7 +1027,7 @@
   //hypre_printf("Proc = %d   Coarse grid setup: %f\n", my_id, wall_time);
 
    /* Setup smoother for fine grid */
-   if ( relax_type == 8 || relax_type == 13 || relax_type == 14 || relax_type == 18 )
+   if (	relax_type == 8 || relax_type == 13 || relax_type == 14 || relax_type == 18 )
    {
       l1_norms = hypre_CTAlloc(hypre_Vector*, num_c_levels, HYPRE_MEMORY_HOST);
       (mgr_data -> l1_norms) = l1_norms;
@@ -1533,39 +1035,35 @@
       {
          l1_norms[j] = hypre_SeqVectorCreate(hypre_ParCSRMatrixNumRows(A_array[j]));
          hypre_SeqVectorInitialize_v2(l1_norms[j], HYPRE_MEMORY_DEVICE);
-      }
    }
-<<<<<<< HEAD
-
-=======
-  
->>>>>>> 9e2e1491
+}
+
    for (j = 0; j < num_c_levels; j++)
-   {
-      if (relax_type == 8 || relax_type == 13 || relax_type == 14)
-      {
-         if (relax_order)
+      {
+         if (relax_type == 8 || relax_type == 13 || relax_type == 14)
+         {
+            if (relax_order)
          {
             hypre_ParCSRComputeL1Norms(A_array[j], 4, CF_marker_array[j], l1_norms[j]);
-         }
-         else
-         {
+      }
+      else
+      {
             hypre_ParCSRComputeL1Norms(A_array[j], 4, NULL, l1_norms[j]);
          }
-      }
-      else if (relax_type == 18)
-      {
-         if (relax_order)
+         }
+         else if (relax_type == 18)
+         {
+            if (relax_order)
          {
             hypre_ParCSRComputeL1Norms(A_array[j], 1, CF_marker_array[j], l1_norms[j]);
          }
-         else
+            else
          {
             hypre_ParCSRComputeL1Norms(A_array[j], 1, NULL, l1_norms[j]);
          }
       }
    }
-
+   
    /* Setup Vcycle data for Frelax_method > 0 */
   if(use_VcycleSmoother)
    {
@@ -1585,16 +1083,6 @@
     (mgr_data -> VcycleRelaxZtemp) = VcycleRelaxZtemp;
       /* allocate memory and set pointer to (mgr_data -> FrelaxVcycleData) */
          FrelaxVcycleData = hypre_CTAlloc(hypre_ParAMGData*,  max_num_coarse_levels, HYPRE_MEMORY_HOST);
-<<<<<<< HEAD
-      (mgr_data -> FrelaxVcycleData) = FrelaxVcycleData;
-      /* loop over levels */
-      for(i=0; i<(mgr_data->num_coarse_levels); i++)
-      {
-         FrelaxVcycleData[i] = (hypre_ParAMGData*) hypre_MGRCreateFrelaxVcycleData();
-         (FrelaxVcycleData[i] -> Vtemp) = Vtemp;
-         (FrelaxVcycleData[i] -> Ztemp) = Ztemp;
-
-=======
       (mgr_data -> FrelaxVcycleData) = FrelaxVcycleData;  
 
       /* loop over levels */
@@ -1610,27 +1098,17 @@
         (FrelaxVcycleData[i] -> Vtemp) = VcycleRelaxVtemp;
         (FrelaxVcycleData[i] -> Ztemp) = VcycleRelaxZtemp;
       
->>>>>>> 9e2e1491
          // setup variables for the V-cycle in the F-relaxation step //
          hypre_MGRSetupFrelaxVcycleData(mgr_data, A_array[i], F_array[i], U_array[i], i);
       }
+      }
    }
-  }
-
-<<<<<<< HEAD
-   if ( logging > 1 ) {
-
-      residual =
-         hypre_ParVectorCreate(hypre_ParCSRMatrixComm(A_array[0]),
-               hypre_ParCSRMatrixGlobalNumRows(A_array[0]),
-               hypre_ParCSRMatrixRowStarts(A_array[0]) );
-=======
+
   if ( logging > 1 )
   {
     residual = hypre_ParVectorCreate(hypre_ParCSRMatrixComm(A_array[0]),
                               hypre_ParCSRMatrixGlobalNumRows(A_array[0]),
                               hypre_ParCSRMatrixRowStarts(A_array[0]) );
->>>>>>> 9e2e1491
       hypre_ParVectorInitialize(residual);
       hypre_ParVectorSetPartitioningOwner(residual,0);
       (mgr_data -> residual) = residual;
@@ -1652,13 +1130,13 @@
       hypre_TFree( level_coarse_indexes, HYPRE_MEMORY_HOST);
       level_coarse_indexes = NULL;
       hypre_TFree(level_coarse_size, HYPRE_MEMORY_HOST);
-      level_coarse_size = NULL;
-   }
+      level_coarse_size = NULL;       
+   }   
 
    if (reserved_coarse_indexes != NULL)
    {
       hypre_TFree(reserved_coarse_indexes, HYPRE_MEMORY_HOST);
-   }
+   }   
 
    return hypre_error_flag;
 }
@@ -1674,10 +1152,10 @@
   MPI_Comm           comm = hypre_ParCSRMatrixComm(A);
   hypre_ParMGRData   *mgr_data = (hypre_ParMGRData*) mgr_vdata;
   hypre_ParAMGData    **FrelaxVcycleData = mgr_data -> FrelaxVcycleData;
-
+  
   HYPRE_Int i, j, num_procs, my_id;
-
-  HYPRE_Int max_local_lvls = (mgr_data -> max_local_lvls);
+  
+  HYPRE_Int max_local_lvls = (mgr_data -> max_local_lvls);  
   HYPRE_Int lev_local;
   HYPRE_Int not_finished;
   HYPRE_Int max_local_coarse_size = hypre_ParAMGDataMaxCoarseSize(FrelaxVcycleData[lev]);
@@ -1693,12 +1171,8 @@
   hypre_ParCSRMatrix *RAP_local = NULL;
   hypre_ParCSRMatrix *P_local = NULL;
   hypre_ParCSRMatrix *S_local = NULL;
-
+  
   HYPRE_Int 		smrk_local = -1;
-<<<<<<< HEAD
-
-  HYPRE_Int	      old_num_levels = (FrelaxVcycleData[lev] -> num_levels);
-=======
   HYPRE_Int       P_max_elmts = 4;
   HYPRE_Real      trunc_factor = 0.0;
   HYPRE_Int       debug_flag = 0;
@@ -1708,7 +1182,6 @@
 //  HYPRE_Real      S_commpkg_switch = hypre_ParAMGDataSCommPkgSwitch(FrelaxVcycleData[lev]);
   
   HYPRE_Int       old_num_levels = hypre_ParAMGDataNumLevels(FrelaxVcycleData[lev]);
->>>>>>> 9e2e1491
   HYPRE_Int            **CF_marker_array_local = (FrelaxVcycleData[lev] -> CF_marker_array);
   HYPRE_Int            *CF_marker_local = NULL;
   hypre_ParCSRMatrix   **A_array_local = (FrelaxVcycleData[lev] -> A_array);
@@ -1724,10 +1197,7 @@
 
   hypre_MPI_Comm_size(comm, &num_procs);
   hypre_MPI_Comm_rank(comm,&my_id);
-<<<<<<< HEAD
-=======
   
->>>>>>> 9e2e1491
 
   local_size = hypre_CSRMatrixNumRows(hypre_ParCSRMatrixDiag(A));
 
@@ -1754,11 +1224,11 @@
 
     for (j = 0; j < old_num_levels-1; j++)
     {
-      if (CF_marker_array_local[j])
+      if (CF_marker_array_local[j]) 
       {
          hypre_TFree(CF_marker_array_local[j], HYPRE_MEMORY_HOST);
          CF_marker_array_local[j] = NULL;
-      }
+      } 
     }
     hypre_TFree(A_array_local, HYPRE_MEMORY_HOST);
     A_array_local = NULL;
@@ -1786,10 +1256,10 @@
     hypre_TFree(F_array_local, HYPRE_MEMORY_HOST);
     F_array_local = NULL;
     hypre_TFree(U_array_local, HYPRE_MEMORY_HOST);
-    U_array_local = NULL;
+    U_array_local = NULL;    
  }
 
-  /* Initialize some variables and allocate memory */
+  /* Initialize some variables and allocate memory */ 
   not_finished = 1;
   lev_local = 0;
   if(A_array_local == NULL)
@@ -1808,11 +1278,6 @@
   A_array_local[0] = A;
   F_array_local[0] = f;
   U_array_local[0] = u;
-<<<<<<< HEAD
-
-  /* Special case max_local_lvls == 1 */
-  if (max_local_lvls == 1)
-=======
   
   for (i = 0; i < local_size; i++)
   {
@@ -1822,7 +1287,6 @@
   //hypre_printf("My_ID = %d, Size of A_FF matrix: %d \n", my_id, num_fine_points);
 
   if (num_functions > 1 && dof_func == NULL)
->>>>>>> 9e2e1491
   {
     dof_func = hypre_CTAlloc(HYPRE_Int, num_fine_points, HYPRE_MEMORY_HOST);
     indx = 0;
@@ -1841,7 +1305,7 @@
   dof_func_array[0] = dof_func;
   hypre_ParAMGDataDofFuncArray(FrelaxVcycleData[lev]) = dof_func_array;
 
-  while (not_finished)
+  while (not_finished) 
   {
     local_size = hypre_CSRMatrixNumRows(hypre_ParCSRMatrixDiag(A_array_local[lev_local]));
 
@@ -1858,17 +1322,9 @@
                    dof_func_array[lev_local], &S_local);
     }
 
-<<<<<<< HEAD
-//    hypre_BoomerAMGCoarsenFalgout(S_local, A_array_local[lev_local], 0, 0, &CF_marker_local);
-    hypre_BoomerAMGCoarsen(S_local, A_array_local[lev_local], 0, 0, &CF_marker_local);
-    /* For the lev_local=0, the coarsening routine is called on the fine-grid (the whole matrix)
-     * thus, some C-points of the outer MGR level may have been set to F-points in the coarsening
-     * routine. We need to reset these back to C-points (before building the interpolation operator.
-=======
     /*
     if (strong_threshold > S_commpkg_switch)
       hypre_BoomerAMGCreateSCommPkg(A_array_local[lev_local],S_local,&col_offd_S_to_A);
->>>>>>> 9e2e1491
     */
     HYPRE_Int coarsen_cut_factor = 0;
     hypre_BoomerAMGCoarsenHMIS(S_local, A_array_local[lev_local], measure_type, coarsen_cut_factor, debug_flag, &CF_marker_local);     
@@ -1925,18 +1381,9 @@
       break;
     }
 
-<<<<<<< HEAD
-    hypre_BoomerAMGCoarseParms(comm, local_size,
-                                   1, NULL, CF_marker_local,
-                                   &coarse_dof_func_lvl, &coarse_pnts_global_lvl);
-    hypre_BoomerAMGBuildInterp(A_array_local[lev_local], CF_marker_local,
-                                   S_local, coarse_pnts_global_lvl, 1, NULL,
-                                   0, 0.0, 0, NULL, &P_local);
-=======
     hypre_BoomerAMGBuildExtPIInterp(A_array_local[lev_local], CF_marker_local, 
                         S_local, coarse_pnts_global_lvl, num_functions, dof_func_array[lev_local], 
                         debug_flag, trunc_factor, P_max_elmts, col_offd_S_to_A, &P_local);
->>>>>>> 9e2e1491
 
 //    hypre_BoomerAMGBuildInterp(A_array_local[lev_local], CF_marker_local, 
 //                                   S_local, coarse_pnts_global_lvl, 1, NULL, 
@@ -1983,7 +1430,7 @@
       dof_func_array[lev_local+1] = coarse_dof_func_lvl;
 
     /* build the coarse grid */
-    hypre_BoomerAMGBuildCoarseOperatorKT(P_local, A_array_local[lev_local],
+    hypre_BoomerAMGBuildCoarseOperatorKT(P_local, A_array_local[lev_local], 
                                     P_local, 0, &RAP_local);
 /*
 #ifdef HYPRE_NO_GLOBAL_PARTITION
@@ -2013,10 +1460,10 @@
                                           hypre_ParCSRMatrixGlobalNumRows(RAP_local),
                                           hypre_ParCSRMatrixRowStarts(RAP_local));
     hypre_ParVectorInitialize(U_array_local[lev_local]);
-    hypre_ParVectorSetPartitioningOwner(U_array_local[lev_local], 0);
-
+    hypre_ParVectorSetPartitioningOwner(U_array_local[lev_local], 0);        
+  
   } // end while loop
-
+  
   // setup Vcycle data
   (FrelaxVcycleData[lev] -> A_array) = A_array_local;
   (FrelaxVcycleData[lev] -> P_array) = P_array_local;
