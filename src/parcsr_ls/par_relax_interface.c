--- conflicted
+++ resolved
@@ -26,20 +26,6 @@
  * hypre_BoomerAMGRelax
  *--------------------------------------------------------------------------*/
 
-<<<<<<< HEAD
-HYPRE_Int  hypre_BoomerAMGRelaxIF(hypre_ParCSRMatrix *A,
-                                  hypre_ParVector    *f,
-                                  HYPRE_Int          *cf_marker,
-                                  HYPRE_Int           relax_type,
-                                  HYPRE_Int           relax_order,
-                                  HYPRE_Int           cycle_type,
-                                  HYPRE_Real          relax_weight,
-                                  HYPRE_Real          omega,
-                                  HYPRE_Real         *l1_norms,
-                                  hypre_ParVector    *u,
-                                  hypre_ParVector    *Vtemp,
-                                  hypre_ParVector    *Ztemp )
-=======
 HYPRE_Int  hypre_BoomerAMGRelaxIF( hypre_ParCSRMatrix *A,
                                    hypre_ParVector    *f,
                                    HYPRE_Int          *cf_marker,
@@ -52,7 +38,6 @@
                                    hypre_ParVector    *u,
                                    hypre_ParVector    *Vtemp,
                                    hypre_ParVector    *Ztemp )
->>>>>>> 4b94dac5
 {
    HYPRE_Int i, Solve_err_flag = 0;
    HYPRE_Int relax_points[2];
