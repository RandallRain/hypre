--- conflicted
+++ resolved
@@ -16,21 +16,12 @@
 /* AHB 11/06: Modification of the above original - takes two
    communication packages and inserts nodes to position expected for
    OUT_marker
-<<<<<<< HEAD
-=======
-
-   offd nodes from comm_pkg take up first chunk of CF_marker_offd, offd
-   nodes from extend_comm_pkg take up the second chunk 0f CF_marker_offd. */
->>>>>>> a8cbf255
 
    offd nodes from comm_pkg take up first chunk of CF_marker_offd, offd
    nodes from extend_comm_pkg take up the second chunk of CF_marker_offd. */
 
 
-<<<<<<< HEAD
-
-=======
->>>>>>> a8cbf255
+
 HYPRE_Int hypre_alt_insert_new_nodes(hypre_ParCSRCommPkg *comm_pkg,
                           hypre_ParCSRCommPkg *extend_comm_pkg,
                           HYPRE_Int *IN_marker,
@@ -111,26 +102,26 @@
   return hypre_error_flag;
 }
 
-HYPRE_Int hypre_big_insert_new_nodes(hypre_ParCSRCommPkg *comm_pkg,
+HYPRE_Int hypre_big_insert_new_nodes(hypre_ParCSRCommPkg *comm_pkg, 
                           hypre_ParCSRCommPkg *extend_comm_pkg,
-                          HYPRE_Int *IN_marker,
+                          HYPRE_Int *IN_marker, 
                           HYPRE_Int full_off_procNodes,
                           HYPRE_BigInt offset,
                           HYPRE_BigInt *OUT_marker)
-{
+{   
   hypre_ParCSRCommHandle  *comm_handle;
 
   HYPRE_Int i, index, shift;
 
   HYPRE_Int num_sends, num_recvs;
-
+  
   HYPRE_Int *recv_vec_starts;
 
   HYPRE_Int e_num_sends;
 
   HYPRE_BigInt *int_buf_data;
   HYPRE_BigInt *e_out_marker;
-
+  
 
   num_sends = hypre_ParCSRCommPkgNumSends(comm_pkg);
   num_recvs =  hypre_ParCSRCommPkgNumRecvs(comm_pkg);
@@ -146,29 +137,29 @@
 
   /* orig commpkg data*/
   index = 0;
-
+  
   HYPRE_Int begin = hypre_ParCSRCommPkgSendMapStart(comm_pkg, 0);
   HYPRE_Int end = hypre_ParCSRCommPkgSendMapStart(comm_pkg, num_sends);
 #ifdef HYPRE_USING_OPENMP
 #pragma omp parallel for HYPRE_SMP_SCHEDULE
 #endif
   for (i = begin; i < end; ++i) {
-     int_buf_data[i - begin] = offset +
+     int_buf_data[i - begin] = offset + 
            (HYPRE_BigInt) IN_marker[hypre_ParCSRCommPkgSendMapElmt(comm_pkg, i)];
   }
-
-  comm_handle = hypre_ParCSRCommHandleCreate( 21, comm_pkg, int_buf_data,
+   
+  comm_handle = hypre_ParCSRCommHandleCreate( 21, comm_pkg, int_buf_data, 
                                               OUT_marker);
-
+   
   hypre_ParCSRCommHandleDestroy(comm_handle);
   comm_handle = NULL;
-
+  
   /* now do the extend commpkg */
 
   /* first we need to shift our position in the OUT_marker */
   shift = recv_vec_starts[num_recvs];
   e_out_marker = OUT_marker + shift;
-
+  
   index = 0;
 
   begin = hypre_ParCSRCommPkgSendMapStart(extend_comm_pkg, 0);
@@ -180,17 +171,17 @@
      int_buf_data[i - begin] = offset +
            (HYPRE_BigInt) IN_marker[hypre_ParCSRCommPkgSendMapElmt(extend_comm_pkg, i)];
   }
-
-  comm_handle = hypre_ParCSRCommHandleCreate( 21, extend_comm_pkg, int_buf_data,
+   
+  comm_handle = hypre_ParCSRCommHandleCreate( 21, extend_comm_pkg, int_buf_data, 
                                               e_out_marker);
-
+   
   hypre_ParCSRCommHandleDestroy(comm_handle);
   comm_handle = NULL;
-
+  
   hypre_TFree(int_buf_data, HYPRE_MEMORY_HOST);
-
+    
   return hypre_error_flag;
-}
+} 
 
 /* sort for non-ordered arrays */
 HYPRE_Int hypre_ssort(HYPRE_BigInt *data, HYPRE_Int n)
@@ -236,7 +227,7 @@
 }
 
 /* Initialize CF_marker_offd, CF_marker, P_marker, P_marker_offd, tmp */
-void hypre_initialize_vecs(HYPRE_Int diag_n, HYPRE_Int offd_n, HYPRE_Int *diag_ftc, HYPRE_BigInt *offd_ftc,
+void hypre_initialize_vecs(HYPRE_Int diag_n, HYPRE_Int offd_n, HYPRE_Int *diag_ftc, HYPRE_BigInt *offd_ftc, 
                            HYPRE_Int *diag_pm, HYPRE_Int *offd_pm, HYPRE_Int *tmp_CF)
 {
   HYPRE_Int i;
@@ -298,9 +289,9 @@
 
 /* Find nodes that are offd and are not contained in original offd
  * (neighbors of neighbors) */
-static HYPRE_Int hypre_new_offd_nodes(HYPRE_BigInt **found, HYPRE_Int num_cols_A_offd,
-       HYPRE_Int *A_ext_i, HYPRE_BigInt *A_ext_j,
-       HYPRE_Int num_cols_S_offd, HYPRE_BigInt *col_map_offd, HYPRE_BigInt col_1,
+static HYPRE_Int hypre_new_offd_nodes(HYPRE_BigInt **found, HYPRE_Int num_cols_A_offd, 
+       HYPRE_Int *A_ext_i, HYPRE_BigInt *A_ext_j, 
+       HYPRE_Int num_cols_S_offd, HYPRE_BigInt *col_map_offd, HYPRE_BigInt col_1, 
        HYPRE_BigInt col_n, HYPRE_Int *Sop_i, HYPRE_BigInt *Sop_j,
        HYPRE_Int *CF_marker_offd)
 {
@@ -777,44 +768,43 @@
         HYPRE_Int *tmp_map_offd = hypre_CTAlloc(HYPRE_Int, num_cols_P_offd, HYPRE_MEMORY_HOST);
         HYPRE_BigInt *tmp_marker = hypre_CTAlloc(HYPRE_BigInt, num_cols_P_offd, HYPRE_MEMORY_HOST);
         col_map_offd_P = hypre_CTAlloc(HYPRE_BigInt, num_cols_P_offd, HYPRE_MEMORY_HOST);
-
-     index = 0;
-     for(i = 0; i < num_cols_P_offd; i++)
-     {
-       while( P_marker[index] == 0) index++;
+     
+        index = 0;
+        for(i = 0; i < num_cols_P_offd; i++)
+        {
+           while( P_marker[index] == 0) index++;
            tmp_map_offd[i] = index++;
-     }
-     for(i = 0; i < P_offd_size; i++)
+        }
+        for(i = 0; i < P_offd_size; i++)
            P_offd_j[i] = hypre_BinarySearch(tmp_map_offd,
                                         P_offd_j[i],
                                         num_cols_P_offd);
 
-     index = 0;
-     for(i = 0; i < num_cols_P_offd; i++)
-     {
-       while (P_marker[index] == 0) index++;
-
-       col_map_offd_P[i] = fine_to_coarse_offd[index];
-       index++;
-     }
+        index = 0;
+        for(i = 0; i < num_cols_P_offd; i++)
+        {
+           while (P_marker[index] == 0) index++;
+           col_map_offd_P[i] = fine_to_coarse_offd[index];
+           index++;
+        }
 
      /* Sort the col_map_offd_P and P_offd_j correctly */
-     for(i = 0; i < num_cols_P_offd; i++)
+        for(i = 0; i < num_cols_P_offd; i++)
            tmp_marker[i] = col_map_offd_P[i];
 
      /* Check if sort actually changed anything */
-     if(hypre_ssort(col_map_offd_P,num_cols_P_offd))
-     {
-       for(i = 0; i < P_offd_size; i++)
-          for(j = 0; j < num_cols_P_offd; j++)
+        if(hypre_ssort(col_map_offd_P,num_cols_P_offd))
+        {
+           for(i = 0; i < P_offd_size; i++)
+              for(j = 0; j < num_cols_P_offd; j++)
                  if(tmp_marker[P_offd_j[i]] == col_map_offd_P[j])
-             {
-                P_offd_j[i] = j;
-                j = num_cols_P_offd;
-             }
+                 {
+                    P_offd_j[i] = j;
+                    j = num_cols_P_offd;
+                 }
         }
-        hypre_TFree(tmp_marker, HYPRE_MEMORY_HOST);
-        hypre_TFree(tmp_map_offd, HYPRE_MEMORY_HOST);
+        hypre_TFree(tmp_marker, HYPRE_MEMORY_HOST); 
+        hypre_TFree(tmp_map_offd, HYPRE_MEMORY_HOST); 
      }
 #endif /* HYPRE_CONCURRENT_HOPSCOTCH */
 
