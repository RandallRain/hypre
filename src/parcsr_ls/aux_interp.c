--- conflicted
+++ resolved
@@ -75,7 +75,7 @@
   }
    
   comm_handle = hypre_ParCSRCommHandleCreate( 11, comm_pkg, int_buf_data, 
-                                              OUT_marker);
+					      OUT_marker);
    
   hypre_ParCSRCommHandleDestroy(comm_handle);
   comm_handle = NULL;
@@ -99,7 +99,7 @@
   }
    
   comm_handle = hypre_ParCSRCommHandleCreate( 11, extend_comm_pkg, int_buf_data, 
-                                              e_out_marker);
+					      e_out_marker);
    
   hypre_ParCSRCommHandleDestroy(comm_handle);
   comm_handle = NULL;
@@ -131,28 +131,10 @@
    HYPRE_Int *col_starts      = hypre_ParCSRMatrixColStarts(A);
    HYPRE_Int  num_cols_diag   = hypre_CSRMatrixNumCols(hypre_ParCSRMatrixDiag(A));
 #endif
-<<<<<<< HEAD
-
-   new_comm_pkg = hypre_CTAlloc(hypre_ParCSRCommPkg,  1, HYPRE_MEMORY_HOST);
-
-   hypre_ParCSRCommPkgComm(new_comm_pkg) = comm;
-
-   hypre_ParCSRCommPkgNumRecvs(new_comm_pkg) = num_recvs;
-   hypre_ParCSRCommPkgRecvProcs(new_comm_pkg) = recv_procs;
-   hypre_ParCSRCommPkgRecvVecStarts(new_comm_pkg) = recv_vec_starts;
-   hypre_ParCSRCommPkgNumSends(new_comm_pkg) = num_sends;
-   hypre_ParCSRCommPkgSendProcs(new_comm_pkg) = send_procs;
-   hypre_ParCSRCommPkgSendMapStarts(new_comm_pkg) = send_map_starts;
-   hypre_ParCSRCommPkgSendMapElmts(new_comm_pkg) = send_map_elmts;
-
-
-
-=======
    /*-----------------------------------------------------------
     * setup commpkg
     *----------------------------------------------------------*/
-   hypre_ParCSRCommPkg *new_comm_pkg = hypre_CTAlloc(hypre_ParCSRCommPkg, 1);
->>>>>>> 8b3aed05
+   hypre_ParCSRCommPkg *new_comm_pkg = hypre_CTAlloc(hypre_ParCSRCommPkg, 1, HYPRE_MEMORY_HOST);
    *extend_comm_pkg = new_comm_pkg;
 #ifdef HYPRE_NO_GLOBAL_PARTITION
    hypre_ParCSRCommPkgCreateApart ( comm, found, first_col_diag, 
@@ -743,11 +725,7 @@
      }
      
      if (num_cols_P_offd)
-<<<<<<< HEAD
 	col_map_offd_P = hypre_CTAlloc(HYPRE_Int,  num_cols_P_offd, HYPRE_MEMORY_HOST);
-=======
-        col_map_offd_P = hypre_CTAlloc(HYPRE_Int, num_cols_P_offd);
->>>>>>> 8b3aed05
      
      index = 0;
      for(i = 0; i < num_cols_P_offd; i++)
