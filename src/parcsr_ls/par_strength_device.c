/******************************************************************************
 * Copyright (c) 1998 Lawrence Livermore National Security, LLC and other
 * HYPRE Project Developers. See the top-level COPYRIGHT file for details.
 *
 * SPDX-License-Identifier: (Apache-2.0 OR MIT)
 ******************************************************************************/

#include "_hypre_parcsr_ls.h"
#include "_hypre_utilities.hpp"

#if defined(HYPRE_USING_CUDA) || defined(HYPRE_USING_HIP)

__global__ void hypre_BoomerAMGCreateS_rowcount( hypre_DeviceItem &item,
                                                 HYPRE_Int nr_of_rows,
                                                 HYPRE_Real max_row_sum, HYPRE_Real strength_threshold,
                                                 HYPRE_Real* A_diag_data, HYPRE_Int* A_diag_i, HYPRE_Int* A_diag_j,
                                                 HYPRE_Real* A_offd_data, HYPRE_Int* A_offd_i, HYPRE_Int* A_offd_j,
                                                 HYPRE_Int* S_temp_diag_j, HYPRE_Int* S_temp_offd_j,
                                                 HYPRE_Int num_functions, HYPRE_Int* dof_func, HYPRE_Int* dof_func_offd,
                                                 HYPRE_Int* jS_diag, HYPRE_Int* jS_offd );
__global__ void hypre_BoomerAMGCreateSabs_rowcount( hypre_DeviceItem &item,
                                                    HYPRE_Int nr_of_rows,
                                                    HYPRE_Real max_row_sum, HYPRE_Real strength_threshold,
                                                    HYPRE_Real* A_diag_data, HYPRE_Int* A_diag_i, HYPRE_Int* A_diag_j,
                                                    HYPRE_Real* A_offd_data, HYPRE_Int* A_offd_i, HYPRE_Int* A_offd_j,
                                                    HYPRE_Int* S_temp_diag_j, HYPRE_Int* S_temp_offd_j,
                                                    HYPRE_Int num_functions, HYPRE_Int* dof_func, HYPRE_Int* dof_func_offd,
                                                    HYPRE_Int* jS_diag, HYPRE_Int* jS_offd );


/*- - - - - - - - - - - - - - - - - - - - - - - - - - - - - - - - - - - - - -*/
HYPRE_Int
hypre_BoomerAMGCreateSDevice(hypre_ParCSRMatrix    *A,
                             HYPRE_Int              abs_soc,
                             HYPRE_Real             strength_threshold,
                             HYPRE_Real             max_row_sum,
                             HYPRE_Int              num_functions,
                             HYPRE_Int             *dof_func,
                             hypre_ParCSRMatrix   **S_ptr)
{
#ifdef HYPRE_PROFILE
   hypre_profile_times[HYPRE_TIMER_ID_CREATES] -= hypre_MPI_Wtime();
#endif

   MPI_Comm                 comm            = hypre_ParCSRMatrixComm(A);
   hypre_ParCSRCommPkg     *comm_pkg        = hypre_ParCSRMatrixCommPkg(A);
   hypre_ParCSRCommHandle  *comm_handle;
   hypre_CSRMatrix         *A_diag          = hypre_ParCSRMatrixDiag(A);
   HYPRE_Int               *A_diag_i        = hypre_CSRMatrixI(A_diag);
   HYPRE_Real              *A_diag_data     = hypre_CSRMatrixData(A_diag);
   hypre_CSRMatrix         *A_offd          = hypre_ParCSRMatrixOffd(A);
   HYPRE_Int               *A_offd_i        = hypre_CSRMatrixI(A_offd);
   HYPRE_Real              *A_offd_data     = hypre_CSRMatrixData(A_offd);
   HYPRE_Int               *A_diag_j        = hypre_CSRMatrixJ(A_diag);
   HYPRE_Int               *A_offd_j        = hypre_CSRMatrixJ(A_offd);
   HYPRE_BigInt            *row_starts      = hypre_ParCSRMatrixRowStarts(A);
   HYPRE_Int                num_variables   = hypre_CSRMatrixNumRows(A_diag);
   HYPRE_BigInt             global_num_vars = hypre_ParCSRMatrixGlobalNumRows(A);
   HYPRE_Int                num_nonzeros_diag;
   HYPRE_Int                num_nonzeros_offd;
   HYPRE_Int                num_cols_offd = hypre_CSRMatrixNumCols(A_offd);
   hypre_ParCSRMatrix      *S;
   hypre_CSRMatrix         *S_diag;
   HYPRE_Int               *S_diag_i;
   HYPRE_Int               *S_diag_j, *S_temp_diag_j;
   /* HYPRE_Real           *S_diag_data; */
   hypre_CSRMatrix         *S_offd;
   HYPRE_Int               *S_offd_i = NULL;
   HYPRE_Int               *S_offd_j = NULL, *S_temp_offd_j = NULL;
   /* HYPRE_Real           *S_offd_data; */
   HYPRE_Int                ierr = 0;
   HYPRE_Int               *dof_func_offd_dev = NULL;
   HYPRE_Int                num_sends;

   HYPRE_MemoryLocation     memory_location = hypre_ParCSRMatrixMemoryLocation(A);

   /*--------------------------------------------------------------
    * Compute a  ParCSR strength matrix, S.
    *
    * Default "strength" of dependence/influence is defined in
    * the following way: i depends on j if
    *     aij > hypre_max (k != i) aik,    aii < 0
    * or
    *     aij < hypre_min (k != i) aik,    aii >= 0
    * Then S_ij = 1, else S_ij = 0.
    *
    * If abs_soc != 0, then use an absolute strength of connection:
    * i depends on j if
    *     abs(aij) > hypre_max (k != i) abs(aik)
    *
    * NOTE: the entries are negative initially, corresponding
    * to "unaccounted-for" dependence.
    *----------------------------------------------------------------*/

   num_nonzeros_diag = hypre_CSRMatrixNumNonzeros(A_diag);
   num_nonzeros_offd = hypre_CSRMatrixNumNonzeros(A_offd);

   S_diag_i = hypre_TAlloc(HYPRE_Int, num_variables + 1, memory_location);
   S_offd_i = hypre_TAlloc(HYPRE_Int, num_variables + 1, memory_location);
   S_temp_diag_j = hypre_TAlloc(HYPRE_Int, num_nonzeros_diag, HYPRE_MEMORY_DEVICE);
   S_temp_offd_j = hypre_TAlloc(HYPRE_Int, num_nonzeros_offd, HYPRE_MEMORY_DEVICE);

   if (num_functions > 1)
   {
      dof_func_offd_dev = hypre_TAlloc(HYPRE_Int, num_cols_offd, HYPRE_MEMORY_DEVICE);
   }

   /*-------------------------------------------------------------------
     * Get the dof_func data for the off-processor columns
     *-------------------------------------------------------------------*/
   if (!comm_pkg)
   {
      hypre_MatvecCommPkgCreate(A);
      comm_pkg = hypre_ParCSRMatrixCommPkg(A);
   }

   num_sends = hypre_ParCSRCommPkgNumSends(comm_pkg);

   if (num_functions > 1)
   {
      HYPRE_Int *int_buf_data = hypre_TAlloc(HYPRE_Int, hypre_ParCSRCommPkgSendMapStart(comm_pkg,
                                                                                        num_sends), HYPRE_MEMORY_DEVICE);

      hypre_ParCSRCommPkgCopySendMapElmtsToDevice(comm_pkg);
      HYPRE_THRUST_CALL( gather,
                         hypre_ParCSRCommPkgDeviceSendMapElmts(comm_pkg),
                         hypre_ParCSRCommPkgDeviceSendMapElmts(comm_pkg) +
                         hypre_ParCSRCommPkgSendMapStart(comm_pkg, num_sends),
                         dof_func,
                         int_buf_data );

#if defined(HYPRE_WITH_GPU_AWARE_MPI) && THRUST_CALL_BLOCKING == 0
      /* RL: make sure int_buf_data is ready before issuing GPU-GPU MPI */
      hypre_ForceSyncComputeStream(hypre_handle());
#endif

      comm_handle = hypre_ParCSRCommHandleCreate_v2(11, comm_pkg, HYPRE_MEMORY_DEVICE, int_buf_data,
                                                    HYPRE_MEMORY_DEVICE, dof_func_offd_dev);
      hypre_ParCSRCommHandleDestroy(comm_handle);

      hypre_TFree(int_buf_data, HYPRE_MEMORY_DEVICE);
   }

   /* count the row nnz of S */
   dim3 bDim = hypre_GetDefaultDeviceBlockDimension();
   dim3 gDim = hypre_GetDefaultDeviceGridDimension(num_variables, "warp", bDim);

   if (abs_soc)
   {
      HYPRE_GPU_LAUNCH( hypre_BoomerAMGCreateSabs_rowcount, gDim, bDim,
                        num_variables, max_row_sum, strength_threshold,
                        A_diag_data, A_diag_i, A_diag_j,
                        A_offd_data, A_offd_i, A_offd_j,
                        S_temp_diag_j, S_temp_offd_j,
                        num_functions, dof_func, dof_func_offd_dev,
                        S_diag_i, S_offd_i );
   }
   else
   {
      HYPRE_GPU_LAUNCH( hypre_BoomerAMGCreateS_rowcount, gDim, bDim,
                        num_variables, max_row_sum, strength_threshold,
                        A_diag_data, A_diag_i, A_diag_j,
                        A_offd_data, A_offd_i, A_offd_j,
                        S_temp_diag_j, S_temp_offd_j,
                        num_functions, dof_func, dof_func_offd_dev,
                        S_diag_i, S_offd_i );
   }

   hypre_Memset(S_diag_i + num_variables, 0, sizeof(HYPRE_Int), HYPRE_MEMORY_DEVICE);
   hypre_Memset(S_offd_i + num_variables, 0, sizeof(HYPRE_Int), HYPRE_MEMORY_DEVICE);

   hypreDevice_IntegerExclusiveScan(num_variables + 1, S_diag_i);
   hypreDevice_IntegerExclusiveScan(num_variables + 1, S_offd_i);

   HYPRE_Int *tmp, S_num_nonzeros_diag, S_num_nonzeros_offd;

   hypre_TMemcpy(&S_num_nonzeros_diag, &S_diag_i[num_variables], HYPRE_Int, 1, HYPRE_MEMORY_HOST,
                 memory_location);
   hypre_TMemcpy(&S_num_nonzeros_offd, &S_offd_i[num_variables], HYPRE_Int, 1, HYPRE_MEMORY_HOST,
                 memory_location);

   S_diag_j = hypre_TAlloc(HYPRE_Int, S_num_nonzeros_diag, memory_location);
   S_offd_j = hypre_TAlloc(HYPRE_Int, S_num_nonzeros_offd, memory_location);

   tmp = HYPRE_THRUST_CALL(copy_if, S_temp_diag_j, S_temp_diag_j + num_nonzeros_diag, S_diag_j,
                           is_nonnegative<HYPRE_Int>());

   hypre_assert(S_num_nonzeros_diag == tmp - S_diag_j);

   tmp = HYPRE_THRUST_CALL(copy_if, S_temp_offd_j, S_temp_offd_j + num_nonzeros_offd, S_offd_j,
                           is_nonnegative<HYPRE_Int>());

   hypre_assert(S_num_nonzeros_offd == tmp - S_offd_j);

   S = hypre_ParCSRMatrixCreate(comm, global_num_vars, global_num_vars, row_starts, row_starts,
                                num_cols_offd, num_nonzeros_diag, num_nonzeros_offd);

   S_diag = hypre_ParCSRMatrixDiag(S);
   S_offd = hypre_ParCSRMatrixOffd(S);

   hypre_CSRMatrixNumNonzeros(S_diag) = S_num_nonzeros_diag;
   hypre_CSRMatrixNumNonzeros(S_offd) = S_num_nonzeros_offd;
   hypre_CSRMatrixI(S_diag) = S_diag_i;
   hypre_CSRMatrixJ(S_diag) = S_diag_j;
   hypre_CSRMatrixI(S_offd) = S_offd_i;
   hypre_CSRMatrixJ(S_offd) = S_offd_j;
   hypre_CSRMatrixMemoryLocation(S_diag) = memory_location;
   hypre_CSRMatrixMemoryLocation(S_offd) = memory_location;

   hypre_ParCSRMatrixCommPkg(S) = NULL;

   hypre_ParCSRMatrixColMapOffd(S) = hypre_TAlloc(HYPRE_BigInt, num_cols_offd, HYPRE_MEMORY_HOST);
   hypre_TMemcpy(hypre_ParCSRMatrixColMapOffd(S), hypre_ParCSRMatrixColMapOffd(A),
                 HYPRE_BigInt, num_cols_offd, HYPRE_MEMORY_HOST, HYPRE_MEMORY_HOST);

   hypre_ParCSRMatrixSocDiagJ(S) = S_temp_diag_j;
   hypre_ParCSRMatrixSocOffdJ(S) = S_temp_offd_j;

   *S_ptr = S;

   hypre_TFree(dof_func_offd_dev, HYPRE_MEMORY_DEVICE);
   /*
   hypre_TFree(S_temp_diag_j,     HYPRE_MEMORY_DEVICE);
   hypre_TFree(S_temp_offd_j,     HYPRE_MEMORY_DEVICE);
   */

#ifdef HYPRE_PROFILE
   hypre_profile_times[HYPRE_TIMER_ID_CREATES] += hypre_MPI_Wtime();
#endif

   return (ierr);
}

/*-----------------------------------------------------------------------*/
__global__ void hypre_BoomerAMGCreateS_rowcount( hypre_DeviceItem &item,
                                                 HYPRE_Int   nr_of_rows,
                                                 HYPRE_Real  max_row_sum,
                                                 HYPRE_Real  strength_threshold,
                                                 HYPRE_Real *A_diag_data,
                                                 HYPRE_Int  *A_diag_i,
                                                 HYPRE_Int  *A_diag_j,
                                                 HYPRE_Real *A_offd_data,
                                                 HYPRE_Int  *A_offd_i,
                                                 HYPRE_Int  *A_offd_j,
                                                 HYPRE_Int  *S_temp_diag_j,
                                                 HYPRE_Int  *S_temp_offd_j,
                                                 HYPRE_Int   num_functions,
                                                 HYPRE_Int  *dof_func,
                                                 HYPRE_Int  *dof_func_offd,
                                                 HYPRE_Int  *jS_diag,
                                                 HYPRE_Int  *jS_offd )
{
   /*-----------------------------------------------------------------------*/
   /*
      Input: nr_of_rows - Number of rows in matrix (local in processor)
             A_diag_data, A_diag_i, A_diag_j - CSR representation of A_diag
             A_offd_data, A_offd_i, A_offd_j - CSR representation of A_offd
             num_function  - Number of degrees of freedom per grid point
             dof_func      - vector over nonzero elements of A_diag, indicating the degree of freedom
             dof_func_offd - vector over nonzero elements of A_offd, indicating the degree of freedom

      Output: S_temp_diag_j - S_diag_j vector before compression, i.e.,elements that are < 0 should be removed
                              strong connections: same as A_diag_j; weak: -1; diagonal: -2
              S_temp_offd_j - S_offd_j vector before compression, i.e.,elements that are < 0 should be removed
                              strong connections: same as A_offd_j; weak: -1;
              jS_diag       - row nnz vector for compressed S_diag
              jS_offd       - row nnz vector for compressed S_offd
    */
   /*-----------------------------------------------------------------------*/

   HYPRE_Real row_scale = 0.0, row_sum = 0.0, row_max = 0.0, row_min = 0.0, diag = 0.0;
   HYPRE_Int row_nnz_diag = 0, row_nnz_offd = 0, diag_pos = -1;

   HYPRE_Int row = hypre_gpu_get_grid_warp_id<1, 1>(item);

   if (row >= nr_of_rows)
   {
      return;
   }

<<<<<<< HEAD
   HYPRE_Int lane = hypre_cuda_get_lane_id<1>();
=======
   HYPRE_Int lane = hypre_gpu_get_lane_id<1>(item);
>>>>>>> 4411530e
   HYPRE_Int p_diag = 0, q_diag, p_offd = 0, q_offd;

   /* diag part */
   if (lane < 2)
   {
      p_diag = read_only_load(A_diag_i + row + lane);
   }
   q_diag = warp_shuffle_sync(item, HYPRE_WARP_FULL_MASK, p_diag, 1);
   p_diag = warp_shuffle_sync(item, HYPRE_WARP_FULL_MASK, p_diag, 0);

   for (HYPRE_Int i = p_diag + lane; warp_any_sync(item, HYPRE_WARP_FULL_MASK, i < q_diag);
        i += HYPRE_WARP_SIZE)
   {
      if (i < q_diag)
      {
         const HYPRE_Int col = read_only_load(&A_diag_j[i]);

         if ( num_functions == 1 || row == col ||
              read_only_load(&dof_func[row]) == read_only_load(&dof_func[col]) )
         {
            const HYPRE_Real v = read_only_load(&A_diag_data[i]);
            row_sum += v;
            if (row == col)
            {
               diag = v;
               diag_pos = i;
            }
            else
            {
               row_max = hypre_max(row_max, v);
               row_min = hypre_min(row_min, v);
            }
         }
      }
   }

   /* offd part */
   if (lane < 2)
   {
      p_offd = read_only_load(A_offd_i + row + lane);
   }
   q_offd = warp_shuffle_sync(item, HYPRE_WARP_FULL_MASK, p_offd, 1);
   p_offd = warp_shuffle_sync(item, HYPRE_WARP_FULL_MASK, p_offd, 0);

   for (HYPRE_Int i = p_offd + lane; warp_any_sync(item, HYPRE_WARP_FULL_MASK, i < q_offd);
        i += HYPRE_WARP_SIZE)
   {
      if (i < q_offd)
      {
         if ( num_functions == 1 ||
              read_only_load(&dof_func[row]) == read_only_load(&dof_func_offd[read_only_load(&A_offd_j[i])]) )
         {
            const HYPRE_Real v = read_only_load(&A_offd_data[i]);
            row_sum += v;
            row_max = hypre_max(row_max, v);
            row_min = hypre_min(row_min, v);
         }
      }
   }

   diag = warp_allreduce_sum(diag);

   /* sign of diag */
   const HYPRE_Int sdiag = diag > 0.0 ? 1 : -1;

   /* compute scaling factor and row sum */
   row_sum = warp_allreduce_sum(row_sum);

   if (diag > 0.0)
   {
      row_scale = warp_allreduce_min(row_min);
   }
   else
   {
      row_scale = warp_allreduce_max(row_max);
   }

   /* compute row of S */
   HYPRE_Int all_weak = max_row_sum < 1.0 && fabs(row_sum) > fabs(diag) * max_row_sum;
   const HYPRE_Real thresh = sdiag * strength_threshold * row_scale;

   for (HYPRE_Int i = p_diag + lane; warp_any_sync(item, HYPRE_WARP_FULL_MASK, i < q_diag);
        i += HYPRE_WARP_SIZE)
   {
      if (i < q_diag)
      {
         const HYPRE_Int cond = all_weak == 0 && diag_pos != i &&
                                ( num_functions == 1 || read_only_load(&dof_func[row]) ==
                                  read_only_load(&dof_func[read_only_load(&A_diag_j[i])]) ) &&
                                sdiag * read_only_load(&A_diag_data[i]) < thresh;
         S_temp_diag_j[i] = cond * (1 + read_only_load(&A_diag_j[i])) - 1;
         row_nnz_diag += cond;
      }
   }

   /* !!! mark diagonal as -2 !!! */
   if (diag_pos >= 0)
   {
      S_temp_diag_j[diag_pos] = -2;
   }

   for (HYPRE_Int i = p_offd + lane; warp_any_sync(item, HYPRE_WARP_FULL_MASK, i < q_offd);
        i += HYPRE_WARP_SIZE)
   {
      if (i < q_offd)
      {
         const HYPRE_Int cond = all_weak == 0 &&
                                ( num_functions == 1 || read_only_load(&dof_func[row]) ==
                                  read_only_load(&dof_func_offd[read_only_load(&A_offd_j[i])]) ) &&
                                sdiag * read_only_load(&A_offd_data[i]) < thresh;
         S_temp_offd_j[i] = cond * (1 + read_only_load(&A_offd_j[i])) - 1;
         row_nnz_offd += cond;
      }
   }

   row_nnz_diag = warp_reduce_sum(row_nnz_diag);
   row_nnz_offd = warp_reduce_sum(row_nnz_offd);

   if (0 == lane)
   {
      jS_diag[row] = row_nnz_diag;
      jS_offd[row] = row_nnz_offd;
   }
}

HYPRE_Int
hypre_BoomerAMGMakeSocFromSDevice( hypre_ParCSRMatrix *A,
                                   hypre_ParCSRMatrix *S)
{
   if (!hypre_ParCSRMatrixSocDiagJ(S))
   {
      hypre_CSRMatrix *A_diag = hypre_ParCSRMatrixDiag(A);
      hypre_CSRMatrix *S_diag = hypre_ParCSRMatrixDiag(S);
      HYPRE_Int nnz_diag = hypre_CSRMatrixNumNonzeros(A_diag);
      HYPRE_Int *soc_diag = hypre_TAlloc(HYPRE_Int, nnz_diag, HYPRE_MEMORY_DEVICE);
      hypre_CSRMatrixIntersectPattern(A_diag, S_diag, soc_diag, 1);
      hypre_ParCSRMatrixSocDiagJ(S) = soc_diag;
   }

   if (!hypre_ParCSRMatrixSocOffdJ(S))
   {
      hypre_CSRMatrix *A_offd = hypre_ParCSRMatrixOffd(A);
      hypre_CSRMatrix *S_offd = hypre_ParCSRMatrixOffd(S);
      HYPRE_Int nnz_offd = hypre_CSRMatrixNumNonzeros(A_offd);
      HYPRE_Int *soc_offd = hypre_TAlloc(HYPRE_Int, nnz_offd, HYPRE_MEMORY_DEVICE);
      hypre_CSRMatrixIntersectPattern(A_offd, S_offd, soc_offd, 0);
      hypre_ParCSRMatrixSocOffdJ(S) = soc_offd;
   }

   return hypre_error_flag;
}

/*-----------------------------------------------------------------------*/
__global__ void hypre_BoomerAMGCreateSabs_rowcount( hypre_DeviceItem &item,
                                                    HYPRE_Int   nr_of_rows,
                                                    HYPRE_Real  max_row_sum,
                                                    HYPRE_Real  strength_threshold,
                                                    HYPRE_Real *A_diag_data,
                                                    HYPRE_Int  *A_diag_i,
                                                    HYPRE_Int  *A_diag_j,
                                                    HYPRE_Real *A_offd_data,
                                                    HYPRE_Int  *A_offd_i,
                                                    HYPRE_Int  *A_offd_j,
                                                    HYPRE_Int  *S_temp_diag_j,
                                                    HYPRE_Int  *S_temp_offd_j,
                                                    HYPRE_Int   num_functions,
                                                    HYPRE_Int  *dof_func,
                                                    HYPRE_Int  *dof_func_offd,
                                                    HYPRE_Int  *jS_diag,
                                                    HYPRE_Int  *jS_offd )
{
   /*-----------------------------------------------------------------------*/
   /*
      Input: nr_of_rows - Number of rows in matrix (local in processor)
             A_diag_data, A_diag_i, A_diag_j - CSR representation of A_diag
             A_offd_data, A_offd_i, A_offd_j - CSR representation of A_offd
             num_function  - Number of degrees of freedom per grid point
             dof_func      - vector over nonzero elements of A_diag, indicating the degree of freedom
             dof_func_offd - vector over nonzero elements of A_offd, indicating the degree of freedom

      Output: S_temp_diag_j - S_diag_j vector before compression, i.e.,elements that are < 0 should be removed
                              strong connections: same as A_diag_j; weak: -1; diagonal: -2
              S_temp_offd_j - S_offd_j vector before compression, i.e.,elements that are < 0 should be removed
                              strong connections: same as A_offd_j; weak: -1;
              jS_diag       - row nnz vector for compressed S_diag
              jS_offd       - row nnz vector for compressed S_offd
    */
   /*-----------------------------------------------------------------------*/

   HYPRE_Real row_scale = 0.0, row_sum = 0.0, diag = 0.0;
   HYPRE_Int row_nnz_diag = 0, row_nnz_offd = 0, diag_pos = -1;

   HYPRE_Int row = hypre_gpu_get_grid_warp_id<1, 1>(item);

   if (row >= nr_of_rows)
   {
      return;
   }

<<<<<<< HEAD
   HYPRE_Int lane = hypre_cuda_get_lane_id<1>();
=======
   HYPRE_Int lane = hypre_gpu_get_lane_id<1>(item);
>>>>>>> 4411530e
   HYPRE_Int p_diag = 0, q_diag, p_offd = 0, q_offd;

   /* diag part */
   if (lane < 2)
   {
      p_diag = read_only_load(A_diag_i + row + lane);
   }
   q_diag = warp_shuffle_sync(item, HYPRE_WARP_FULL_MASK, p_diag, 1);
   p_diag = warp_shuffle_sync(item, HYPRE_WARP_FULL_MASK, p_diag, 0);

   for (HYPRE_Int i = p_diag + lane; warp_any_sync(item, HYPRE_WARP_FULL_MASK, i < q_diag);
        i += HYPRE_WARP_SIZE)
   {
      if (i < q_diag)
      {
         const HYPRE_Int col = read_only_load(&A_diag_j[i]);

         if ( num_functions == 1 || row == col ||
              read_only_load(&dof_func[row]) == read_only_load(&dof_func[col]) )
         {
            const HYPRE_Real v = hypre_cabs( read_only_load(&A_diag_data[i]) );
            row_sum += v;
            if (row == col)
            {
               diag = v;
               diag_pos = i;
            }
            else
            {
               row_scale = hypre_max(row_scale, v);
            }
         }
      }
   }

   /* offd part */
   if (lane < 2)
   {
      p_offd = read_only_load(A_offd_i + row + lane);
   }
   q_offd = warp_shuffle_sync(item, HYPRE_WARP_FULL_MASK, p_offd, 1);
   p_offd = warp_shuffle_sync(item, HYPRE_WARP_FULL_MASK, p_offd, 0);

   for (HYPRE_Int i = p_offd + lane; warp_any_sync(item, HYPRE_WARP_FULL_MASK, i < q_offd);
        i += HYPRE_WARP_SIZE)
   {
      if (i < q_offd)
      {
         if ( num_functions == 1 ||
              read_only_load(&dof_func[row]) == read_only_load(&dof_func_offd[read_only_load(&A_offd_j[i])]) )
         {
            const HYPRE_Real v = hypre_cabs( read_only_load(&A_offd_data[i]) );
            row_sum += v;
            row_scale = hypre_max(row_scale, v);
         }
      }
   }

   diag = warp_allreduce_sum(diag);

   /* compute scaling factor and row sum */
   row_sum = warp_allreduce_sum(row_sum);
   row_scale = warp_allreduce_max(row_scale);

   /* compute row of S */
   HYPRE_Int all_weak = max_row_sum < 1.0 && fabs(row_sum) < fabs(diag) * (2.0 - max_row_sum);
   const HYPRE_Real thresh = strength_threshold * row_scale;

   for (HYPRE_Int i = p_diag + lane; warp_any_sync(item, HYPRE_WARP_FULL_MASK, i < q_diag);
        i += HYPRE_WARP_SIZE)
   {
      if (i < q_diag)
      {
         const HYPRE_Int cond = all_weak == 0 && diag_pos != i &&
                                ( num_functions == 1 || read_only_load(&dof_func[row]) ==
                                  read_only_load(&dof_func[read_only_load(&A_diag_j[i])]) ) &&
                                hypre_cabs( read_only_load(&A_diag_data[i]) ) > thresh;
         S_temp_diag_j[i] = cond * (1 + read_only_load(&A_diag_j[i])) - 1;
         row_nnz_diag += cond;
      }
   }

   /* !!! mark diagonal as -2 !!! */
   if (diag_pos >= 0)
   {
      S_temp_diag_j[diag_pos] = -2;
   }

   for (HYPRE_Int i = p_offd + lane; warp_any_sync(item, HYPRE_WARP_FULL_MASK, i < q_offd);
        i += HYPRE_WARP_SIZE)
   {
      if (i < q_offd)
      {
         const HYPRE_Int cond = all_weak == 0 &&
                                ( num_functions == 1 || read_only_load(&dof_func[row]) ==
                                  read_only_load(&dof_func_offd[read_only_load(&A_offd_j[i])]) ) &&
                                hypre_cabs( read_only_load(&A_offd_data[i]) ) > thresh;
         S_temp_offd_j[i] = cond * (1 + read_only_load(&A_offd_j[i])) - 1;
         row_nnz_offd += cond;
      }
   }

   row_nnz_diag = warp_reduce_sum(row_nnz_diag);
   row_nnz_offd = warp_reduce_sum(row_nnz_offd);

   if (0 == lane)
   {
      jS_diag[row] = row_nnz_diag;
      jS_offd[row] = row_nnz_offd;
   }
}

/*--------------------------------------------------------------------------
 * hypre_BoomerAMGCorrectCFMarker : corrects CF_marker after aggr. coarsening
 *--------------------------------------------------------------------------*/
HYPRE_Int
hypre_BoomerAMGCorrectCFMarkerDevice(hypre_IntArray *CF_marker, hypre_IntArray *new_CF_marker)
{

   HYPRE_Int n_fine     = hypre_IntArraySize(CF_marker);
   HYPRE_Int n_coarse   = hypre_IntArraySize(new_CF_marker);

   HYPRE_Int *indices   = hypre_CTAlloc(HYPRE_Int, n_coarse, HYPRE_MEMORY_DEVICE);
   HYPRE_Int *CF_C      = hypre_CTAlloc(HYPRE_Int, n_coarse, HYPRE_MEMORY_DEVICE);


   /* save CF_marker values at C points in CF_C and C point indices */
   HYPRE_THRUST_CALL( copy_if,
                      hypre_IntArrayData(CF_marker),
                      hypre_IntArrayData(CF_marker) + n_fine,
                      CF_C,
                      is_positive<HYPRE_Int>() );
   HYPRE_THRUST_CALL( copy_if,
                      thrust::counting_iterator<HYPRE_Int>(0),
                      thrust::counting_iterator<HYPRE_Int>(n_fine),
                      hypre_IntArrayData(CF_marker),
                      indices,
                      is_positive<HYPRE_Int>() );

   /* replace CF_marker at C points with 1 */
   HYPRE_THRUST_CALL( replace_if,
                      hypre_IntArrayData(CF_marker),
                      hypre_IntArrayData(CF_marker) + n_fine,
                      is_positive<HYPRE_Int>(),
                      1 );

   /* update with new_CF_marker wherever C point value was initially 1 */
   HYPRE_THRUST_CALL( scatter_if,
                      hypre_IntArrayData(new_CF_marker),
                      hypre_IntArrayData(new_CF_marker) + n_coarse,
                      indices,
                      CF_C,
                      hypre_IntArrayData(CF_marker),
                      equal<HYPRE_Int>(1) );

   hypre_TFree(indices, HYPRE_MEMORY_DEVICE);
   hypre_TFree(CF_C, HYPRE_MEMORY_DEVICE);

   return 0;
}
/*--------------------------------------------------------------------------
 * hypre_BoomerAMGCorrectCFMarker2 : corrects CF_marker after aggr. coarsening,
 * but marks new F-points (previous C-points) as -2
 *--------------------------------------------------------------------------*/
HYPRE_Int
hypre_BoomerAMGCorrectCFMarker2Device(hypre_IntArray *CF_marker, hypre_IntArray *new_CF_marker)
{

   HYPRE_Int n_fine     = hypre_IntArraySize(CF_marker);
   HYPRE_Int n_coarse   = hypre_IntArraySize(new_CF_marker);

   HYPRE_Int *indices   = hypre_CTAlloc(HYPRE_Int, n_coarse, HYPRE_MEMORY_DEVICE);

   /* save C point indices */
   HYPRE_THRUST_CALL( copy_if,
                      thrust::counting_iterator<HYPRE_Int>(0),
                      thrust::counting_iterator<HYPRE_Int>(n_fine),
                      hypre_IntArrayData(CF_marker),
                      indices,
                      is_positive<HYPRE_Int>() );

   /* replace CF_marker at C points with 1 */
   HYPRE_THRUST_CALL( replace_if,
                      hypre_IntArrayData(CF_marker),
                      hypre_IntArrayData(CF_marker) + n_fine,
                      is_positive<HYPRE_Int>(),
                      1 );

   /* update values in CF_marker to -2 wherever new_CF_marker == -1 */
   HYPRE_THRUST_CALL( scatter_if,
                      thrust::make_constant_iterator(-2),
                      thrust::make_constant_iterator(-2) + n_coarse,
                      indices,
                      hypre_IntArrayData(new_CF_marker),
                      hypre_IntArrayData(CF_marker),
                      equal<HYPRE_Int>(-1) );

   hypre_TFree(indices, HYPRE_MEMORY_DEVICE);

   return 0;
}

#endif /* #if defined(HYPRE_USING_CUDA) || defined(HYPRE_USING_HIP) */<|MERGE_RESOLUTION|>--- conflicted
+++ resolved
@@ -278,11 +278,7 @@
       return;
    }
 
-<<<<<<< HEAD
-   HYPRE_Int lane = hypre_cuda_get_lane_id<1>();
-=======
    HYPRE_Int lane = hypre_gpu_get_lane_id<1>(item);
->>>>>>> 4411530e
    HYPRE_Int p_diag = 0, q_diag, p_offd = 0, q_offd;
 
    /* diag part */
@@ -482,11 +478,7 @@
       return;
    }
 
-<<<<<<< HEAD
-   HYPRE_Int lane = hypre_cuda_get_lane_id<1>();
-=======
    HYPRE_Int lane = hypre_gpu_get_lane_id<1>(item);
->>>>>>> 4411530e
    HYPRE_Int p_diag = 0, q_diag, p_offd = 0, q_offd;
 
    /* diag part */
