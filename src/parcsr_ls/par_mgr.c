--- conflicted
+++ resolved
@@ -603,15 +603,9 @@
 
 /*Set number of points that remain part of the coarse grid throughout the hierarchy */
 HYPRE_Int
-<<<<<<< HEAD
 hypre_MGRSetReservedCoarseNodes(void      *mgr_vdata,
                   HYPRE_Int reserved_coarse_size,
                   HYPRE_BigInt *reserved_cpt_index)
-=======
-hypre_MGRSetReservedCoarseNodes(void         *mgr_vdata,
-                                HYPRE_Int     reserved_coarse_size,
-                                HYPRE_BigInt *reserved_cpt_index)
->>>>>>> 794a1fc1
 {
    hypre_ParMGRData   *mgr_data = (hypre_ParMGRData*) mgr_vdata;
    HYPRE_BigInt *reserved_coarse_indexes = NULL;
@@ -651,26 +645,17 @@
 /* Set CF marker array */
 HYPRE_Int
 hypre_MGRCoarsen(hypre_ParCSRMatrix *S,
-<<<<<<< HEAD
-           hypre_ParCSRMatrix *A,
-           HYPRE_Int fixed_coarse_size,
-           HYPRE_Int *fixed_coarse_indexes,
-           HYPRE_Int debug_flag,
-           HYPRE_Int **CF_marker,
-           HYPRE_Int cflag)
-=======
-                 hypre_ParCSRMatrix *A,
-                 HYPRE_Int fixed_coarse_size,
-                 HYPRE_Int *fixed_coarse_indexes,
-                 HYPRE_Int debug_flag,
+               hypre_ParCSRMatrix *A,
+               HYPRE_Int fixed_coarse_size,
+               HYPRE_Int *fixed_coarse_indexes,
+               HYPRE_Int debug_flag,
                  HYPRE_Int **CF_marker_ptr,
-                 HYPRE_Int cflag)
->>>>>>> 794a1fc1
+               HYPRE_Int cflag)
 {
   HYPRE_Int   *CF_marker = NULL;
-  HYPRE_Int   *cindexes = fixed_coarse_indexes;
+  HYPRE_Int *cindexes = fixed_coarse_indexes;
   HYPRE_Int    i, row, nc;
-  HYPRE_Int    nloc = hypre_CSRMatrixNumRows(hypre_ParCSRMatrixDiag(A));
+  HYPRE_Int nloc =  hypre_CSRMatrixNumRows(hypre_ParCSRMatrixDiag(A));
 
   /* If this is the last level, coarsen onto fixed coarse set */
   if(cflag)
@@ -770,67 +755,67 @@
 
    hypre_CSRMatrix *A_diag = hypre_ParCSRMatrixDiag(A);
    HYPRE_Real      *A_diag_data = hypre_CSRMatrixData(A_diag);
-   HYPRE_Int             *A_diag_i = hypre_CSRMatrixI(A_diag);
-   HYPRE_Int             *A_diag_j = hypre_CSRMatrixJ(A_diag);
+   HYPRE_Int       *A_diag_i = hypre_CSRMatrixI(A_diag);
+   HYPRE_Int       *A_diag_j = hypre_CSRMatrixJ(A_diag);
 
    hypre_CSRMatrix *A_offd         = hypre_ParCSRMatrixOffd(A);
    HYPRE_Real      *A_offd_data    = hypre_CSRMatrixData(A_offd);
-   HYPRE_Int             *A_offd_i = hypre_CSRMatrixI(A_offd);
-   HYPRE_Int             *A_offd_j = hypre_CSRMatrixJ(A_offd);
-   HYPRE_Int              num_cols_A_offd = hypre_CSRMatrixNumCols(A_offd);
-   HYPRE_Real       *a_diag;
+   HYPRE_Int       *A_offd_i = hypre_CSRMatrixI(A_offd);
+   HYPRE_Int       *A_offd_j = hypre_CSRMatrixJ(A_offd);
+   HYPRE_Int        num_cols_A_offd = hypre_CSRMatrixNumCols(A_offd);
+   HYPRE_Real      *a_diag;
 
    hypre_ParCSRMatrix    *P;
    HYPRE_BigInt    *col_map_offd_P;
    HYPRE_Int       *tmp_map_offd = NULL;
 
-   HYPRE_Int             *CF_marker_offd = NULL;
-
-   hypre_CSRMatrix    *P_diag;
-   hypre_CSRMatrix    *P_offd;
+   HYPRE_Int       *CF_marker_offd = NULL;
+
+   hypre_CSRMatrix *P_diag;
+   hypre_CSRMatrix *P_offd;
 
    HYPRE_Real      *P_diag_data;
-   HYPRE_Int             *P_diag_i;
-   HYPRE_Int             *P_diag_j;
+   HYPRE_Int       *P_diag_i;
+   HYPRE_Int       *P_diag_j;
    HYPRE_Real      *P_offd_data;
-   HYPRE_Int             *P_offd_i;
-   HYPRE_Int             *P_offd_j;
-
-   HYPRE_Int              P_diag_size, P_offd_size;
-
-   HYPRE_Int             *P_marker, *P_marker_offd;
-
-   HYPRE_Int              jj_counter,jj_counter_offd;
-   HYPRE_Int             *jj_count, *jj_count_offd;
+   HYPRE_Int       *P_offd_i;
+   HYPRE_Int       *P_offd_j;
+
+   HYPRE_Int        P_diag_size, P_offd_size;
+
+   HYPRE_Int       *P_marker, *P_marker_offd;
+
+   HYPRE_Int        jj_counter,jj_counter_offd;
+   HYPRE_Int       *jj_count, *jj_count_offd;
 //   HYPRE_Int              jj_begin_row,jj_begin_row_offd;
 //   HYPRE_Int              jj_end_row,jj_end_row_offd;
 
-   HYPRE_Int              start_indexing = 0; /* start indexing for P_data at 0 */
-
-   HYPRE_Int              n_fine = hypre_CSRMatrixNumRows(A_diag);
-
-   HYPRE_Int             *fine_to_coarse;
+   HYPRE_Int        start_indexing = 0; /* start indexing for P_data at 0 */
+
+   HYPRE_Int        n_fine = hypre_CSRMatrixNumRows(A_diag);
+
+   HYPRE_Int       *fine_to_coarse;
    //HYPRE_BigInt    *fine_to_coarse_offd;
-   HYPRE_Int             *coarse_counter;
-   HYPRE_Int              coarse_shift;
+   HYPRE_Int       *coarse_counter;
+   HYPRE_Int        coarse_shift;
    HYPRE_BigInt     total_global_cpts;
    //HYPRE_BigInt     my_first_cpt;
    HYPRE_Int        num_cols_P_offd;
 
-   HYPRE_Int              i,i1;
-   HYPRE_Int              j,jl,jj;
-   HYPRE_Int              start;
+   HYPRE_Int        i,i1;
+   HYPRE_Int        j,jl,jj;
+   HYPRE_Int        start;
 
    HYPRE_Real       one  = 1.0;
 
-   HYPRE_Int              my_id;
-   HYPRE_Int              num_procs;
-   HYPRE_Int              num_threads;
-   HYPRE_Int              num_sends;
-   HYPRE_Int              index;
-   HYPRE_Int              ns, ne, size, rest;
-
-   HYPRE_Int             *int_buf_data;
+   HYPRE_Int        my_id;
+   HYPRE_Int        num_procs;
+   HYPRE_Int        num_threads;
+   HYPRE_Int        num_sends;
+   HYPRE_Int        index;
+   HYPRE_Int        ns, ne, size, rest;
+
+   HYPRE_Int       *int_buf_data;
 
    HYPRE_Real       wall_time;  /* for debugging instrumentation  */
 
@@ -1343,67 +1328,67 @@
 
    hypre_CSRMatrix *A_diag = hypre_ParCSRMatrixDiag(A);
    HYPRE_Real      *A_diag_data = hypre_CSRMatrixData(A_diag);
-   HYPRE_Int             *A_diag_i = hypre_CSRMatrixI(A_diag);
-   HYPRE_Int             *A_diag_j = hypre_CSRMatrixJ(A_diag);
+   HYPRE_Int       *A_diag_i = hypre_CSRMatrixI(A_diag);
+   HYPRE_Int       *A_diag_j = hypre_CSRMatrixJ(A_diag);
 
    hypre_CSRMatrix *A_offd         = hypre_ParCSRMatrixOffd(A);
    HYPRE_Real      *A_offd_data    = hypre_CSRMatrixData(A_offd);
-   HYPRE_Int             *A_offd_i = hypre_CSRMatrixI(A_offd);
-   HYPRE_Int             *A_offd_j = hypre_CSRMatrixJ(A_offd);
-   HYPRE_Int              num_cols_A_offd = hypre_CSRMatrixNumCols(A_offd);
-   HYPRE_Real       *a_diag;
+   HYPRE_Int       *A_offd_i = hypre_CSRMatrixI(A_offd);
+   HYPRE_Int       *A_offd_j = hypre_CSRMatrixJ(A_offd);
+   HYPRE_Int        num_cols_A_offd = hypre_CSRMatrixNumCols(A_offd);
+   HYPRE_Real      *a_diag;
 
    hypre_ParCSRMatrix    *P;
    HYPRE_BigInt    *col_map_offd_P;
    HYPRE_Int       *tmp_map_offd;
 
-   HYPRE_Int             *CF_marker_offd = NULL;
-
-   hypre_CSRMatrix    *P_diag;
-   hypre_CSRMatrix    *P_offd;
+   HYPRE_Int       *CF_marker_offd = NULL;
+
+   hypre_CSRMatrix *P_diag;
+   hypre_CSRMatrix *P_offd;
 
    HYPRE_Real      *P_diag_data;
-   HYPRE_Int             *P_diag_i;
-   HYPRE_Int             *P_diag_j;
+   HYPRE_Int       *P_diag_i;
+   HYPRE_Int       *P_diag_j;
    HYPRE_Real      *P_offd_data;
-   HYPRE_Int             *P_offd_i;
-   HYPRE_Int             *P_offd_j;
-
-   HYPRE_Int              P_diag_size, P_offd_size;
-
-   HYPRE_Int             *P_marker, *P_marker_offd;
-
-   HYPRE_Int              jj_counter,jj_counter_offd;
-   HYPRE_Int             *jj_count, *jj_count_offd;
+   HYPRE_Int       *P_offd_i;
+   HYPRE_Int       *P_offd_j;
+
+   HYPRE_Int        P_diag_size, P_offd_size;
+
+   HYPRE_Int       *P_marker, *P_marker_offd;
+
+   HYPRE_Int        jj_counter,jj_counter_offd;
+   HYPRE_Int       *jj_count, *jj_count_offd;
 //   HYPRE_Int              jj_begin_row,jj_begin_row_offd;
 //   HYPRE_Int              jj_end_row,jj_end_row_offd;
 
-   HYPRE_Int              start_indexing = 0; /* start indexing for P_data at 0 */
-
-   HYPRE_Int              n_fine  = hypre_CSRMatrixNumRows(A_diag);
-
-   HYPRE_Int             *fine_to_coarse;
+   HYPRE_Int        start_indexing = 0; /* start indexing for P_data at 0 */
+
+   HYPRE_Int        n_fine  = hypre_CSRMatrixNumRows(A_diag);
+
+   HYPRE_Int       *fine_to_coarse;
    //HYPRE_BigInt             *fine_to_coarse_offd;
-   HYPRE_Int             *coarse_counter;
-   HYPRE_Int              coarse_shift;
+   HYPRE_Int       *coarse_counter;
+   HYPRE_Int        coarse_shift;
    HYPRE_BigInt     total_global_cpts;
    //HYPRE_BigInt     my_first_cpt;
    HYPRE_Int        num_cols_P_offd;
 
-   HYPRE_Int              i,i1;
-   HYPRE_Int              j,jl,jj;
-   HYPRE_Int              start;
+   HYPRE_Int        i,i1;
+   HYPRE_Int        j,jl,jj;
+   HYPRE_Int        start;
 
    HYPRE_Real       one  = 1.0;
 
-   HYPRE_Int              my_id;
-   HYPRE_Int              num_procs;
-   HYPRE_Int              num_threads;
-   HYPRE_Int              num_sends;
-   HYPRE_Int              index;
-   HYPRE_Int              ns, ne, size, rest;
-
-   HYPRE_Int             *int_buf_data;
+   HYPRE_Int        my_id;
+   HYPRE_Int        num_procs;
+   HYPRE_Int        num_threads;
+   HYPRE_Int        num_sends;
+   HYPRE_Int        index;
+   HYPRE_Int        ns, ne, size, rest;
+
+   HYPRE_Int       *int_buf_data;
 
    HYPRE_Real       wall_time;  /* for debugging instrumentation  */
 
@@ -1479,7 +1464,7 @@
    fine_to_coarse = hypre_CTAlloc(HYPRE_Int,  n_fine, HYPRE_MEMORY_HOST);
 #if 0
 #ifdef HYPRE_USING_OPENMP
-#pragma omp parallel for private(i,j,ns,ne,size,rest,coarse_shift) HYPRE_SMP_SCHEDULE
+#pragma omp parallel for private(i) HYPRE_SMP_SCHEDULE
 #endif
 #endif
    for (i = 0; i < n_fine; i++) fine_to_coarse[i] = -1;
@@ -3058,19 +3043,19 @@
 
 /* Setup interpolation operator */
 HYPRE_Int
-hypre_MGRBuildInterp(hypre_ParCSRMatrix     *A,
-         HYPRE_Int             *CF_marker,
-                         hypre_ParCSRMatrix   *S,
+hypre_MGRBuildInterp(hypre_ParCSRMatrix   *A,
+                     HYPRE_Int            *CF_marker,
+                     hypre_ParCSRMatrix   *S,
                      HYPRE_BigInt         *num_cpts_global,
-                         HYPRE_Int            num_functions,
-                         HYPRE_Int            *dof_func,
-                         HYPRE_Int            debug_flag,
-                         HYPRE_Real           trunc_factor,
-                         HYPRE_Int         max_elmts,
-                         HYPRE_Int          *col_offd_S_to_A,
-         hypre_ParCSRMatrix    **P,
+                     HYPRE_Int             num_functions,
+                     HYPRE_Int            *dof_func,
+                     HYPRE_Int             debug_flag,
+                     HYPRE_Real            trunc_factor,
+                     HYPRE_Int             max_elmts,
+                     HYPRE_Int            *col_offd_S_to_A,
+                     hypre_ParCSRMatrix  **P,
          HYPRE_Int         interp_type,
-         HYPRE_Int         numsweeps)
+                     HYPRE_Int             numsweeps)
 {
 //   HYPRE_Int i;
    hypre_ParCSRMatrix    *P_ptr = NULL;
@@ -3079,7 +3064,7 @@
 
   /* Interpolation for each level */
       if (interp_type <3)
-      {
+   {
          hypre_MGRBuildP( A,CF_marker,num_cpts_global,interp_type,debug_flag,&P_ptr);
          /* Could do a few sweeps of Jacobi to further improve P */
                     //for(i=0; i<numsweeps; i++)
@@ -3095,9 +3080,9 @@
   {
     hypre_MGRBuildInterpApproximateInverseExp(A, S, CF_marker, num_cpts_global, debug_flag, &P_ptr);
     hypre_BoomerAMGInterpTruncation(P_ptr, trunc_factor, max_elmts);
-  }
-  else
-  {
+      }
+      else
+      {
          /* Classical modified interpolation */
          hypre_BoomerAMGBuildInterp(A, CF_marker, S, num_cpts_global,1, NULL,debug_flag,
                           trunc_factor, max_elmts, col_offd_S_to_A, &P_ptr);
@@ -3486,45 +3471,45 @@
                        HYPRE_Int           n_block,
                        HYPRE_Int           left_size,
                 HYPRE_Int          method,
-                              HYPRE_Real *diaginv,
+                       HYPRE_Real         *diaginv,
                        hypre_ParVector    *Vtemp)
 {
    MPI_Comm      comm = hypre_ParCSRMatrixComm(A);
    hypre_CSRMatrix *A_diag = hypre_ParCSRMatrixDiag(A);
-   HYPRE_Real     *A_diag_data  = hypre_CSRMatrixData(A_diag);
-   HYPRE_Int            *A_diag_i     = hypre_CSRMatrixI(A_diag);
-   HYPRE_Int            *A_diag_j     = hypre_CSRMatrixJ(A_diag);
+   HYPRE_Real      *A_diag_data  = hypre_CSRMatrixData(A_diag);
+   HYPRE_Int       *A_diag_i     = hypre_CSRMatrixI(A_diag);
+   HYPRE_Int       *A_diag_j     = hypre_CSRMatrixJ(A_diag);
    hypre_CSRMatrix *A_offd = hypre_ParCSRMatrixOffd(A);
-   HYPRE_Int            *A_offd_i     = hypre_CSRMatrixI(A_offd);
-   HYPRE_Real     *A_offd_data  = hypre_CSRMatrixData(A_offd);
-   HYPRE_Int            *A_offd_j     = hypre_CSRMatrixJ(A_offd);
+   HYPRE_Int       *A_offd_i     = hypre_CSRMatrixI(A_offd);
+   HYPRE_Real      *A_offd_data  = hypre_CSRMatrixData(A_offd);
+   HYPRE_Int       *A_offd_j     = hypre_CSRMatrixJ(A_offd);
    hypre_ParCSRCommPkg  *comm_pkg = hypre_ParCSRMatrixCommPkg(A);
    hypre_ParCSRCommHandle *comm_handle;
 
-   HYPRE_Int             n       = hypre_CSRMatrixNumRows(A_diag);
-   HYPRE_Int             num_cols_offd = hypre_CSRMatrixNumCols(A_offd);
-
-   hypre_Vector   *u_local = hypre_ParVectorLocalVector(u);
-   HYPRE_Real     *u_data  = hypre_VectorData(u_local);
-
-   hypre_Vector   *f_local = hypre_ParVectorLocalVector(f);
-   HYPRE_Real     *f_data  = hypre_VectorData(f_local);
-
-   hypre_Vector   *Vtemp_local = hypre_ParVectorLocalVector(Vtemp);
-   HYPRE_Real     *Vtemp_data = hypre_VectorData(Vtemp_local);
+   HYPRE_Int        n       = hypre_CSRMatrixNumRows(A_diag);
+   HYPRE_Int        num_cols_offd = hypre_CSRMatrixNumCols(A_offd);
+
+   hypre_Vector    *u_local = hypre_ParVectorLocalVector(u);
+   HYPRE_Real      *u_data  = hypre_VectorData(u_local);
+
+   hypre_Vector    *f_local = hypre_ParVectorLocalVector(f);
+   HYPRE_Real      *f_data  = hypre_VectorData(f_local);
+
+   hypre_Vector    *Vtemp_local = hypre_ParVectorLocalVector(Vtemp);
+   HYPRE_Real      *Vtemp_data = hypre_VectorData(Vtemp_local);
    HYPRE_Real      *Vext_data = NULL;
    HYPRE_Real      *v_buf_data;
 
-   HYPRE_Int             i, j, k;
-   HYPRE_Int             ii, jj;
-   HYPRE_Int             bidx,bidx1;
-   HYPRE_Int             relax_error = 0;
-   HYPRE_Int         num_sends;
-   HYPRE_Int         index, start;
-   HYPRE_Int         num_procs, my_id;
-   HYPRE_Real       *res;
-
-    const HYPRE_Int     nb2 = blk_size*blk_size;
+   HYPRE_Int        i, j, k;
+   HYPRE_Int        ii, jj;
+   HYPRE_Int        bidx,bidx1;
+   HYPRE_Int        relax_error = 0;
+   HYPRE_Int        num_sends;
+   HYPRE_Int        index, start;
+   HYPRE_Int        num_procs, my_id;
+   HYPRE_Real      *res;
+
+   const HYPRE_Int  nb2 = blk_size*blk_size;
 
    hypre_MPI_Comm_size(comm,&num_procs);
    hypre_MPI_Comm_rank(comm,&my_id);
@@ -3767,36 +3752,36 @@
         //res[j] -= A_diag_data[jj] * Vtemp_data[ii];
         //printf("my_id = %d, %d: Au = %e * %e\n",my_id,ii,A_diag_data[jj],Vtemp_data[ii]);
         res[j] -= A_diag_data[jj] * u_data[ii];
-        //printf("%d: Au= %e * %e =%e\n",ii,A_diag_data[jj],Vtemp_data[ii], res[j]);
-      }
-      for (jj = A_offd_i[bidx]; jj < A_offd_i[bidx+1]; jj++)
-      {
-        ii = A_offd_j[jj];
-        res[j] -= A_offd_data[jj] * Vext_data[ii];
-      }
-      //printf("%d: res = %e\n",bidx,res[j]);
-    }
-
-    for (j = 0;j < blk_size; j++)
-    {
-      bidx1 = i*blk_size +j;
-      for (k = 0;k < blk_size; k++)
-      {
-        bidx  = i*nb2 +j*blk_size+k;
-        u_data[bidx1] += res[k]*diaginv[bidx];
-        //printf("u[%d] = %e, diaginv[%d] = %e\n",bidx1,u_data[bidx1],bidx,diaginv[bidx]);
-      }
-      //printf("u[%d] = %e\n",bidx1,u_data[bidx1]);
-    }
-  }
-
-  if (num_procs > 1)
-  {
-   hypre_TFree(Vext_data, HYPRE_MEMORY_HOST);
-   hypre_TFree(v_buf_data, HYPRE_MEMORY_HOST);
-  }
-  hypre_TFree(res, HYPRE_MEMORY_HOST);
-  return(relax_error);
+            //printf("%d: Au= %e * %e =%e\n",ii,A_diag_data[jj],Vtemp_data[ii], res[j]);
+         }
+         for (jj = A_offd_i[bidx]; jj < A_offd_i[bidx+1]; jj++)
+         {
+            ii = A_offd_j[jj];
+            res[j] -= A_offd_data[jj] * Vext_data[ii];
+         }
+         //printf("%d: res = %e\n",bidx,res[j]);
+      }
+
+      for (j = 0;j < blk_size; j++)
+      {
+         bidx1 = i*blk_size +j;
+         for (k = 0;k < blk_size; k++)
+         {
+            bidx  = i*nb2 +j*blk_size+k;
+            u_data[bidx1] += res[k]*diaginv[bidx];
+            //printf("u[%d] = %e, diaginv[%d] = %e\n",bidx1,u_data[bidx1],bidx,diaginv[bidx]);
+         }
+         //printf("u[%d] = %e\n",bidx1,u_data[bidx1]);
+      }
+   }
+
+   if (num_procs > 1)
+   {
+    hypre_TFree(Vext_data, HYPRE_MEMORY_HOST);
+    hypre_TFree(v_buf_data, HYPRE_MEMORY_HOST);
+   }
+ hypre_TFree(res, HYPRE_MEMORY_HOST);
+   return(relax_error);
 }
 
 /*Block smoother*/
@@ -5241,12 +5226,12 @@
 HYPRE_Int
 hypre_MGRWriteSolverParams(void *mgr_vdata)
 {
-  hypre_ParMGRData  *mgr_data = (hypre_ParMGRData*) mgr_vdata;
+   hypre_ParMGRData  *mgr_data = (hypre_ParMGRData*) mgr_vdata;
   HYPRE_Int i, j;
   HYPRE_Int max_num_coarse_levels = (mgr_data -> max_num_coarse_levels);
-  hypre_printf("MGR Setup parameters: \n");
+   hypre_printf("MGR Setup parameters: \n");
   hypre_printf("Block size: %d\n", (mgr_data -> block_size));
-  hypre_printf("Max number of coarse levels: %d\n", (mgr_data -> max_num_coarse_levels));
+   hypre_printf("Max number of coarse levels: %d\n", (mgr_data -> max_num_coarse_levels));
   hypre_printf("Relax type: %d\n", (mgr_data -> relax_type));
   hypre_printf("Set non-Cpoints to F-points: %d\n", (mgr_data -> set_non_Cpoints_to_F));
   hypre_printf("Set Cpoints method: %d\n", (mgr_data -> set_c_points_method));
@@ -5271,18 +5256,18 @@
   hypre_printf("Number of Reserved Cpoints: %d\n", (mgr_data -> reserved_coarse_size));
   hypre_printf("Keep reserved Cpoints to level: %d\n", (mgr_data -> lvl_to_keep_cpoints));
 
-  hypre_printf("\nMGR Solver Parameters: \n");
-  hypre_printf("Number of relax sweeps: %d\n", (mgr_data -> num_relax_sweeps));
-  hypre_printf("Number of interpolation sweeps: %d\n", (mgr_data -> num_interp_sweeps));
-  hypre_printf("Number of restriction sweeps: %d\n", (mgr_data -> num_restrict_sweeps));
-  hypre_printf("Global smoother type: %d\n", (mgr_data ->global_smooth_type));
-  hypre_printf("Number of global smoother sweeps: %d\n", (mgr_data ->global_smooth_iters));
-  hypre_printf("Max number of iterations: %d\n", (mgr_data -> max_iter));
-  hypre_printf("Stopping tolerance: %e\n", (mgr_data -> tol));
+   hypre_printf("\n MGR Solver Parameters: \n");
+   hypre_printf("Number of relax sweeps: %d\n", (mgr_data -> num_relax_sweeps));
+   hypre_printf("Number of interpolation sweeps: %d\n", (mgr_data -> num_interp_sweeps));
+   hypre_printf("Number of restriction sweeps: %d\n", (mgr_data -> num_restrict_sweeps));
+   hypre_printf("Global smoother type: %d\n", (mgr_data ->global_smooth_type));
+   hypre_printf("Number of global smoother sweeps: %d\n", (mgr_data ->global_smooth_iters));
+   hypre_printf("Max number of iterations: %d\n", (mgr_data -> max_iter));
+   hypre_printf("Stopping tolerance: %e\n", (mgr_data -> tol));
   hypre_printf("Use default coarse grid solver: %d\n", (mgr_data -> use_default_cgrid_solver));
   if((mgr_data -> use_default_fsolver) >= 0)
   {
     hypre_printf("Use default AMG solver for full AMG F-relaxation: %d\n", (mgr_data -> use_default_fsolver));
   }
-  return hypre_error_flag;
+   return hypre_error_flag;
 }