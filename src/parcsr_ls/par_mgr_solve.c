/*BHEADER**********************************************************************
 * Copyright (c) 2008,  Lawrence Livermore National Security, LLC.
 * Produced at the Lawrence Livermore National Laboratory.
 * This file is part of HYPRE.  See file COPYRIGHT for details.
 *
 * HYPRE is free software; you can redistribute it and/or modify it under the
 * terms of the GNU Lesser General Public License (as published by the Free
 * Software Foundation) version 2.1 dated February 1999.
 *
 * $Revision$
 ***********************************************************************EHEADER*/

/******************************************************************************
 *
 * MGR solve routine
 *
 *****************************************************************************/
#include "_hypre_parcsr_ls.h"
#include "par_mgr.h"
#include "par_amg.h"

/*--------------------------------------------------------------------
 * hypre_MGRSolve
 *--------------------------------------------------------------------*/
HYPRE_Int
hypre_MGRSolve( void               *mgr_vdata,
                  hypre_ParCSRMatrix *A,
                  hypre_ParVector    *f,
                  hypre_ParVector    *u )
{

  MPI_Comm 	         comm = hypre_ParCSRMatrixComm(A);
  hypre_ParMGRData   *mgr_data = (hypre_ParMGRData*) mgr_vdata;

  hypre_ParCSRMatrix  **A_array = (mgr_data -> A_array);
  hypre_ParVector    **F_array = (mgr_data -> F_array);
  hypre_ParVector    **U_array = (mgr_data -> U_array);

  HYPRE_Real		tol = (mgr_data -> tol);
  HYPRE_Int		logging = (mgr_data -> logging);
  HYPRE_Int		print_level = (mgr_data -> print_level);
  HYPRE_Int		max_iter = (mgr_data -> max_iter);
  HYPRE_Real		*norms = (mgr_data -> rel_res_norms);
  hypre_ParVector     	*Vtemp = (mgr_data -> Vtemp);
  hypre_ParVector     	*Utemp = (mgr_data -> Utemp);
  hypre_ParVector     	*residual;

  HYPRE_Real           alpha = -1.0;
  HYPRE_Real           beta = 1.0;
  HYPRE_Real           conv_factor = 0.0;
  HYPRE_Real   	resnorm = 1.0;
  HYPRE_Real   	init_resnorm = 0.0;
  HYPRE_Real   	rel_resnorm;
  HYPRE_Real   	rhs_norm = 0.0;
  HYPRE_Real   	old_resnorm;
  HYPRE_Real   	ieee_check = 0.;

  HYPRE_Int		iter, num_procs, my_id;
  HYPRE_Int		Solve_err_flag;

  /*
  HYPRE_Real   total_coeffs;
  HYPRE_Real   total_variables;
  HYPRE_Real   operat_cmplxty;
  HYPRE_Real   grid_cmplxty;
  */
  HYPRE_Solver    	cg_solver = (mgr_data -> coarse_grid_solver);
  HYPRE_Int		(*coarse_grid_solver_solve)(void*,void*,void*,void*) = (mgr_data -> coarse_grid_solver_solve);
  HYPRE_Int  set_c_points_method = (mgr_data -> set_c_points_method);

  HYPRE_Int    blk_size  = (mgr_data -> block_size);
  HYPRE_Real    *diaginv = (mgr_data -> diaginv);
  HYPRE_Int      n_block = (mgr_data -> n_block);
  HYPRE_Int    left_size = (mgr_data -> left_size);

  HYPRE_Int    global_smooth_iters      =  (mgr_data -> global_smooth_iters);
  HYPRE_Int    global_smooth_type =  (mgr_data -> global_smooth_type);

  HYPRE_Real   wall_time = 0.0;

  HYPRE_Int    i;

  if(logging > 1)
  {
    residual = (mgr_data -> residual);
  }

  (mgr_data -> num_iterations) = 0;

  if((mgr_data -> num_coarse_levels) == 0)
  {
    /* Do scalar AMG solve when only one level */
    coarse_grid_solver_solve(cg_solver, A, f, u);
    HYPRE_BoomerAMGGetNumIterations(cg_solver, &iter);
    HYPRE_BoomerAMGGetFinalRelativeResidualNorm(cg_solver, &rel_resnorm);
    (mgr_data -> num_iterations) = iter;
    (mgr_data -> final_rel_residual_norm) = rel_resnorm;
    return hypre_error_flag;
  }

  U_array[0] = u;
  F_array[0] = f;

  hypre_MPI_Comm_size(comm, &num_procs);
  hypre_MPI_Comm_rank(comm,&my_id);

  /*-----------------------------------------------------------------------
  *    Write the solver parameters
  *-----------------------------------------------------------------------*/
  if (my_id == 0 && print_level > 1)
    hypre_MGRWriteSolverParams(mgr_data);

  /*-----------------------------------------------------------------------
  *    Initialize the solver error flag and assorted bookkeeping variables
  *-----------------------------------------------------------------------*/

  Solve_err_flag = 0;
  /*
   total_coeffs = 0;
   total_variables = 0;
   operat_cmplxty = 0;
   grid_cmplxty = 0;
  */
  /*-----------------------------------------------------------------------
  *     write some initial info
  *-----------------------------------------------------------------------*/

  if (my_id == 0 && print_level > 1 && tol > 0.)
   hypre_printf("\n\nTWO-GRID SOLVER SOLUTION INFO:\n");


  /*-----------------------------------------------------------------------
  *    Compute initial fine-grid residual and print
  *-----------------------------------------------------------------------*/
  if (print_level > 1 || logging > 1 || tol > 0.)
  {
    if ( logging > 1 ) 
    {
      hypre_ParVectorCopy(F_array[0], residual );
      if (tol > 0.0)
      {
        hypre_ParCSRMatrixMatvec(alpha, A_array[0], U_array[0], beta, residual );
      }
      resnorm = sqrt(hypre_ParVectorInnerProd( residual, residual ));
    }
    else 
    {
      hypre_ParVectorCopy(F_array[0], Vtemp);
      if (tol > 0.0)
      {
        hypre_ParCSRMatrixMatvec(alpha, A_array[0], U_array[0], beta, Vtemp);
      }
      resnorm = sqrt(hypre_ParVectorInnerProd(Vtemp, Vtemp));
    }

    /* Since it is does not diminish performance, attempt to return an error flag
     * and notify users when they supply bad input. */
    if (resnorm != 0.) ieee_check = resnorm/resnorm; /* INF -> NaN conversion */
    if (ieee_check != ieee_check)
    {
      /* ...INFs or NaNs in input can make ieee_check a NaN.  This test
       * for ieee_check self-equality works on all IEEE-compliant compilers/
       * machines, c.f. page 8 of "Lecture Notes on the Status of IEEE 754"
       * by W. Kahan, May 31, 1996.  Currently (July 2002) this paper may be
       * found at http://HTTP.CS.Berkeley.EDU/~wkahan/ieee754status/IEEE754.PDF */
      if (print_level > 0)
      {
        hypre_printf("\n\nERROR detected by Hypre ...  BEGIN\n");
        hypre_printf("ERROR -- hypre_MGRSolve: INFs and/or NaNs detected in input.\n");
        hypre_printf("User probably placed non-numerics in supplied A, x_0, or b.\n");
        hypre_printf("ERROR detected by Hypre ...  END\n\n\n");
      }
      hypre_error(HYPRE_ERROR_GENERIC);
      return hypre_error_flag;
    }

    init_resnorm = resnorm;
    rhs_norm = sqrt(hypre_ParVectorInnerProd(f, f));
    if (rhs_norm)
    {
      rel_resnorm = init_resnorm / rhs_norm;
    }
    else
    {
      /* rhs is zero, return a zero solution */
      hypre_ParVectorSetConstantValues(U_array[0], 0.0);
      if(logging > 0)
      {
        rel_resnorm = 0.0;
        (mgr_data -> final_rel_residual_norm) = rel_resnorm;
      }
      return hypre_error_flag;
    }
  }
  else
  {
    rel_resnorm = 1.;
  }

  if (my_id == 0 && print_level > 1)
  {
    hypre_printf("                                            relative\n");
    hypre_printf("               residual        factor       residual\n");
    hypre_printf("               --------        ------       --------\n");
    hypre_printf("    Initial    %e                 %e\n",init_resnorm,
              rel_resnorm);
  }
  /************** Main Solver Loop - always do 1 iteration ************/
  iter = 0;
  while ((rel_resnorm >= tol || iter < 1) && iter < max_iter)
  {
    if (global_smooth_iters)
    {
      wall_time = time_getWallclockSeconds();
      hypre_ParCSRMatrixMatvecOutOfPlace(alpha, A_array[0], U_array[0], beta, F_array[0], Vtemp);
      HYPRE_Real resnorm_gsmooth = hypre_ParVectorInnerProd(Vtemp, Vtemp);
      HYPRE_Real conv_factor_gsmooth = resnorm_gsmooth;
      if (global_smooth_type == 0)//block Jacobi smoother
<<<<<<< HEAD
	    {
	      for (i = 0;i < global_smooth_iters;i ++)
        {
          if (set_c_points_method == 0)
          {
	  	    hypre_blockRelax_solve(A_array[0],F_array[0],U_array[0],blk_size,n_block,left_size,global_smooth_type,diaginv,Vtemp);
	    }
          else 
          {
            hypre_blockRelax_solve(A_array[0],F_array[0],U_array[0],1,n_block,left_size,global_smooth_type,diaginv,Vtemp);
          }
        }
      }
	    else if ((global_smooth_type > 0) && (global_smooth_type < 7))
	    {
          for (i = 0;i < global_smooth_iters;i ++)
=======
      {
        for (i = 0; i < global_smooth_iters; i++)
        {
          if (set_c_points_method == 0)
          {
            hypre_blockRelax_solve(A_array[0],F_array[0],U_array[0],blk_size,n_block,left_size,global_smooth_type,diaginv,Vtemp);
          } 
          else 
>>>>>>> 7805feca
          {
            hypre_blockRelax_solve(A_array[0],F_array[0],U_array[0],1,n_block,left_size,global_smooth_type,diaginv,Vtemp);
          }
        }
      }
      else if ((global_smooth_type > 0) && (global_smooth_type < 7))
      {
        for (i = 0;i < global_smooth_iters;i ++)
          hypre_BoomerAMGRelax(A_array[0], F_array[0], NULL, global_smooth_type-1, 0, 1.0, 0.0, NULL, U_array[0], Vtemp, NULL);
      }
      else if (global_smooth_type == 8)// EUCLID ILU smoother
      {
        for (i = 0;i < global_smooth_iters;i ++)
        {
          // compute residual
          hypre_ParCSRMatrixMatvecOutOfPlace(alpha, A_array[0], U_array[0], beta, F_array[0], Vtemp); 
          // solve    
          HYPRE_EuclidSolve((mgr_data -> global_smoother), A_array[0], Vtemp, Utemp);
          // update solution
          hypre_ParVectorAxpy(beta, Utemp, U_array[0]);       
        }
      }
      else if (global_smooth_type == 16) // HYPRE ILU
      {
        // compute residual
        hypre_ParCSRMatrixMatvecOutOfPlace(alpha, A_array[0], U_array[0], beta, F_array[0], Vtemp);
        // solve
        HYPRE_ILUSolve(mgr_data -> global_smoother, A_array[0], Vtemp, U_array[0]);
        // update solution
        hypre_ParVectorAxpy(beta, Utemp, U_array[0]);       
      }
      hypre_ParCSRMatrixMatvecOutOfPlace(alpha, A_array[0], U_array[0], beta, F_array[0], Vtemp);
      resnorm_gsmooth = hypre_ParVectorInnerProd(Vtemp, Vtemp);
      //if (my_id == 0) hypre_printf("Global smoothing convergence factor: %1.2f\n", resnorm_gsmooth/conv_factor_gsmooth);
      wall_time = time_getWallclockSeconds() - wall_time;
      //if (my_id == 0) hypre_printf("Global smoother solve: %f\n", wall_time);
    }

    wall_time = time_getWallclockSeconds();
<<<<<<< HEAD
      /* Do one cycle of reduction solve on Ae=r */
      hypre_MGRCycle(mgr_data, F_array, U_array);
    wall_time = time_getWallclockSeconds() - wall_time;
    //if (my_id == 0) hypre_printf("MGR Cycle time: %f\n", wall_time);

=======
    /* Do one cycle of reduction solve on Ae=r */
    hypre_MGRCycle(mgr_data, F_array, U_array);
    wall_time = time_getWallclockSeconds() - wall_time;
    //if (my_id == 0) hypre_printf("MGR Cycle time: %f\n", wall_time);
>>>>>>> 7805feca


    /*---------------------------------------------------------------
     *    Compute  fine-grid residual and residual norm
     *----------------------------------------------------------------*/

    if (print_level > 1 || logging > 1 || tol > 0.)
    {
      old_resnorm = resnorm;

      if ( logging > 1 )
      {
        hypre_ParVectorCopy(F_array[0], residual);
        hypre_ParCSRMatrixMatvec(alpha, A_array[0], U_array[0], beta, residual );
        resnorm = sqrt(hypre_ParVectorInnerProd( residual, residual ));
      }
      else
      {
        hypre_ParVectorCopy(F_array[0], Vtemp);
        hypre_ParCSRMatrixMatvec(alpha, A_array[0], U_array[0], beta, Vtemp);
        resnorm = sqrt(hypre_ParVectorInnerProd(Vtemp, Vtemp));
      }

      if (old_resnorm) conv_factor = resnorm / old_resnorm;
      else conv_factor = resnorm;
      if (rhs_norm)
      {
        rel_resnorm = resnorm / rhs_norm;
      }
      else
      {
        rel_resnorm = resnorm;
      }

      norms[iter] = rel_resnorm;
    }

    ++iter;
    (mgr_data -> num_iterations) = iter;
    (mgr_data -> final_rel_residual_norm) = rel_resnorm;

    if (my_id == 0 && print_level > 1)
    {
      hypre_printf("    MGRCycle %2d   %e    %f     %e \n", iter,
               resnorm, conv_factor, rel_resnorm);
    }
  }

  /* check convergence within max_iter */
  if (iter == max_iter && tol > 0.)
  {
    Solve_err_flag = 1;
    hypre_error(HYPRE_ERROR_CONV);
  }

  /*-----------------------------------------------------------------------
  *    Print closing statistics
  *	 Add operator and grid complexity stats
  *-----------------------------------------------------------------------*/

  if (iter > 0 && init_resnorm)
    conv_factor = pow((resnorm/init_resnorm),(1.0/(HYPRE_Real) iter));
  else
    conv_factor = 1.;

  if (print_level > 1)
  {
    /*** compute operator and grid complexities here ?? ***/
    if (my_id == 0)
    {
      if (Solve_err_flag == 1)
      {
        hypre_printf("\n\n==============================================");
        hypre_printf("\n NOTE: Convergence tolerance was not achieved\n");
        hypre_printf("      within the allowed %d iterations\n",max_iter);
        hypre_printf("==============================================");
      }
      hypre_printf("\n\n Average Convergence Factor = %f \n",conv_factor);
      hypre_printf(" Number of coarse levels = %d \n",(mgr_data -> num_coarse_levels));
      //hypre_printf("\n\n     Complexity:    grid = %f\n",grid_cmplxty);
      //hypre_printf("                operator = %f\n",operat_cmplxty);
      //hypre_printf("                   cycle = %f\n\n\n\n",cycle_cmplxty);
    }
  }

  return hypre_error_flag;
}

HYPRE_Int
hypre_MGRFrelaxVcycle ( void   *Frelax_vdata, hypre_ParVector *f, hypre_ParVector *u )
{
  hypre_ParAMGData   *Frelax_data = (hypre_ParAMGData*) Frelax_vdata;
  
  HYPRE_Int Not_Finished = 0;
  HYPRE_Int level = 0;
  HYPRE_Int cycle_param = 1;
  HYPRE_Int j, Solve_err_flag, local_size, coarse_grid, fine_grid;

  HYPRE_Int num_sweeps = 1;
  HYPRE_Int relax_order = hypre_ParAMGDataRelaxOrder(Frelax_data);
  HYPRE_Int relax_type = 3;
  HYPRE_Int relax_weight = 1;
  HYPRE_Int omega = 1;
  HYPRE_Int max_coarse_size = hypre_ParAMGDataMaxCoarseSize(Frelax_data);

  hypre_ParVector    **F_array = (Frelax_data) -> F_array;
  hypre_ParVector    **U_array = (Frelax_data) -> U_array;

  hypre_ParCSRMatrix **A_array = ((Frelax_data) -> A_array);
  hypre_ParCSRMatrix **R_array = ((Frelax_data) -> P_array);
  hypre_ParCSRMatrix **P_array = ((Frelax_data) -> P_array);
  HYPRE_Int          **CF_marker_array = ((Frelax_data) -> CF_marker_array);

  hypre_ParVector *Vtemp = (Frelax_data) -> Vtemp;
  hypre_ParVector *Ztemp = (Frelax_data) -> Ztemp;

  HYPRE_Int num_c_levels = (Frelax_data) -> num_levels;

  hypre_ParVector *Aux_F = NULL;
  hypre_ParVector *Aux_U = NULL;

  HYPRE_Real alpha, beta;

  F_array[0] = f;
  U_array[0] = u;

  /* smoother on finest level: 
   * This is separated from subsequent levels since the finest level matrix 
   * may be larger than what is needed for the vcycle solve
   */
   if(relax_order == 1)// C/F ordering for smoother
   {
      for (j = 0; j < num_sweeps; j++) {
        Solve_err_flag = hypre_BoomerAMGRelaxIF(A_array[0], 
                                           F_array[0],
                                           CF_marker_array[0],
                                           relax_type,
                                           relax_order,
                                           1,
                                           relax_weight,
                                           omega,
                                           NULL,
                                           U_array[0],
                                           Vtemp, 
                                           Ztemp);
      }   
   }
   else // lexicographic ordering for smoother (on F points in CF marker)
   {
      for (j = 0; j < num_sweeps; j++) {
        Solve_err_flag = hypre_BoomerAMGRelax(A_array[0], 
                                           F_array[0], 
                                           CF_marker_array[0], 
                                           relax_type, 
                                           -1, 
                                           relax_weight, 
                                           omega, 
                                           NULL, 
                                           U_array[0], 
                                           Vtemp, 
                                           Ztemp);
      }       
   }

   /* coarse grids exist */
   if(num_c_levels > 0)
     Not_Finished = 1;
   
  while (Not_Finished)
  {
    if (cycle_param == 1)
    {
      /* compute coarse grid vectors */
      fine_grid = level;
      coarse_grid = level + 1;

      hypre_ParVectorSetConstantValues(U_array[coarse_grid], 0.0); 
          
      alpha = -1.0;
      beta = 1.0;

      // JSP: avoid unnecessary copy using out-of-place version of SpMV
      hypre_ParCSRMatrixMatvecOutOfPlace(alpha, A_array[fine_grid], U_array[fine_grid],
                                          beta, F_array[fine_grid], Vtemp);

      alpha = 1.0;
      beta = 0.0;
      hypre_ParCSRMatrixMatvecT(alpha,R_array[fine_grid],Vtemp,
                                      beta,F_array[coarse_grid]);

      /* update level */
      ++level;

      /* next level is coarsest level */
      if (level == num_c_levels)
      {
         /* switch to coarsest level */
         cycle_param = 3;
      }
      else
      {
         local_size = hypre_VectorSize(hypre_ParVectorLocalVector(F_array[level]));
         hypre_VectorSize(hypre_ParVectorLocalVector(Vtemp)) = local_size;
         Aux_F = F_array[level];
         Aux_U = U_array[level];
         /* relax and visit next coarse grid */
         for (j = 0; j < num_sweeps; j++) {
            Solve_err_flag = hypre_BoomerAMGRelaxIF(A_array[level], 
                                            Aux_F,
                                            CF_marker_array[level],
                                            relax_type,
                                            relax_order,
                                            cycle_param,
                                            relax_weight,
                                            omega,
                                            NULL,
                                            Aux_U,
                                            Vtemp, 
                                            Ztemp);
          }
          cycle_param = 1;           
      }
    }
    else if (cycle_param == 3) 
    {     
      if((hypre_ParAMGDataUserCoarseRelaxType(Frelax_data) == 9))
      {
         // solve the coarsest grid with Gaussian elimination
         hypre_GaussElimSolve(Frelax_data, level, 9);         
      }
      else
      {
         // solve with relaxation
         local_size = hypre_VectorSize(hypre_ParVectorLocalVector(F_array[level]));
         hypre_VectorSize(hypre_ParVectorLocalVector(Vtemp)) = local_size;
         Aux_F = F_array[level];
         Aux_U = U_array[level];
         for (j = 0; j < num_sweeps; j++) {
            Solve_err_flag = hypre_BoomerAMGRelaxIF(A_array[level], 
                                            Aux_F,
                                            CF_marker_array[level],
                                            relax_type,
                                            relax_order,
                                            cycle_param,
                                            relax_weight,
                                            omega,
                                            NULL,
                                            Aux_U,
                                            Vtemp, 
                                            Ztemp);
          }
      }
      cycle_param = 2;
    } 
    else if (cycle_param == 2) 
    {
      /*---------------------------------------------------------------
      * Visit finer level next.
      * Interpolate and add correction using hypre_ParCSRMatrixMatvec.
      * Reset counters and cycling parameters for finer level.
      *--------------------------------------------------------------*/

      fine_grid = level - 1;
      coarse_grid = level;
      alpha = 1.0;
      beta = 1.0;
      hypre_ParCSRMatrixMatvec(alpha, P_array[fine_grid], 
                               U_array[coarse_grid],
                               beta, U_array[fine_grid]);            

      --level;
      cycle_param = 2;
      if (level == 0) cycle_param = 99;
    } 
    else 
    {
      Not_Finished = 0;
    }
  }

  return Solve_err_flag;
}

HYPRE_Int
hypre_MGRCycle( void               *mgr_vdata,
                  hypre_ParVector    **F_array,
                  hypre_ParVector    **U_array )
{
  MPI_Comm 	         comm;
  hypre_ParMGRData   *mgr_data = (hypre_ParMGRData*) mgr_vdata;

  HYPRE_Int       Solve_err_flag;
  HYPRE_Int       level;
  HYPRE_Int       coarse_grid;
  HYPRE_Int       fine_grid;
  HYPRE_Int       Not_Finished;
  HYPRE_Int	   cycle_type;

  hypre_ParCSRMatrix  	**A_array = (mgr_data -> A_array);
  hypre_ParCSRMatrix  	**RT_array  = (mgr_data -> RT_array);
  hypre_ParCSRMatrix  	**P_array   = (mgr_data -> P_array);
  hypre_ParCSRMatrix  	*RAP = (mgr_data -> RAP);
  HYPRE_Int  use_default_cgrid_solver = (mgr_data -> use_default_cgrid_solver);
  HYPRE_Solver    	cg_solver = (mgr_data -> coarse_grid_solver);
  HYPRE_Int		(*coarse_grid_solver_solve)(void*, void*, void*, void*) = (mgr_data -> coarse_grid_solver_solve);

  HYPRE_Int           	**CF_marker = (mgr_data -> CF_marker_array);
  HYPRE_Int            nsweeps = (mgr_data -> num_relax_sweeps);
  HYPRE_Int            relax_type = (mgr_data -> relax_type);
  HYPRE_Real           relax_weight = (mgr_data -> relax_weight);
  HYPRE_Real           omega = (mgr_data -> omega);
  HYPRE_Real          	**relax_l1_norms = (mgr_data -> l1_norms);
  hypre_ParVector     	*Vtemp = (mgr_data -> Vtemp);
  hypre_ParVector     	*Ztemp = (mgr_data -> Ztemp);

  hypre_ParVector      **U_fine_array = (mgr_data -> U_fine_array);
  hypre_ParVector      **F_fine_array = (mgr_data -> F_fine_array);
  HYPRE_Int      (*fine_grid_solver_solve)(void*, void*, void*, void*) = (mgr_data -> fine_grid_solver_solve);
  hypre_ParCSRMatrix   **A_ff_array = (mgr_data -> A_ff_array);

  HYPRE_Int            i, relax_points;
  HYPRE_Int           	num_coarse_levels = (mgr_data -> num_coarse_levels);

  HYPRE_Real    alpha;
  HYPRE_Real    beta;

  HYPRE_Int           *Frelax_method = (mgr_data -> Frelax_method);   
  hypre_ParAMGData    **FrelaxVcycleData = (mgr_data -> FrelaxVcycleData);   

  HYPRE_Int      *restrict_type = (mgr_data -> restrict_type);
  HYPRE_Int      use_air = 0;
  HYPRE_Int      my_id;

  HYPRE_Real     wall_time;

  /* Initialize */

      
  comm = hypre_ParCSRMatrixComm(A_array[0]);
  hypre_MPI_Comm_rank(comm, &my_id);

  Solve_err_flag = 0;
  Not_Finished = 1;
  cycle_type = 1;
  level = 0;

  /***** Main loop ******/
  while (Not_Finished)
  {
    /* Do coarse grid correction solve */
    if(cycle_type == 3)
    {
      /* call coarse grid solver here */
      /* default is BoomerAMG */
      wall_time = time_getWallclockSeconds();
      coarse_grid_solver_solve(cg_solver, RAP, F_array[level], U_array[level]);
      if (use_default_cgrid_solver)
      {
<<<<<<< HEAD
      HYPRE_Real convergence_factor_cg;
      hypre_BoomerAMGGetRelResidualNorm(cg_solver, &convergence_factor_cg);
      (mgr_data -> cg_convergence_factor) = convergence_factor_cg;
=======
        HYPRE_Real convergence_factor_cg;
        hypre_BoomerAMGGetRelResidualNorm(cg_solver, &convergence_factor_cg);
        (mgr_data -> cg_convergence_factor) = convergence_factor_cg;
>>>>>>> 7805feca
        if (my_id == 0 && convergence_factor_cg > 1.0)
        {
          hypre_printf("Warning!!! Coarse grid solve diverges. Factor = %1.2e\n", convergence_factor_cg);
        }
        if (/*mgr_data -> print_level > 2 &&*/ my_id == 0)
        {
          hypre_printf("Coarse grid V-cycle convergence factor: %5f\n", convergence_factor_cg);
        }
      }
      wall_time = time_getWallclockSeconds() - wall_time;
      //if (my_id == 0) hypre_printf("Coarse grid solve: %f\n", wall_time);

      // DEBUG: print the coarse system indicated by mgr_data ->print_coarse_system
      if (mgr_data -> print_coarse_system)
      {
        //HYPRE_ParCSRMatrixPrint(RAP, "RAP_mat");
        //HYPRE_ParVectorPrint(F_array[level], "RAP_rhs");
        //HYPRE_ParVectorPrint(U_array[level], "RAP_sol");	
        hypre_ParCSRMatrixPrintIJ(RAP, 1, 1, "RAP_mat");
        hypre_ParVectorPrintIJ(F_array[level], 1, "RAP_rhs");
        hypre_ParVectorPrintIJ(U_array[level], 1, "RAP_sol");
        mgr_data -> print_coarse_system--;	      		      
      }
      /**** cycle up ***/
      cycle_type = 2;
    }
    /* F-relaxation */
    else if(cycle_type == 1)
    {
       fine_grid = level;
       coarse_grid = level + 1;
       /* Relax solution - F-relaxation */
       relax_points = -1;

       wall_time = time_getWallclockSeconds() - wall_time;
       if (Frelax_method[level] == 0) 
       { /* (single level) relaxation for A_ff */
          if (relax_type == 18)
	  {
	     for(i=0; i<nsweeps; i++)
	     {
	        hypre_ParCSRRelax_L1_Jacobi(A_array[fine_grid], F_array[fine_grid], CF_marker[fine_grid],
			   relax_points, relax_weight, relax_l1_norms[fine_grid], U_array[fine_grid], Vtemp);
	     }
	  }
	  else if(relax_type == 8 || relax_type == 13 || relax_type == 14)
	  {
	     for(i=0; i<nsweeps; i++)
	     {
	        hypre_BoomerAMGRelax(A_array[fine_grid], F_array[fine_grid], CF_marker[fine_grid],
						relax_type, relax_points, relax_weight,
						omega, relax_l1_norms[fine_grid], U_array[fine_grid], Vtemp, Ztemp);
	     }
	  }
	  else
	  {
	     for(i=0; i<nsweeps; i++)
	     {
	        Solve_err_flag = hypre_BoomerAMGRelax(A_array[fine_grid], F_array[fine_grid], CF_marker[fine_grid],
  	                 relax_type,relax_points,relax_weight,omega,NULL, U_array[fine_grid], Vtemp, Ztemp);		                 
             }
	  }		    
       }
       else if (Frelax_method[level] == 1) 
       {
         /* v-cycle smoother for A_ff */
         //HYPRE_Real convergence_factor_frelax;
         // compute residual before solve
         //  hypre_ParCSRMatrixMatvecOutOfPlace(-1.0, A_array[level],
         //                                    U_array[level], 1.0, F_array[level], Vtemp);
         //  convergence_factor_frelax = hypre_ParVectorInnerProd(Vtemp, Vtemp);

         for(i=0; i<nsweeps; i++) 
         {

           hypre_MGRFrelaxVcycle(FrelaxVcycleData[level], F_array[level], U_array[level]);
        }

        // compute residual after solve
        //hypre_ParCSRMatrixMatvecOutOfPlace(-1.0, A_array[level],
        //                                  U_array[level], 1.0, F_array[level], Vtemp);
        //convergence_factor_frelax = hypre_ParVectorInnerProd(Vtemp, Vtemp)/convergence_factor_frelax;
        //hypre_printf("F-relaxation V-cycle convergence factor: %5f\n", convergence_factor_frelax);
      } 
      else if (Frelax_method[level] == 99)
      {
        hypre_ParVectorSetConstantValues(F_fine_array[coarse_grid], 0.0);
        hypre_MGRAddVectorR(CF_marker[fine_grid], FMRK, 1.0, F_array[fine_grid], 0.0, &(F_fine_array[coarse_grid]));
        hypre_ParVectorSetConstantValues(U_fine_array[coarse_grid], 0.0);
        fine_grid_solver_solve((mgr_data -> aff_solver)[fine_grid], A_ff_array[fine_grid], F_fine_array[coarse_grid], U_fine_array[coarse_grid]);
        hypre_MGRAddVectorP(CF_marker[fine_grid], FMRK, 1.0, U_fine_array[coarse_grid], 1.0, &(U_array[fine_grid]));
      }
      else 
      {
        for (i=0; i<nsweeps; i++)
        {
           Solve_err_flag = hypre_BoomerAMGRelax(A_array[fine_grid], F_array[fine_grid], CF_marker[fine_grid],
              relax_type, relax_points, relax_weight, omega, NULL, U_array[fine_grid], Vtemp, Ztemp);
        }
      }
      wall_time = time_getWallclockSeconds() - wall_time;
      //if (my_id == 0) hypre_printf("F-relaxation solve level %d: %f\n", coarse_grid, wall_time);

		  // Update residual and compute coarse-grid rhs
		  alpha = -1.0;
		  beta = 1.0;

		  hypre_ParCSRMatrixMatvecOutOfPlace(alpha, A_array[fine_grid], U_array[fine_grid],
                                         beta, F_array[fine_grid], Vtemp);

		  alpha = 1.0;
		  beta = 0.0;

      if (restrict_type[fine_grid] > 3)
        use_air = 1;      

      if (use_air)
      {
        /* no transpose necessary for R */
        hypre_ParCSRMatrixMatvec(alpha, RT_array[fine_grid], Vtemp,
                                 beta, F_array[coarse_grid]);
      }
      else
      {
        hypre_ParCSRMatrixMatvecT(alpha,RT_array[fine_grid],Vtemp,
                                  beta,F_array[coarse_grid]);
      }
		  // initialize coarse grid solution array
		  hypre_ParVectorSetConstantValues(U_array[coarse_grid], 0.0);

		  ++level;

		  if (level == num_coarse_levels) cycle_type = 3;
	  } // end cycle_type == 1
    else if(level != 0)
    {
      /* Interpolate */

      fine_grid = level - 1;
      coarse_grid = level;
      alpha = 1.0;
      beta = 1.0;

      hypre_ParCSRMatrixMatvec(alpha, P_array[fine_grid],
    						U_array[coarse_grid],
    						beta, U_array[fine_grid]);

      /* post relaxation sweeps */
      /*
      if (level == 2)
      {
        hypre_printf("Size of A: %d\n", hypre_ParCSRMatrixGlobalNumRows(A_array[fine_grid]));
        for(i=0; i<nsweeps; i++)
        {
          Solve_err_flag = hypre_BoomerAMGRelax(A_array[fine_grid], F_array[fine_grid], CF_marker[fine_grid],
        			                 relax_type, relax_points, relax_weight, omega, NULL, U_array[fine_grid], Vtemp, Ztemp);
        }
      }
      */

      if (Solve_err_flag != 0)
        return(Solve_err_flag);

      --level;
    } // end interpolate
    else
    {
      Not_Finished = 0;
    }
  }
  return Solve_err_flag;
}<|MERGE_RESOLUTION|>--- conflicted
+++ resolved
@@ -216,7 +216,6 @@
       HYPRE_Real resnorm_gsmooth = hypre_ParVectorInnerProd(Vtemp, Vtemp);
       HYPRE_Real conv_factor_gsmooth = resnorm_gsmooth;
       if (global_smooth_type == 0)//block Jacobi smoother
-<<<<<<< HEAD
 	    {
 	      for (i = 0;i < global_smooth_iters;i ++)
         {
@@ -233,36 +232,20 @@
 	    else if ((global_smooth_type > 0) && (global_smooth_type < 7))
 	    {
           for (i = 0;i < global_smooth_iters;i ++)
-=======
-      {
-        for (i = 0; i < global_smooth_iters; i++)
-        {
-          if (set_c_points_method == 0)
           {
-            hypre_blockRelax_solve(A_array[0],F_array[0],U_array[0],blk_size,n_block,left_size,global_smooth_type,diaginv,Vtemp);
-          } 
-          else 
->>>>>>> 7805feca
-          {
-            hypre_blockRelax_solve(A_array[0],F_array[0],U_array[0],1,n_block,left_size,global_smooth_type,diaginv,Vtemp);
-          }
-        }
-      }
-      else if ((global_smooth_type > 0) && (global_smooth_type < 7))
-      {
+		      hypre_BoomerAMGRelax(A_array[0], F_array[0], NULL, global_smooth_type-1, 0, 1.0, 0.0, NULL, U_array[0], Vtemp, NULL);
+	      }
+	      }
+	    else if (global_smooth_type == 8)//EUCLID ILU smoother
+	    {
         for (i = 0;i < global_smooth_iters;i ++)
-          hypre_BoomerAMGRelax(A_array[0], F_array[0], NULL, global_smooth_type-1, 0, 1.0, 0.0, NULL, U_array[0], Vtemp, NULL);
-      }
-      else if (global_smooth_type == 8)// EUCLID ILU smoother
-      {
-        for (i = 0;i < global_smooth_iters;i ++)
-        {
-          // compute residual
-          hypre_ParCSRMatrixMatvecOutOfPlace(alpha, A_array[0], U_array[0], beta, F_array[0], Vtemp); 
+	      {
+	        // compute residual
+          hypre_ParCSRMatrixMatvecOutOfPlace(alpha, A_array[0], U_array[0], beta, F_array[0], Vtemp);	
           // solve    
-          HYPRE_EuclidSolve((mgr_data -> global_smoother), A_array[0], Vtemp, Utemp);
-          // update solution
-          hypre_ParVectorAxpy(beta, Utemp, U_array[0]);       
+		      HYPRE_EuclidSolve( (mgr_data -> global_smoother),A_array[0],Vtemp,Utemp);
+		      // update solution
+          hypre_ParVectorAxpy(beta, Utemp, U_array[0]);				
         }
       }
       else if (global_smooth_type == 16) // HYPRE ILU
@@ -282,23 +265,15 @@
     }
 
     wall_time = time_getWallclockSeconds();
-<<<<<<< HEAD
       /* Do one cycle of reduction solve on Ae=r */
       hypre_MGRCycle(mgr_data, F_array, U_array);
     wall_time = time_getWallclockSeconds() - wall_time;
     //if (my_id == 0) hypre_printf("MGR Cycle time: %f\n", wall_time);
 
-=======
-    /* Do one cycle of reduction solve on Ae=r */
-    hypre_MGRCycle(mgr_data, F_array, U_array);
-    wall_time = time_getWallclockSeconds() - wall_time;
-    //if (my_id == 0) hypre_printf("MGR Cycle time: %f\n", wall_time);
->>>>>>> 7805feca
-
-
-    /*---------------------------------------------------------------
-     *    Compute  fine-grid residual and residual norm
-     *----------------------------------------------------------------*/
+
+      /*---------------------------------------------------------------
+       *    Compute  fine-grid residual and residual norm
+       *----------------------------------------------------------------*/
 
     if (print_level > 1 || logging > 1 || tol > 0.)
     {
@@ -652,15 +627,9 @@
       coarse_grid_solver_solve(cg_solver, RAP, F_array[level], U_array[level]);
       if (use_default_cgrid_solver)
       {
-<<<<<<< HEAD
       HYPRE_Real convergence_factor_cg;
       hypre_BoomerAMGGetRelResidualNorm(cg_solver, &convergence_factor_cg);
       (mgr_data -> cg_convergence_factor) = convergence_factor_cg;
-=======
-        HYPRE_Real convergence_factor_cg;
-        hypre_BoomerAMGGetRelResidualNorm(cg_solver, &convergence_factor_cg);
-        (mgr_data -> cg_convergence_factor) = convergence_factor_cg;
->>>>>>> 7805feca
         if (my_id == 0 && convergence_factor_cg > 1.0)
         {
           hypre_printf("Warning!!! Coarse grid solve diverges. Factor = %1.2e\n", convergence_factor_cg);
@@ -674,7 +643,7 @@
       //if (my_id == 0) hypre_printf("Coarse grid solve: %f\n", wall_time);
 
       // DEBUG: print the coarse system indicated by mgr_data ->print_coarse_system
-      if (mgr_data -> print_coarse_system)
+      if(mgr_data -> print_coarse_system)
       {
         //HYPRE_ParCSRMatrixPrint(RAP, "RAP_mat");
         //HYPRE_ParVectorPrint(F_array[level], "RAP_rhs");
