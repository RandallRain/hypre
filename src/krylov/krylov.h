
#include "HYPRE_krylov.h"

#ifndef hypre_KRYLOV_HEADER
#define hypre_KRYLOV_HEADER

#include <stdlib.h>
#include <stdio.h>
#include <math.h>

#include "_hypre_utilities.h"

#define hypre_CTAllocF(type, count, funcs) ( (type *)(*(funcs->CAlloc))((size_t)(count), (size_t)sizeof(type)) )

#define hypre_TFreeF( ptr, funcs ) ( (*(funcs->Free))((char *)ptr), ptr = NULL )

#ifdef __cplusplus
extern "C" {
#endif

/******************************************************************************
<<<<<<< HEAD
 * Copyright 1998-2019 Lawrence Livermore National Security, LLC and other
 * HYPRE Project Developers. See the top-level COPYRIGHT file for details.
 *
 * SPDX-License-Identifier: (Apache-2.0 OR MIT)
 ******************************************************************************/

/******************************************************************************
=======
>>>>>>> 805ee77b
 *
 * BiCGSTAB bicgstab
 *
 *****************************************************************************/

#ifndef hypre_KRYLOV_BiCGSTAB_HEADER
#define hypre_KRYLOV_BiCGSTAB_HEADER

/*--------------------------------------------------------------------------
 *--------------------------------------------------------------------------*/

/**
 * @name Generic BiCGSTAB Interface
 *
 * A general description of the interface goes here...
 *
 * @memo A generic BiCGSTAB linear solver interface
 * @version 0.1
 * @author Jeffrey F. Painter
 **/
/*@{*/

/*--------------------------------------------------------------------------
 *--------------------------------------------------------------------------*/

/*--------------------------------------------------------------------------
 * hypre_BiCGSTABData and hypre_BiCGSTABFunctions
 *--------------------------------------------------------------------------*/

/**
 * @name BiCGSTAB structs
 *
 * Description...
 **/
/*@{*/

/**
 * The {\tt hypre\_BiCGSTABSFunctions} object ...
 **/

/* functions in pcg_struct.c which aren't used here:
<<<<<<< HEAD
char *hypre_ParKrylovCAlloc( HYPRE_Int count , HYPRE_Int elt_size );
HYPRE_Int hypre_ParKrylovFree( char *ptr );
void *hypre_ParKrylovCreateVectorArray( HYPRE_Int n , void *vvector );
HYPRE_Int hypre_ParKrylovMatvecT( void *matvec_data , HYPRE_Real alpha , void *A , void *x , HYPRE_Real beta , void *y );
*/
/* functions in pcg_struct.c which are used here:
  void *hypre_ParKrylovCreateVector( void *vvector );
  HYPRE_Int hypre_ParKrylovDestroyVector( void *vvector );
  void *hypre_ParKrylovMatvecCreate( void *A , void *x );
  HYPRE_Int hypre_ParKrylovMatvec( void *matvec_data , HYPRE_Real alpha , void *A , void *x , HYPRE_Real beta , void *y );
  HYPRE_Int hypre_ParKrylovMatvecDestroy( void *matvec_data );
  HYPRE_Real hypre_ParKrylovInnerProd( void *x , void *y );
  HYPRE_Int hypre_ParKrylovCopyVector( void *x , void *y );
  HYPRE_Int hypre_ParKrylovClearVector( void *x );
  HYPRE_Int hypre_ParKrylovScaleVector( HYPRE_Real alpha , void *x );
  HYPRE_Int hypre_ParKrylovAxpy( HYPRE_Real alpha , void *x , void *y );
  HYPRE_Int hypre_ParKrylovCommInfo( void *A , HYPRE_Int *my_id , HYPRE_Int *num_procs );
  HYPRE_Int hypre_ParKrylovIdentitySetup( void *vdata , void *A , void *b , void *x );
  HYPRE_Int hypre_ParKrylovIdentity( void *vdata , void *A , void *b , void *x );
*/
=======
   void *hypre_ParKrylovCAlloc( HYPRE_Int count , HYPRE_Int elt_size );
   HYPRE_Int hypre_ParKrylovFree( void *ptr );
   void *hypre_ParKrylovCreateVectorArray( HYPRE_Int n , void *vvector );
   HYPRE_Int hypre_ParKrylovMatvecT( void *matvec_data , HYPRE_Real alpha , void *A , void *x , HYPRE_Real beta , void *y );
   */
/* functions in pcg_struct.c which are used here:
   void *hypre_ParKrylovCreateVector( void *vvector );
   HYPRE_Int hypre_ParKrylovDestroyVector( void *vvector );
   void *hypre_ParKrylovMatvecCreate( void *A , void *x );
   HYPRE_Int hypre_ParKrylovMatvec( void *matvec_data , HYPRE_Real alpha , void *A , void *x , HYPRE_Real beta , void *y );
   HYPRE_Int hypre_ParKrylovMatvecDestroy( void *matvec_data );
   HYPRE_Real hypre_ParKrylovInnerProd( void *x , void *y );
   HYPRE_Int hypre_ParKrylovCopyVector( void *x , void *y );
   HYPRE_Int hypre_ParKrylovClearVector( void *x );
   HYPRE_Int hypre_ParKrylovScaleVector( HYPRE_Real alpha , void *x );
   HYPRE_Int hypre_ParKrylovAxpy( HYPRE_Real alpha , void *x , void *y );
   HYPRE_Int hypre_ParKrylovCommInfo( void *A , HYPRE_Int *my_id , HYPRE_Int *num_procs );
   HYPRE_Int hypre_ParKrylovIdentitySetup( void *vdata , void *A , void *b , void *x );
   HYPRE_Int hypre_ParKrylovIdentity( void *vdata , void *A , void *b , void *x );
   */
>>>>>>> 805ee77b

typedef struct
{
   void *     (*CreateVector)  ( void *vvector );
   HYPRE_Int  (*DestroyVector) ( void *vvector );
   void *     (*MatvecCreate)  ( void *A, void *x );
   HYPRE_Int  (*Matvec)        ( void *matvec_data, HYPRE_Complex alpha, void *A,
                                 void *x, HYPRE_Complex beta, void *y );
   HYPRE_Int  (*MatvecDestroy) ( void *matvec_data );
   HYPRE_Real (*InnerProd)     ( void *x, void *y );
   HYPRE_Int  (*CopyVector)    ( void *x, void *y );
   HYPRE_Int  (*ClearVector)   ( void *x );
   HYPRE_Int  (*ScaleVector)   ( HYPRE_Complex alpha, void *x );
   HYPRE_Int  (*Axpy)          ( HYPRE_Complex alpha, void *x, void *y );
   HYPRE_Int  (*CommInfo)      ( void *A, HYPRE_Int *my_id, HYPRE_Int *num_procs );
   HYPRE_Int  (*precond_setup) (void *vdata, void *A, void *b, void *x);
   HYPRE_Int  (*precond)       (void *vdata, void *A, void *b, void *x);

} hypre_BiCGSTABFunctions;

/**
 * The {\tt hypre\_BiCGSTABData} object ...
 **/

typedef struct
{
   HYPRE_Int      min_iter;
   HYPRE_Int      max_iter;
   HYPRE_Int      stop_crit;
   HYPRE_Int      converged;
   HYPRE_Int      hybrid;
   HYPRE_Real   tol;
   HYPRE_Real   cf_tol;
   HYPRE_Real   rel_residual_norm;
   HYPRE_Real   a_tol;


   void  *A;
   void  *r;
   void  *r0;
   void  *s;
   void  *v;
   void  *p;
   void  *q;

   void  *matvec_data;
   void    *precond_data;

   hypre_BiCGSTABFunctions * functions;

   /* log info (always logged) */
   HYPRE_Int      num_iterations;

   /* additional log info (logged when `logging' > 0) */
   HYPRE_Int      logging;
   HYPRE_Int      print_level;
   HYPRE_Real  *norms;
   char    *log_file_name;

} hypre_BiCGSTABData;
<<<<<<< HEAD
=======

#define hypre_BiCGSTABDataHybrid(pcgdata)  ((pcgdata) -> hybrid)
>>>>>>> 805ee77b

#ifdef __cplusplus
extern "C" {
#endif

   /**
    * @name generic BiCGSTAB Solver
    *
    * Description...
    **/
   /*@{*/

   /**
    * Description...
    *
    * @param param [IN] ...
    **/

   hypre_BiCGSTABFunctions *
   hypre_BiCGSTABFunctionsCreate(
      void *     (*CreateVector)  ( void *vvector ),
      HYPRE_Int  (*DestroyVector) ( void *vvector ),
      void *     (*MatvecCreate)  ( void *A, void *x ),
      HYPRE_Int  (*Matvec)        ( void *matvec_data, HYPRE_Complex alpha, void *A,
                                    void *x, HYPRE_Complex beta, void *y ),
      HYPRE_Int  (*MatvecDestroy) ( void *matvec_data ),
      HYPRE_Real (*InnerProd)     ( void *x, void *y ),
      HYPRE_Int  (*CopyVector)    ( void *x, void *y ),
      HYPRE_Int  (*ClearVector)   ( void *x ),
      HYPRE_Int  (*ScaleVector)   ( HYPRE_Complex alpha, void *x ),
      HYPRE_Int  (*Axpy)          ( HYPRE_Complex alpha, void *x, void *y ),
      HYPRE_Int  (*CommInfo)      ( void *A, HYPRE_Int *my_id,
                                    HYPRE_Int *num_procs ),
<<<<<<< HEAD
      HYPRE_Int  (*PrecondSetup)  (void *vdata, void *A, void *b, void *x ),
=======
      HYPRE_Int  (*PrecondSetup)  ( void *vdata, void *A, void *b, void *x ),
>>>>>>> 805ee77b
      HYPRE_Int  (*Precond)       ( void *vdata, void *A, void *b, void *x )
   );

   /**
    * Description...
    *
    * @param param [IN] ...
    **/

   void *
   hypre_BiCGSTABCreate( hypre_BiCGSTABFunctions * bicgstab_functions );
<<<<<<< HEAD

=======
>>>>>>> 805ee77b

#ifdef __cplusplus
}
#endif

#endif
/******************************************************************************
 * Copyright 1998-2019 Lawrence Livermore National Security, LLC and other
 * HYPRE Project Developers. See the top-level COPYRIGHT file for details.
 *
 * SPDX-License-Identifier: (Apache-2.0 OR MIT)
 ******************************************************************************/

/******************************************************************************
 *
 * cgnr (conjugate gradient on the normal equations A^TAx = A^Tb) functions
 *
 *****************************************************************************/

#ifndef hypre_KRYLOV_CGNR_HEADER
#define hypre_KRYLOV_CGNR_HEADER

/*--------------------------------------------------------------------------
 *--------------------------------------------------------------------------*/

/**
 * @name Generic CGNR Interface
 *
 * A general description of the interface goes here...
 *
 * @memo A generic CGNR linear solver interface
 * @version 0.1
 * @author Jeffrey F. Painter
 **/
/*@{*/
<<<<<<< HEAD
=======

/*--------------------------------------------------------------------------
 *--------------------------------------------------------------------------*/

/*--------------------------------------------------------------------------
 * hypre_CGNRData and hypre_CGNRFunctions
 *--------------------------------------------------------------------------*/

/**
 * @name CGNR structs
 *
 * Description...
 **/
/*@{*/

/**
 * The {\tt hypre\_CGNRSFunctions} object ...
 **/

typedef struct
{
   HYPRE_Int    (*CommInfo)      ( void  *A, HYPRE_Int   *my_id,
                                   HYPRE_Int   *num_procs );
   void *       (*CreateVector)  ( void *vector );
   HYPRE_Int    (*DestroyVector) ( void *vector );
   void *       (*MatvecCreate)  ( void *A, void *x );
   HYPRE_Int    (*Matvec)        ( void *matvec_data, HYPRE_Complex alpha, void *A,
                                   void *x, HYPRE_Complex beta, void *y );
   HYPRE_Int    (*MatvecT)       ( void *matvec_data, HYPRE_Complex alpha, void *A,
                                   void *x, HYPRE_Complex beta, void *y );
   HYPRE_Int    (*MatvecDestroy) ( void *matvec_data );
   HYPRE_Real   (*InnerProd)     ( void *x, void *y );
   HYPRE_Int    (*CopyVector)    ( void *x, void *y );
   HYPRE_Int    (*ClearVector)   ( void *x );
   HYPRE_Int    (*ScaleVector)   ( HYPRE_Complex alpha, void *x );
   HYPRE_Int    (*Axpy)          ( HYPRE_Complex alpha, void *x, void *y );
   HYPRE_Int    (*precond_setup) ( void *vdata, void *A, void *b, void *x );
   HYPRE_Int    (*precond)       ( void *vdata, void *A, void *b, void *x );
   HYPRE_Int    (*precondT)      ( void *vdata, void *A, void *b, void *x );

} hypre_CGNRFunctions;

/**
 * The {\tt hypre\_CGNRData} object ...
 **/

typedef struct
{
   HYPRE_Real   tol;
   HYPRE_Real   rel_residual_norm;
   HYPRE_Int      min_iter;
   HYPRE_Int      max_iter;
   HYPRE_Int      stop_crit;

   void    *A;
   void    *p;
   void    *q;
   void    *r;
   void    *t;

   void    *matvec_data;
   void    *precond_data;

   hypre_CGNRFunctions * functions;

   /* log info (always logged) */
   HYPRE_Int      num_iterations;

   /* additional log info (logged when `logging' > 0) */
   HYPRE_Int      logging;
   HYPRE_Real  *norms;
   char    *log_file_name;

} hypre_CGNRData;
>>>>>>> 805ee77b

/*--------------------------------------------------------------------------
 *--------------------------------------------------------------------------*/

/*--------------------------------------------------------------------------
 * hypre_CGNRData and hypre_CGNRFunctions
 *--------------------------------------------------------------------------*/

/**
 * @name CGNR structs
 *
 * Description...
 **/
/*@{*/

/**
 * The {\tt hypre\_CGNRSFunctions} object ...
 **/

typedef struct
{
   HYPRE_Int    (*CommInfo)      ( void  *A, HYPRE_Int   *my_id,
                                   HYPRE_Int   *num_procs );
   void *       (*CreateVector)  ( void *vector );
   HYPRE_Int    (*DestroyVector) ( void *vector );
   void *       (*MatvecCreate)  ( void *A, void *x );
   HYPRE_Int    (*Matvec)        ( void *matvec_data, HYPRE_Complex alpha, void *A,
                                   void *x, HYPRE_Complex beta, void *y );
   HYPRE_Int    (*MatvecT)       ( void *matvec_data, HYPRE_Complex alpha, void *A,
                                   void *x, HYPRE_Complex beta, void *y );
   HYPRE_Int    (*MatvecDestroy) ( void *matvec_data );
   HYPRE_Real   (*InnerProd)     ( void *x, void *y );
   HYPRE_Int    (*CopyVector)    ( void *x, void *y );
   HYPRE_Int    (*ClearVector)   ( void *x );
   HYPRE_Int    (*ScaleVector)   ( HYPRE_Complex alpha, void *x );
   HYPRE_Int    (*Axpy)          ( HYPRE_Complex alpha, void *x, void *y );
   HYPRE_Int    (*precond_setup) ( void *vdata, void *A, void *b, void *x );
   HYPRE_Int    (*precond)       ( void *vdata, void *A, void *b, void *x );
   HYPRE_Int    (*precondT)      ( void *vdata, void *A, void *b, void *x );

} hypre_CGNRFunctions;

/**
 * The {\tt hypre\_CGNRData} object ...
 **/

typedef struct
{
   HYPRE_Real   tol;
   HYPRE_Real   rel_residual_norm;
   HYPRE_Int      min_iter;
   HYPRE_Int      max_iter;
   HYPRE_Int      stop_crit;

   void    *A;
   void    *p;
   void    *q;
   void    *r;
   void    *t;

   void    *matvec_data;
   void    *precond_data;

   hypre_CGNRFunctions * functions;

   /* log info (always logged) */
   HYPRE_Int      num_iterations;

   /* additional log info (logged when `logging' > 0) */
   HYPRE_Int      logging;
   HYPRE_Real  *norms;
   char    *log_file_name;

} hypre_CGNRData;

#ifdef __cplusplus
extern "C" {
#endif

   /**
    * @name generic CGNR Solver
    *
    * Description...
    **/
   /*@{*/

   /**
    * Description...
    *
    * @param param [IN] ...
    **/
   hypre_CGNRFunctions *
   hypre_CGNRFunctionsCreate(
      HYPRE_Int    (*CommInfo)      ( void  *A, HYPRE_Int   *my_id,
                                      HYPRE_Int   *num_procs ),
      void *       (*CreateVector)  ( void *vector ),
      HYPRE_Int    (*DestroyVector) ( void *vector ),
      void *       (*MatvecCreate)  ( void *A, void *x ),
      HYPRE_Int    (*Matvec)        ( void *matvec_data, HYPRE_Complex alpha, void *A,
                                      void *x, HYPRE_Complex beta, void *y ),
      HYPRE_Int    (*MatvecT)       ( void *matvec_data, HYPRE_Complex alpha, void *A,
                                      void *x, HYPRE_Complex beta, void *y ),
      HYPRE_Int    (*MatvecDestroy) ( void *matvec_data ),
      HYPRE_Real   (*InnerProd)     ( void *x, void *y ),
      HYPRE_Int    (*CopyVector)    ( void *x, void *y ),
      HYPRE_Int    (*ClearVector)   ( void *x ),
      HYPRE_Int    (*ScaleVector)   ( HYPRE_Complex alpha, void *x ),
      HYPRE_Int    (*Axpy)          ( HYPRE_Complex alpha, void *x, void *y ),
      HYPRE_Int    (*PrecondSetup)  ( void *vdata, void *A, void *b, void *x ),
      HYPRE_Int    (*Precond)       ( void *vdata, void *A, void *b, void *x ),
      HYPRE_Int    (*PrecondT)      ( void *vdata, void *A, void *b, void *x )
   );

   /**
    * Description...
    *
    * @param param [IN] ...
    **/

   void *
   hypre_CGNRCreate( hypre_CGNRFunctions *cgnr_functions );

#ifdef __cplusplus
}
#endif

#endif
/******************************************************************************
 * Copyright 1998-2019 Lawrence Livermore National Security, LLC and other
 * HYPRE Project Developers. See the top-level COPYRIGHT file for details.
 *
 * SPDX-License-Identifier: (Apache-2.0 OR MIT)
 ******************************************************************************/

/******************************************************************************
 *
 * GMRES gmres
 *
 *****************************************************************************/

#ifndef hypre_KRYLOV_GMRES_HEADER
#define hypre_KRYLOV_GMRES_HEADER

/*--------------------------------------------------------------------------
 *--------------------------------------------------------------------------*/
<<<<<<< HEAD

/**
 * @name Generic GMRES Interface
 *
 * A general description of the interface goes here...
 *
 * @memo A generic GMRES linear solver interface
 * @version 0.1
 * @author Jeffrey F. Painter
 **/
/*@{*/

/*--------------------------------------------------------------------------
 *--------------------------------------------------------------------------*/

/*--------------------------------------------------------------------------
 * hypre_GMRESData and hypre_GMRESFunctions
 *--------------------------------------------------------------------------*/

=======

/**
 * @name Generic GMRES Interface
 *
 * A general description of the interface goes here...
 *
 * @memo A generic GMRES linear solver interface
 * @version 0.1
 * @author Jeffrey F. Painter
 **/
/*@{*/

/*--------------------------------------------------------------------------
 *--------------------------------------------------------------------------*/

/*--------------------------------------------------------------------------
 * hypre_GMRESData and hypre_GMRESFunctions
 *--------------------------------------------------------------------------*/

/**
 * @name GMRES structs
 *
 * Description...
 **/
/*@{*/

/**
 * The {\tt hypre\_GMRESFunctions} object ...
 **/

typedef struct
{
   void *       (*CAlloc)        ( size_t count, size_t elt_size, HYPRE_MemoryLocation location );
   HYPRE_Int    (*Free)          ( void *ptr );
   HYPRE_Int    (*CommInfo)      ( void  *A, HYPRE_Int   *my_id,
                                   HYPRE_Int   *num_procs );
   void *       (*CreateVector)  ( void *vector );
   void *       (*CreateVectorArray)  ( HYPRE_Int size, void *vectors );
   HYPRE_Int    (*DestroyVector) ( void *vector );
   void *       (*MatvecCreate)  ( void *A, void *x );
   HYPRE_Int    (*Matvec)        ( void *matvec_data, HYPRE_Complex alpha, void *A,
                                   void *x, HYPRE_Complex beta, void *y );
   HYPRE_Int    (*MatvecDestroy) ( void *matvec_data );
   HYPRE_Real   (*InnerProd)     ( void *x, void *y );
   HYPRE_Int    (*CopyVector)    ( void *x, void *y );
   HYPRE_Int    (*ClearVector)   ( void *x );
   HYPRE_Int    (*ScaleVector)   ( HYPRE_Complex alpha, void *x );
   HYPRE_Int    (*Axpy)          ( HYPRE_Complex alpha, void *x, void *y );

   HYPRE_Int    (*precond)       (void *vdata, void *A, void *b, void *x);
   HYPRE_Int    (*precond_setup) (void *vdata, void *A, void *b, void *x);

} hypre_GMRESFunctions;

/**
 * The {\tt hypre\_GMRESData} object ...
 **/

typedef struct
{
   HYPRE_Int      k_dim;
   HYPRE_Int      min_iter;
   HYPRE_Int      max_iter;
   HYPRE_Int      rel_change;
   HYPRE_Int      skip_real_r_check;
   HYPRE_Int      stop_crit;
   HYPRE_Int      converged;
   HYPRE_Int      hybrid;
   HYPRE_Real   tol;
   HYPRE_Real   cf_tol;
   HYPRE_Real   a_tol;
   HYPRE_Real   rel_residual_norm;

   void  *A;
   void  *r;
   void  *w;
   void  *w_2;
   void  **p;

   void    *matvec_data;
   void    *precond_data;

   hypre_GMRESFunctions * functions;

   /* log info (always logged) */
   HYPRE_Int      num_iterations;

   HYPRE_Int     print_level; /* printing when print_level>0 */
   HYPRE_Int     logging;  /* extra computations for logging when logging>0 */
   HYPRE_Real  *norms;
   char    *log_file_name;

} hypre_GMRESData;

#define hypre_GMRESDataHybrid(pcgdata)  ((pcgdata) -> hybrid)

#ifdef __cplusplus
extern "C" {
#endif

   /**
    * @name generic GMRES Solver
    *
    * Description...
    **/
   /*@{*/

   /**
    * Description...
    *
    * @param param [IN] ...
    **/

   hypre_GMRESFunctions *
   hypre_GMRESFunctionsCreate(
      void *       (*CAlloc)        ( size_t count, size_t elt_size, HYPRE_MemoryLocation location ),
      HYPRE_Int    (*Free)          ( void *ptr ),
      HYPRE_Int    (*CommInfo)      ( void  *A, HYPRE_Int   *my_id,
                                      HYPRE_Int   *num_procs ),
      void *       (*CreateVector)  ( void *vector ),
      void *       (*CreateVectorArray)  ( HYPRE_Int size, void *vectors ),
      HYPRE_Int    (*DestroyVector) ( void *vector ),
      void *       (*MatvecCreate)  ( void *A, void *x ),
      HYPRE_Int    (*Matvec)        ( void *matvec_data, HYPRE_Complex alpha, void *A,
                                      void *x, HYPRE_Complex beta, void *y ),
      HYPRE_Int    (*MatvecDestroy) ( void *matvec_data ),
      HYPRE_Real   (*InnerProd)     ( void *x, void *y ),
      HYPRE_Int    (*CopyVector)    ( void *x, void *y ),
      HYPRE_Int    (*ClearVector)   ( void *x ),
      HYPRE_Int    (*ScaleVector)   ( HYPRE_Complex alpha, void *x ),
      HYPRE_Int    (*Axpy)          ( HYPRE_Complex alpha, void *x, void *y ),
      HYPRE_Int    (*PrecondSetup)  ( void *vdata, void *A, void *b, void *x ),
      HYPRE_Int    (*Precond)       ( void *vdata, void *A, void *b, void *x )
   );

   /**
    * Description...
    *
    * @param param [IN] ...
    **/

   void *
   hypre_GMRESCreate( hypre_GMRESFunctions *gmres_functions );

#ifdef __cplusplus
}
#endif
#endif

/***********KS code ****************/
/******************************************************************************
 *
 * COGMRES cogmres
 *
 *****************************************************************************/

#ifndef hypre_KRYLOV_COGMRES_HEADER
#define hypre_KRYLOV_COGMRES_HEADER

/*--------------------------------------------------------------------------
 *--------------------------------------------------------------------------*/

/**
 * @name Generic GMRES Interface
 *
 * A general description of the interface goes here...
 *
 * @memo A generic GMRES linear solver interface
 * @version 0.1
 * @author Jeffrey F. Painter
 **/
/*@{*/

/*--------------------------------------------------------------------------
 *--------------------------------------------------------------------------*/

/*--------------------------------------------------------------------------
 * hypre_COGMRESData and hypre_COGMRESFunctions
 *--------------------------------------------------------------------------*/

>>>>>>> 805ee77b
/**
 * @name GMRES structs
 *
 * Description...
 **/
/*@{*/

/**
 * The {\tt hypre\_GMRESFunctions} object ...
 **/

typedef struct
{
<<<<<<< HEAD
   void *       (*CAlloc)        ( size_t count, size_t elt_size );
=======
   void *       (*CAlloc)        ( size_t count, size_t elt_size, HYPRE_MemoryLocation location );
>>>>>>> 805ee77b
   HYPRE_Int    (*Free)          ( void *ptr );
   HYPRE_Int    (*CommInfo)      ( void  *A, HYPRE_Int   *my_id,
                                   HYPRE_Int   *num_procs );
   void *       (*CreateVector)  ( void *vector );
   void *       (*CreateVectorArray)  ( HYPRE_Int size, void *vectors );
   HYPRE_Int    (*DestroyVector) ( void *vector );
   void *       (*MatvecCreate)  ( void *A, void *x );
   HYPRE_Int    (*Matvec)        ( void *matvec_data, HYPRE_Complex alpha, void *A,
                                   void *x, HYPRE_Complex beta, void *y );
   HYPRE_Int    (*MatvecDestroy) ( void *matvec_data );
   HYPRE_Real   (*InnerProd)     ( void *x, void *y );
<<<<<<< HEAD
=======
   HYPRE_Int    (*MassInnerProd) ( void *x, void **p, HYPRE_Int k, HYPRE_Int unroll, void *result);
   HYPRE_Int    (*MassDotpTwo)   ( void *x, void *y, void **p, HYPRE_Int k, HYPRE_Int unroll,
                                   void *result_x, void *result_y);
>>>>>>> 805ee77b
   HYPRE_Int    (*CopyVector)    ( void *x, void *y );
   HYPRE_Int    (*ClearVector)   ( void *x );
   HYPRE_Int    (*ScaleVector)   ( HYPRE_Complex alpha, void *x );
   HYPRE_Int    (*Axpy)          ( HYPRE_Complex alpha, void *x, void *y );
<<<<<<< HEAD

   HYPRE_Int    (*precond)       ();
   HYPRE_Int    (*precond_setup) ();

} hypre_GMRESFunctions;
=======
   HYPRE_Int    (*MassAxpy)      ( HYPRE_Complex * alpha, void **x, void *y, HYPRE_Int k,
                                   HYPRE_Int unroll);
   HYPRE_Int    (*precond)       (void *vdata, void *A, void *b, void *x);
   HYPRE_Int    (*precond_setup) (void *vdata, void *A, void *b, void *x);

   HYPRE_Int    (*modify_pc)( void *precond_data, HYPRE_Int iteration, HYPRE_Real rel_residual_norm);


} hypre_COGMRESFunctions;
>>>>>>> 805ee77b

/**
 * The {\tt hypre\_GMRESData} object ...
 **/

typedef struct
{
   HYPRE_Int      k_dim;
<<<<<<< HEAD
=======
   HYPRE_Int      unroll;
   HYPRE_Int      cgs;
>>>>>>> 805ee77b
   HYPRE_Int      min_iter;
   HYPRE_Int      max_iter;
   HYPRE_Int      rel_change;
   HYPRE_Int      skip_real_r_check;
   HYPRE_Int      stop_crit;
   HYPRE_Int      converged;
<<<<<<< HEAD
   HYPRE_Int      hybrid;
=======
>>>>>>> 805ee77b
   HYPRE_Real   tol;
   HYPRE_Real   cf_tol;
   HYPRE_Real   a_tol;
   HYPRE_Real   rel_residual_norm;

   void  *A;
   void  *r;
   void  *w;
   void  *w_2;
   void  **p;

   void    *matvec_data;
   void    *precond_data;

<<<<<<< HEAD
   hypre_GMRESFunctions * functions;
=======
   hypre_COGMRESFunctions * functions;
>>>>>>> 805ee77b

   /* log info (always logged) */
   HYPRE_Int      num_iterations;

   HYPRE_Int     print_level; /* printing when print_level>0 */
   HYPRE_Int     logging;  /* extra computations for logging when logging>0 */
   HYPRE_Real  *norms;
   char    *log_file_name;

<<<<<<< HEAD
} hypre_GMRESData;
=======
} hypre_COGMRESData;
>>>>>>> 805ee77b

#ifdef __cplusplus
extern "C" {
#endif

   /**
    * @name generic GMRES Solver
    *
    * Description...
    **/
   /*@{*/

   /**
    * Description...
    *
    * @param param [IN] ...
    **/

<<<<<<< HEAD
   hypre_GMRESFunctions *
   hypre_GMRESFunctionsCreate(
      void *       (*CAlloc)        ( size_t count, size_t elt_size ),
=======
   hypre_COGMRESFunctions *
   hypre_COGMRESFunctionsCreate(
      void *       (*CAlloc)        ( size_t count, size_t elt_size, HYPRE_MemoryLocation location ),
>>>>>>> 805ee77b
      HYPRE_Int    (*Free)          ( void *ptr ),
      HYPRE_Int    (*CommInfo)      ( void  *A, HYPRE_Int   *my_id,
                                      HYPRE_Int   *num_procs ),
      void *       (*CreateVector)  ( void *vector ),
      void *       (*CreateVectorArray)  ( HYPRE_Int size, void *vectors ),
      HYPRE_Int    (*DestroyVector) ( void *vector ),
      void *       (*MatvecCreate)  ( void *A, void *x ),
<<<<<<< HEAD
      HYPRE_Int    (*Matvec)        ( void *matvec_data, HYPRE_Complex alpha, void *A,
                                      void *x, HYPRE_Complex beta, void *y ),
      HYPRE_Int    (*MatvecDestroy) ( void *matvec_data ),
      HYPRE_Real   (*InnerProd)     ( void *x, void *y ),
=======
      HYPRE_Int    (*Matvec)        ( void *matvec_data, HYPRE_Complex alpha, void *A, void *x,
                                      HYPRE_Complex beta, void *y ),
      HYPRE_Int    (*MatvecDestroy) ( void *matvec_data ),
      HYPRE_Real   (*InnerProd)     ( void *x, void *y ),
      HYPRE_Int    (*MassInnerProd) ( void *x, void **p, HYPRE_Int k, HYPRE_Int unroll, void *result),
      HYPRE_Int    (*MassDotpTwo)   ( void *x, void *y, void **p, HYPRE_Int k, HYPRE_Int unroll,
                                      void *result_x, void *result_y),
>>>>>>> 805ee77b
      HYPRE_Int    (*CopyVector)    ( void *x, void *y ),
      HYPRE_Int    (*ClearVector)   ( void *x ),
      HYPRE_Int    (*ScaleVector)   ( HYPRE_Complex alpha, void *x ),
      HYPRE_Int    (*Axpy)          ( HYPRE_Complex alpha, void *x, void *y ),
<<<<<<< HEAD
=======
      HYPRE_Int    (*MassAxpy)      ( HYPRE_Complex *alpha, void **x, void *y, HYPRE_Int k,
                                      HYPRE_Int unroll),
>>>>>>> 805ee77b
      HYPRE_Int    (*PrecondSetup)  ( void *vdata, void *A, void *b, void *x ),
      HYPRE_Int    (*Precond)       ( void *vdata, void *A, void *b, void *x )
   );

   /**
    * Description...
    *
    * @param param [IN] ...
    **/

   void *
<<<<<<< HEAD
   hypre_GMRESCreate( hypre_GMRESFunctions *gmres_functions );
=======
   hypre_COGMRESCreate( hypre_COGMRESFunctions *gmres_functions );
>>>>>>> 805ee77b

#ifdef __cplusplus
}
#endif
#endif
/******************************************************************************
 * Copyright 1998-2019 Lawrence Livermore National Security, LLC and other
 * HYPRE Project Developers. See the top-level COPYRIGHT file for details.
 *
 * SPDX-License-Identifier: (Apache-2.0 OR MIT)
 ******************************************************************************/

/******************************************************************************
 *
 * LGMRES lgmres
 *
 *****************************************************************************/

#ifndef hypre_KRYLOV_LGMRES_HEADER
#define hypre_KRYLOV_LGMRES_HEADER

<<<<<<< HEAD
/*--------------------------------------------------------------------------
 *--------------------------------------------------------------------------*/
=======
/***********end of KS code *********/

>>>>>>> 805ee77b

/**
 * @name Generic LGMRES Interface
 *
 * A general description of the interface goes here...
 *
 **/
/*@{*/

<<<<<<< HEAD
/*--------------------------------------------------------------------------
 *--------------------------------------------------------------------------*/
=======
/******************************************************************************
 *
 * LGMRES lgmres
 *
 *****************************************************************************/
>>>>>>> 805ee77b

/*--------------------------------------------------------------------------
 * hypre_LGMRESData and hypre_LGMRESFunctions
 *--------------------------------------------------------------------------*/

<<<<<<< HEAD
=======
/*--------------------------------------------------------------------------
 *--------------------------------------------------------------------------*/

/**
 * @name Generic LGMRES Interface
 *
 * A general description of the interface goes here...
 *
 **/
/*@{*/

/*--------------------------------------------------------------------------
 *--------------------------------------------------------------------------*/

/*--------------------------------------------------------------------------
 * hypre_LGMRESData and hypre_LGMRESFunctions
 *--------------------------------------------------------------------------*/

>>>>>>> 805ee77b
/**
 * @name LGMRES structs
 *
 * Description...
 **/
/*@{*/

/**
 * The {\tt hypre\_LGMRESFunctions} object ...
 **/

typedef struct
{
<<<<<<< HEAD
   void *       (*CAlloc)        ( size_t count, size_t elt_size );
=======
   void *       (*CAlloc)        ( size_t count, size_t elt_size, HYPRE_MemoryLocation location );
>>>>>>> 805ee77b
   HYPRE_Int    (*Free)          ( void *ptr );
   HYPRE_Int    (*CommInfo)      ( void  *A, HYPRE_Int   *my_id,
                                   HYPRE_Int   *num_procs );
   void *       (*CreateVector)  ( void *vector );
   void *       (*CreateVectorArray)  ( HYPRE_Int size, void *vectors );
   HYPRE_Int    (*DestroyVector) ( void *vector );
   void *       (*MatvecCreate)  ( void *A, void *x );
   HYPRE_Int    (*Matvec)        ( void *matvec_data, HYPRE_Complex alpha, void *A,
                                   void *x, HYPRE_Complex beta, void *y );
   HYPRE_Int    (*MatvecDestroy) ( void *matvec_data );
   HYPRE_Real   (*InnerProd)     ( void *x, void *y );
   HYPRE_Int    (*CopyVector)    ( void *x, void *y );
   HYPRE_Int    (*ClearVector)   ( void *x );
   HYPRE_Int    (*ScaleVector)   ( HYPRE_Complex alpha, void *x );
   HYPRE_Int    (*Axpy)          ( HYPRE_Complex alpha, void *x, void *y );

<<<<<<< HEAD
   HYPRE_Int    (*precond)       ();
   HYPRE_Int    (*precond_setup) ();
=======
   HYPRE_Int    (*precond)       (void *vdata, void *A, void *b, void *x);
   HYPRE_Int    (*precond_setup) (void *vdata, void *A, void *b, void *x);
>>>>>>> 805ee77b

} hypre_LGMRESFunctions;

/**
 * The {\tt hypre\_LGMRESData} object ...
 **/

typedef struct
{
   HYPRE_Int      k_dim;
   HYPRE_Int      min_iter;
   HYPRE_Int      max_iter;
   HYPRE_Int      rel_change;
   HYPRE_Int      stop_crit;
   HYPRE_Int      converged;
   HYPRE_Real   tol;
   HYPRE_Real   cf_tol;
   HYPRE_Real   a_tol;
   HYPRE_Real   rel_residual_norm;

   /*lgmres specific stuff */
   HYPRE_Int      aug_dim;
   HYPRE_Int      approx_constant;
   void   **aug_vecs;
   HYPRE_Int     *aug_order;
   void   **a_aug_vecs;
   /*---*/

   void  *A;
   void  *r;
   void  *w;
   void  *w_2;
   void  **p;

   void    *matvec_data;
   void    *precond_data;

   hypre_LGMRESFunctions * functions;

   /* log info (always logged) */
   HYPRE_Int      num_iterations;

   HYPRE_Int     print_level; /* printing when print_level>0 */
   HYPRE_Int     logging;  /* extra computations for logging when logging>0 */
   HYPRE_Real  *norms;
   char    *log_file_name;

} hypre_LGMRESData;

#ifdef __cplusplus
extern "C" {
#endif

   /**
    * @name generic LGMRES Solver
    *
    * Description...
    **/
   /*@{*/

   /**
    * Description...
    *
    * @param param [IN] ...
    **/

   hypre_LGMRESFunctions *
   hypre_LGMRESFunctionsCreate(
<<<<<<< HEAD
      void *       (*CAlloc)        ( size_t count, size_t elt_size ),
=======
      void *       (*CAlloc)        ( size_t count, size_t elt_size, HYPRE_MemoryLocation location),
>>>>>>> 805ee77b
      HYPRE_Int    (*Free)          ( void *ptr ),
      HYPRE_Int    (*CommInfo)      ( void  *A, HYPRE_Int   *my_id,
                                      HYPRE_Int   *num_procs ),
      void *       (*CreateVector)  ( void *vector ),
      void *       (*CreateVectorArray)  ( HYPRE_Int size, void *vectors ),
      HYPRE_Int    (*DestroyVector) ( void *vector ),
      void *       (*MatvecCreate)  ( void *A, void *x ),
      HYPRE_Int    (*Matvec)        ( void *matvec_data, HYPRE_Complex alpha, void *A,
                                      void *x, HYPRE_Complex beta, void *y ),
      HYPRE_Int    (*MatvecDestroy) ( void *matvec_data ),
      HYPRE_Real   (*InnerProd)     ( void *x, void *y ),
      HYPRE_Int    (*CopyVector)    ( void *x, void *y ),
      HYPRE_Int    (*ClearVector)   ( void *x ),
      HYPRE_Int    (*ScaleVector)   ( HYPRE_Complex alpha, void *x ),
      HYPRE_Int    (*Axpy)          ( HYPRE_Complex alpha, void *x, void *y ),
      HYPRE_Int    (*PrecondSetup)  ( void *vdata, void *A, void *b, void *x ),
      HYPRE_Int    (*Precond)       ( void *vdata, void *A, void *b, void *x )
   );

   /**
    * Description...
    *
    * @param param [IN] ...
    **/

   void *
   hypre_LGMRESCreate( hypre_LGMRESFunctions *lgmres_functions );

#ifdef __cplusplus
}
#endif
#endif
/******************************************************************************
 * Copyright 1998-2019 Lawrence Livermore National Security, LLC and other
 * HYPRE Project Developers. See the top-level COPYRIGHT file for details.
 *
 * SPDX-License-Identifier: (Apache-2.0 OR MIT)
 ******************************************************************************/

/******************************************************************************
 *
 * FLEXGMRES flexible gmres
 *
 *****************************************************************************/

#ifndef hypre_KRYLOV_FLEXGMRES_HEADER
#define hypre_KRYLOV_FLEXGMRES_HEADER

/*--------------------------------------------------------------------------
 *--------------------------------------------------------------------------*/

/**
 * @name Generic FlexGMRES Interface
 *
 * A general description of the interface goes here...
 *
 **/
/*@{*/

/*--------------------------------------------------------------------------
 *--------------------------------------------------------------------------*/

/*--------------------------------------------------------------------------
 * hypre_FlexGMRESData and hypre_FlexGMRESFunctions
 *--------------------------------------------------------------------------*/

/**
 * @name FlexGMRES structs
 *
 * Description...
 **/
/*@{*/

/**
 * The {\tt hypre\_FlexGMRESFunctions} object ...
 **/

typedef struct
{
<<<<<<< HEAD
   void *       (*CAlloc)        ( size_t count, size_t elt_size );
=======
   void *       (*CAlloc)        ( size_t count, size_t elt_size, HYPRE_MemoryLocation location );
>>>>>>> 805ee77b
   HYPRE_Int    (*Free)          ( void *ptr );
   HYPRE_Int    (*CommInfo)      ( void  *A, HYPRE_Int   *my_id,
                                   HYPRE_Int   *num_procs );
   void *       (*CreateVector)  ( void *vector );
   void *       (*CreateVectorArray)  ( HYPRE_Int size, void *vectors );
   HYPRE_Int    (*DestroyVector) ( void *vector );
   void *       (*MatvecCreate)  ( void *A, void *x );
   HYPRE_Int    (*Matvec)        ( void *matvec_data, HYPRE_Complex alpha, void *A,
                                   void *x, HYPRE_Complex beta, void *y );
   HYPRE_Int    (*MatvecDestroy) ( void *matvec_data );
   HYPRE_Real   (*InnerProd)     ( void *x, void *y );
   HYPRE_Int    (*CopyVector)    ( void *x, void *y );
   HYPRE_Int    (*ClearVector)   ( void *x );
   HYPRE_Int    (*ScaleVector)   ( HYPRE_Complex alpha, void *x );
   HYPRE_Int    (*Axpy)          ( HYPRE_Complex alpha, void *x, void *y );

   HYPRE_Int    (*precond)(void *vdata, void *A, void *b, void *x );
   HYPRE_Int    (*precond_setup)(void *vdata, void *A, void *b, void *x );

<<<<<<< HEAD
   HYPRE_Int    (*modify_pc)(void *precond_data, HYPRE_Int iteration, HYPRE_Real rel_residual_norm );
=======
   HYPRE_Int    (*modify_pc)( void *precond_data, HYPRE_Int iteration, HYPRE_Real rel_residual_norm);
>>>>>>> 805ee77b

} hypre_FlexGMRESFunctions;

/**
 * The {\tt hypre\_FlexGMRESData} object ...
 **/

typedef struct
{
   HYPRE_Int      k_dim;
   HYPRE_Int      min_iter;
   HYPRE_Int      max_iter;
   HYPRE_Int      rel_change;
   HYPRE_Int      stop_crit;
   HYPRE_Int      converged;
   HYPRE_Real   tol;
   HYPRE_Real   cf_tol;
   HYPRE_Real   a_tol;
   HYPRE_Real   rel_residual_norm;

   void   **pre_vecs;

   void  *A;
   void  *r;
   void  *w;
   void  *w_2;
   void  **p;

   void    *matvec_data;
   void    *precond_data;

   hypre_FlexGMRESFunctions * functions;

   /* log info (always logged) */
   HYPRE_Int      num_iterations;

   HYPRE_Int     print_level; /* printing when print_level>0 */
   HYPRE_Int     logging;  /* extra computations for logging when logging>0 */
   HYPRE_Real  *norms;
   char    *log_file_name;

} hypre_FlexGMRESData;

#ifdef __cplusplus
extern "C" {
#endif

   /**
    * @name generic FlexGMRES Solver
    *
    * Description...
    **/
   /*@{*/

   /**
    * Description...
    *
    * @param param [IN] ...
    **/

   hypre_FlexGMRESFunctions *
   hypre_FlexGMRESFunctionsCreate(
<<<<<<< HEAD
      void *       (*CAlloc)        ( size_t count, size_t elt_size ),
=======
      void *       (*CAlloc)        ( size_t count, size_t elt_size, HYPRE_MemoryLocation location ),
>>>>>>> 805ee77b
      HYPRE_Int    (*Free)          ( void *ptr ),
      HYPRE_Int    (*CommInfo)      ( void  *A, HYPRE_Int   *my_id,
                                      HYPRE_Int   *num_procs ),
      void *       (*CreateVector)  ( void *vector ),
      void *       (*CreateVectorArray)  ( HYPRE_Int size, void *vectors ),
      HYPRE_Int    (*DestroyVector) ( void *vector ),
      void *       (*MatvecCreate)  ( void *A, void *x ),
      HYPRE_Int    (*Matvec)        ( void *matvec_data, HYPRE_Complex alpha, void *A,
                                      void *x, HYPRE_Complex beta, void *y ),
      HYPRE_Int    (*MatvecDestroy) ( void *matvec_data ),
      HYPRE_Real   (*InnerProd)     ( void *x, void *y ),
      HYPRE_Int    (*CopyVector)    ( void *x, void *y ),
      HYPRE_Int    (*ClearVector)   ( void *x ),
      HYPRE_Int    (*ScaleVector)   ( HYPRE_Complex alpha, void *x ),
      HYPRE_Int    (*Axpy)          ( HYPRE_Complex alpha, void *x, void *y ),
      HYPRE_Int    (*PrecondSetup)  ( void *vdata, void *A, void *b, void *x ),
      HYPRE_Int    (*Precond)       ( void *vdata, void *A, void *b, void *x )
   );

   /**
    * Description...
    *
    * @param param [IN] ...
    **/

   void *
   hypre_FlexGMRESCreate( hypre_FlexGMRESFunctions *fgmres_functions );

#ifdef __cplusplus
}
#endif
#endif
/******************************************************************************
 * Copyright 1998-2019 Lawrence Livermore National Security, LLC and other
 * HYPRE Project Developers. See the top-level COPYRIGHT file for details.
 *
 * SPDX-License-Identifier: (Apache-2.0 OR MIT)
 ******************************************************************************/

/******************************************************************************
 *
 * Preconditioned conjugate gradient (Omin) headers
 *
 *****************************************************************************/

#ifndef hypre_KRYLOV_PCG_HEADER
#define hypre_KRYLOV_PCG_HEADER

/*--------------------------------------------------------------------------
 *--------------------------------------------------------------------------*/

/**
 * @name Generic PCG Interface
 *
 * A general description of the interface goes here...
 *
 * @memo A generic PCG linear solver interface
 * @version 0.1
 * @author Jeffrey F. Painter
 **/
/*@{*/

/*--------------------------------------------------------------------------
 *--------------------------------------------------------------------------*/

/*--------------------------------------------------------------------------
 * hypre_PCGData and hypre_PCGFunctions
 *--------------------------------------------------------------------------*/

/**
 * @name PCG structs
 *
 * Description...
 **/
/*@{*/

/**
 * The {\tt hypre\_PCGSFunctions} object ...
 **/

typedef struct
{
<<<<<<< HEAD
   void *       (*CAlloc)        ( size_t count, size_t elt_size );
=======
   void *       (*CAlloc)        ( size_t count, size_t elt_size, HYPRE_MemoryLocation location );
>>>>>>> 805ee77b
   HYPRE_Int    (*Free)          ( void *ptr );
   HYPRE_Int    (*CommInfo)      ( void  *A, HYPRE_Int   *my_id,
                                   HYPRE_Int   *num_procs );
   void *       (*CreateVector)  ( void *vector );
   HYPRE_Int    (*DestroyVector) ( void *vector );
   void *       (*MatvecCreate)  ( void *A, void *x );
   HYPRE_Int    (*Matvec)        ( void *matvec_data, HYPRE_Complex alpha, void *A,
                                   void *x, HYPRE_Complex beta, void *y );
   HYPRE_Int    (*MatvecDestroy) ( void *matvec_data );
   HYPRE_Real   (*InnerProd)     ( void *x, void *y );
   HYPRE_Int    (*CopyVector)    ( void *x, void *y );
   HYPRE_Int    (*ClearVector)   ( void *x );
   HYPRE_Int    (*ScaleVector)   ( HYPRE_Complex alpha, void *x );
   HYPRE_Int    (*Axpy)          ( HYPRE_Complex alpha, void *x, void *y );

<<<<<<< HEAD
   HYPRE_Int    (*precond)();
   HYPRE_Int    (*precond_setup)();
=======
   HYPRE_Int    (*precond)(void *vdata, void *A, void *b, void *x);
   HYPRE_Int    (*precond_setup)(void *vdata, void *A, void *b, void *x);
>>>>>>> 805ee77b

} hypre_PCGFunctions;

/**
 * The {\tt hypre\_PCGData} object ...
 **/

/*
<<<<<<< HEAD
 Summary of Parameters to Control Stopping Test:
 - Standard (default) error tolerance: |delta-residual|/|right-hand-side|<tol
 where the norm is an energy norm wrt preconditioner, |r|=sqrt(<Cr,r>).
 - two_norm!=0 means: the norm is the L2 norm, |r|=sqrt(<r,r>)
 - rel_change!=0 means: if pass the other stopping criteria, also check the
 relative change in the solution x.  Pass iff this relative change is small.
 - tol = relative error tolerance, as above
 -a_tol = absolute convergence tolerance (default is 0.0)
=======
   Summary of Parameters to Control Stopping Test:
   - Standard (default) error tolerance: |delta-residual|/|right-hand-side|<tol
   where the norm is an energy norm wrt preconditioner, |r|=sqrt(<Cr,r>).
   - two_norm!=0 means: the norm is the L2 norm, |r|=sqrt(<r,r>)
   - rel_change!=0 means: if pass the other stopping criteria, also check the
   relative change in the solution x.  Pass iff this relative change is small.
   - tol = relative error tolerance, as above
   -a_tol = absolute convergence tolerance (default is 0.0)
>>>>>>> 805ee77b
   If one desires the convergence test to check the absolute
   convergence tolerance *only*, then set the relative convergence
   tolerance to 0.0.  (The default convergence test is  <C*r,r> <=
   max(relative_tolerance^2 * <C*b, b>, absolute_tolerance^2)
<<<<<<< HEAD
- cf_tol = convergence factor tolerance; if >0 used for special test
  for slow convergence
- stop_crit!=0 means (TO BE PHASED OUT):
  pure absolute error tolerance rather than a pure relative
  error tolerance on the residual.  Never applies if rel_change!=0 or atolf!=0.
 - atolf = absolute error tolerance factor to be used _together_ with the
 relative error tolerance, |delta-residual| / ( atolf + |right-hand-side| ) < tol
  (To BE PHASED OUT)
 - recompute_residual means: when the iteration seems to be converged, recompute the
 residual from scratch (r=b-Ax) and use this new residual to repeat the convergence test.
 This can be expensive, use this only if you have seen a problem with the regular
 residual computation.
 - recompute_residual_p means: recompute the residual from scratch (r=b-Ax)
 every "recompute_residual_p" iterations.  This can be expensive and degrade the
 convergence. Use it only if you have seen a problem with the regular residual
 computation.
*/
=======
   - cf_tol = convergence factor tolerance; if >0 used for special test
   for slow convergence
   - stop_crit!=0 means (TO BE PHASED OUT):
   pure absolute error tolerance rather than a pure relative
   error tolerance on the residual.  Never applies if rel_change!=0 or atolf!=0.
   - atolf = absolute error tolerance factor to be used _together_ with the
   relative error tolerance, |delta-residual| / ( atolf + |right-hand-side| ) < tol
   (To BE PHASED OUT)
   - recompute_residual means: when the iteration seems to be converged, recompute the
   residual from scratch (r=b-Ax) and use this new residual to repeat the convergence test.
   This can be expensive, use this only if you have seen a problem with the regular
   residual computation.
   - recompute_residual_p means: recompute the residual from scratch (r=b-Ax)
   every "recompute_residual_p" iterations.  This can be expensive and degrade the
   convergence. Use it only if you have seen a problem with the regular residual
   computation.
   */
>>>>>>> 805ee77b

typedef struct
{
   HYPRE_Real   tol;
   HYPRE_Real   atolf;
   HYPRE_Real   cf_tol;
   HYPRE_Real   a_tol;
   HYPRE_Real   rtol;
<<<<<<< HEAD
   HYPRE_Int    max_iter;
   HYPRE_Int    two_norm;
   HYPRE_Int    rel_change;
   HYPRE_Int    recompute_residual;
   HYPRE_Int    recompute_residual_p;
   HYPRE_Int    stop_crit;
   HYPRE_Int    converged;
   HYPRE_Int    hybrid;
=======
   HYPRE_Int      max_iter;
   HYPRE_Int      two_norm;
   HYPRE_Int      rel_change;
   HYPRE_Int      recompute_residual;
   HYPRE_Int      recompute_residual_p;
   HYPRE_Int      stop_crit;
   HYPRE_Int      converged;
   HYPRE_Int      hybrid;
>>>>>>> 805ee77b

   void    *A;
   void    *p;
   void    *s;
   void    *r; /* ...contains the residual.  This is currently kept permanently.
<<<<<<< HEAD
                  If that is ever changed, it still must be kept if logging>1 */

   HYPRE_Int  owns_matvec_data;  /* normally 1; if 0, don't delete it */
   void      *matvec_data;
   void      *precond_data;
=======
                   If that is ever changed, it still must be kept if logging>1 */

   HYPRE_Int      owns_matvec_data;  /* normally 1; if 0, don't delete it */
   void    *matvec_data;
   void    *precond_data;
>>>>>>> 805ee77b

   hypre_PCGFunctions * functions;

   /* log info (always logged) */
<<<<<<< HEAD
   HYPRE_Int    num_iterations;
   HYPRE_Real   rel_residual_norm;

   HYPRE_Int    print_level; /* printing when print_level>0 */
   HYPRE_Int    logging;  /* extra computations for logging when logging>0 */
=======
   HYPRE_Int      num_iterations;
   HYPRE_Real   rel_residual_norm;

   HYPRE_Int     print_level; /* printing when print_level>0 */
   HYPRE_Int     logging;  /* extra computations for logging when logging>0 */
>>>>>>> 805ee77b
   HYPRE_Real  *norms;
   HYPRE_Real  *rel_norms;

} hypre_PCGData;

#define hypre_PCGDataOwnsMatvecData(pcgdata)  ((pcgdata) -> owns_matvec_data)

#ifdef __cplusplus
extern "C" {
#endif

   /**
    * @name generic PCG Solver
    *
    * Description...
    **/
   /*@{*/

   /**
    * Description...
    *
    * @param param [IN] ...
    **/

   hypre_PCGFunctions *
   hypre_PCGFunctionsCreate(
<<<<<<< HEAD
      void *       (*CAlloc)        ( size_t count, size_t elt_size ),
=======
      void *       (*CAlloc)        ( size_t count, size_t elt_size, HYPRE_MemoryLocation location ),
>>>>>>> 805ee77b
      HYPRE_Int    (*Free)          ( void *ptr ),
      HYPRE_Int    (*CommInfo)      ( void  *A, HYPRE_Int   *my_id,
                                      HYPRE_Int   *num_procs ),
      void *       (*CreateVector)  ( void *vector ),
      HYPRE_Int    (*DestroyVector) ( void *vector ),
      void *       (*MatvecCreate)  ( void *A, void *x ),
      HYPRE_Int    (*Matvec)        ( void *matvec_data, HYPRE_Complex alpha, void *A,
                                      void *x, HYPRE_Complex beta, void *y ),
      HYPRE_Int    (*MatvecDestroy) ( void *matvec_data ),
      HYPRE_Real   (*InnerProd)     ( void *x, void *y ),
      HYPRE_Int    (*CopyVector)    ( void *x, void *y ),
      HYPRE_Int    (*ClearVector)   ( void *x ),
      HYPRE_Int    (*ScaleVector)   ( HYPRE_Complex alpha, void *x ),
      HYPRE_Int    (*Axpy)          ( HYPRE_Complex alpha, void *x, void *y ),
      HYPRE_Int    (*PrecondSetup)  ( void *vdata, void *A, void *b, void *x ),
      HYPRE_Int    (*Precond)       ( void *vdata, void *A, void *b, void *x )
   );

   /**
    * Description...
    *
    * @param param [IN] ...
    **/

   void *
   hypre_PCGCreate( hypre_PCGFunctions *pcg_functions );

#ifdef __cplusplus
}
#endif

#endif

/* bicgstab.c */
<<<<<<< HEAD

/* cgnr.c */

/* gmres.c */

/* flexgmres.c */

/* lgmres.c */

/* HYPRE_bicgstab.c */

/* HYPRE_cgnr.c */

/* HYPRE_gmres.c */

/* HYPRE_flexgmres.c */

/* HYPRE_lgmres.c */

/* HYPRE_pcg.c */

/* pcg.c */
=======
void *hypre_BiCGSTABCreate ( hypre_BiCGSTABFunctions *bicgstab_functions );
HYPRE_Int hypre_BiCGSTABDestroy ( void *bicgstab_vdata );
HYPRE_Int hypre_BiCGSTABSetup ( void *bicgstab_vdata, void *A, void *b, void *x );
HYPRE_Int hypre_BiCGSTABSolve ( void *bicgstab_vdata, void *A, void *b, void *x );
HYPRE_Int hypre_BiCGSTABSetTol ( void *bicgstab_vdata, HYPRE_Real tol );
HYPRE_Int hypre_BiCGSTABSetAbsoluteTol ( void *bicgstab_vdata, HYPRE_Real a_tol );
HYPRE_Int hypre_BiCGSTABSetConvergenceFactorTol ( void *bicgstab_vdata, HYPRE_Real cf_tol );
HYPRE_Int hypre_BiCGSTABSetMinIter ( void *bicgstab_vdata, HYPRE_Int min_iter );
HYPRE_Int hypre_BiCGSTABSetMaxIter ( void *bicgstab_vdata, HYPRE_Int max_iter );
HYPRE_Int hypre_BiCGSTABSetStopCrit ( void *bicgstab_vdata, HYPRE_Int stop_crit );
HYPRE_Int hypre_BiCGSTABSetPrecond ( void *bicgstab_vdata, HYPRE_Int (*precond )(void*, void*,
                                                                                 void*,
                                                                                 void*), HYPRE_Int (*precond_setup )(void*, void*, void*, void*), void *precond_data );
HYPRE_Int hypre_BiCGSTABGetPrecond ( void *bicgstab_vdata, HYPRE_Solver *precond_data_ptr );
HYPRE_Int hypre_BiCGSTABSetLogging ( void *bicgstab_vdata, HYPRE_Int logging );
HYPRE_Int hypre_BiCGSTABSetHybrid ( void *bicgstab_vdata, HYPRE_Int logging );
HYPRE_Int hypre_BiCGSTABSetPrintLevel ( void *bicgstab_vdata, HYPRE_Int print_level );
HYPRE_Int hypre_BiCGSTABGetConverged ( void *bicgstab_vdata, HYPRE_Int *converged );
HYPRE_Int hypre_BiCGSTABGetNumIterations ( void *bicgstab_vdata, HYPRE_Int *num_iterations );
HYPRE_Int hypre_BiCGSTABGetFinalRelativeResidualNorm ( void *bicgstab_vdata,
                                                       HYPRE_Real *relative_residual_norm );
HYPRE_Int hypre_BiCGSTABGetResidual ( void *bicgstab_vdata, void **residual );

/* cgnr.c */
void *hypre_CGNRCreate ( hypre_CGNRFunctions *cgnr_functions );
HYPRE_Int hypre_CGNRDestroy ( void *cgnr_vdata );
HYPRE_Int hypre_CGNRSetup ( void *cgnr_vdata, void *A, void *b, void *x );
HYPRE_Int hypre_CGNRSolve ( void *cgnr_vdata, void *A, void *b, void *x );
HYPRE_Int hypre_CGNRSetTol ( void *cgnr_vdata, HYPRE_Real tol );
HYPRE_Int hypre_CGNRSetMinIter ( void *cgnr_vdata, HYPRE_Int min_iter );
HYPRE_Int hypre_CGNRSetMaxIter ( void *cgnr_vdata, HYPRE_Int max_iter );
HYPRE_Int hypre_CGNRSetStopCrit ( void *cgnr_vdata, HYPRE_Int stop_crit );
HYPRE_Int hypre_CGNRSetPrecond ( void *cgnr_vdata, HYPRE_Int (*precond )(void*, void*, void*,
                                                                         void*),
                                 HYPRE_Int (*precondT )(void*, void*, void*, void*), HYPRE_Int (*precond_setup )(void*, void*, void*,
                                       void*), void *precond_data );
HYPRE_Int hypre_CGNRGetPrecond ( void *cgnr_vdata, HYPRE_Solver *precond_data_ptr );
HYPRE_Int hypre_CGNRSetLogging ( void *cgnr_vdata, HYPRE_Int logging );
HYPRE_Int hypre_CGNRGetNumIterations ( void *cgnr_vdata, HYPRE_Int *num_iterations );
HYPRE_Int hypre_CGNRGetFinalRelativeResidualNorm ( void *cgnr_vdata,
                                                   HYPRE_Real *relative_residual_norm );

/* gmres.c */
void *hypre_GMRESCreate ( hypre_GMRESFunctions *gmres_functions );
HYPRE_Int hypre_GMRESDestroy ( void *gmres_vdata );
HYPRE_Int hypre_GMRESGetResidual ( void *gmres_vdata, void **residual );
HYPRE_Int hypre_GMRESSetup ( void *gmres_vdata, void *A, void *b, void *x );
HYPRE_Int hypre_GMRESSolve ( void *gmres_vdata, void *A, void *b, void *x );
HYPRE_Int hypre_GMRESSetKDim ( void *gmres_vdata, HYPRE_Int k_dim );
HYPRE_Int hypre_GMRESGetKDim ( void *gmres_vdata, HYPRE_Int *k_dim );
HYPRE_Int hypre_GMRESSetTol ( void *gmres_vdata, HYPRE_Real tol );
HYPRE_Int hypre_GMRESGetTol ( void *gmres_vdata, HYPRE_Real *tol );
HYPRE_Int hypre_GMRESSetAbsoluteTol ( void *gmres_vdata, HYPRE_Real a_tol );
HYPRE_Int hypre_GMRESGetAbsoluteTol ( void *gmres_vdata, HYPRE_Real *a_tol );
HYPRE_Int hypre_GMRESSetConvergenceFactorTol ( void *gmres_vdata, HYPRE_Real cf_tol );
HYPRE_Int hypre_GMRESGetConvergenceFactorTol ( void *gmres_vdata, HYPRE_Real *cf_tol );
HYPRE_Int hypre_GMRESSetMinIter ( void *gmres_vdata, HYPRE_Int min_iter );
HYPRE_Int hypre_GMRESGetMinIter ( void *gmres_vdata, HYPRE_Int *min_iter );
HYPRE_Int hypre_GMRESSetMaxIter ( void *gmres_vdata, HYPRE_Int max_iter );
HYPRE_Int hypre_GMRESGetMaxIter ( void *gmres_vdata, HYPRE_Int *max_iter );
HYPRE_Int hypre_GMRESSetRelChange ( void *gmres_vdata, HYPRE_Int rel_change );
HYPRE_Int hypre_GMRESGetRelChange ( void *gmres_vdata, HYPRE_Int *rel_change );
HYPRE_Int hypre_GMRESSetSkipRealResidualCheck ( void *gmres_vdata, HYPRE_Int skip_real_r_check );
HYPRE_Int hypre_GMRESGetSkipRealResidualCheck ( void *gmres_vdata, HYPRE_Int *skip_real_r_check );
HYPRE_Int hypre_GMRESSetStopCrit ( void *gmres_vdata, HYPRE_Int stop_crit );
HYPRE_Int hypre_GMRESGetStopCrit ( void *gmres_vdata, HYPRE_Int *stop_crit );
HYPRE_Int hypre_GMRESSetPrecond ( void *gmres_vdata, HYPRE_Int (*precond )(void*, void*, void*,
                                                                           void*),
                                  HYPRE_Int (*precond_setup )(void*, void*, void*, void*), void *precond_data );
HYPRE_Int hypre_GMRESGetPrecond ( void *gmres_vdata, HYPRE_Solver *precond_data_ptr );
HYPRE_Int hypre_GMRESSetPrintLevel ( void *gmres_vdata, HYPRE_Int level );
HYPRE_Int hypre_GMRESGetPrintLevel ( void *gmres_vdata, HYPRE_Int *level );
HYPRE_Int hypre_GMRESSetLogging ( void *gmres_vdata, HYPRE_Int level );
HYPRE_Int hypre_GMRESGetLogging ( void *gmres_vdata, HYPRE_Int *level );
HYPRE_Int hypre_GMRESSetHybrid ( void *gmres_vdata, HYPRE_Int level );
HYPRE_Int hypre_GMRESGetNumIterations ( void *gmres_vdata, HYPRE_Int *num_iterations );
HYPRE_Int hypre_GMRESGetConverged ( void *gmres_vdata, HYPRE_Int *converged );
HYPRE_Int hypre_GMRESGetFinalRelativeResidualNorm ( void *gmres_vdata,
                                                    HYPRE_Real *relative_residual_norm );

/* cogmres.c */
void *hypre_COGMRESCreate ( hypre_COGMRESFunctions *gmres_functions );
HYPRE_Int hypre_COGMRESDestroy ( void *gmres_vdata );
HYPRE_Int hypre_COGMRESGetResidual ( void *gmres_vdata, void **residual );
HYPRE_Int hypre_COGMRESSetup ( void *gmres_vdata, void *A, void *b, void *x );
HYPRE_Int hypre_COGMRESSolve ( void *gmres_vdata, void *A, void *b, void *x );
HYPRE_Int hypre_COGMRESSetKDim ( void *gmres_vdata, HYPRE_Int k_dim );
HYPRE_Int hypre_COGMRESGetKDim ( void *gmres_vdata, HYPRE_Int *k_dim );
HYPRE_Int hypre_COGMRESSetUnroll ( void *gmres_vdata, HYPRE_Int unroll );
HYPRE_Int hypre_COGMRESGetUnroll ( void *gmres_vdata, HYPRE_Int *unroll );
HYPRE_Int hypre_COGMRESSetCGS ( void *gmres_vdata, HYPRE_Int cgs );
HYPRE_Int hypre_COGMRESGetCGS ( void *gmres_vdata, HYPRE_Int *cgs );
HYPRE_Int hypre_COGMRESSetTol ( void *gmres_vdata, HYPRE_Real tol );
HYPRE_Int hypre_COGMRESGetTol ( void *gmres_vdata, HYPRE_Real *tol );
HYPRE_Int hypre_COGMRESSetAbsoluteTol ( void *gmres_vdata, HYPRE_Real a_tol );
HYPRE_Int hypre_COGMRESGetAbsoluteTol ( void *gmres_vdata, HYPRE_Real *a_tol );
HYPRE_Int hypre_COGMRESSetConvergenceFactorTol ( void *gmres_vdata, HYPRE_Real cf_tol );
HYPRE_Int hypre_COGMRESGetConvergenceFactorTol ( void *gmres_vdata, HYPRE_Real *cf_tol );
HYPRE_Int hypre_COGMRESSetMinIter ( void *gmres_vdata, HYPRE_Int min_iter );
HYPRE_Int hypre_COGMRESGetMinIter ( void *gmres_vdata, HYPRE_Int *min_iter );
HYPRE_Int hypre_COGMRESSetMaxIter ( void *gmres_vdata, HYPRE_Int max_iter );
HYPRE_Int hypre_COGMRESGetMaxIter ( void *gmres_vdata, HYPRE_Int *max_iter );
HYPRE_Int hypre_COGMRESSetRelChange ( void *gmres_vdata, HYPRE_Int rel_change );
HYPRE_Int hypre_COGMRESGetRelChange ( void *gmres_vdata, HYPRE_Int *rel_change );
HYPRE_Int hypre_COGMRESSetSkipRealResidualCheck ( void *gmres_vdata, HYPRE_Int skip_real_r_check );
HYPRE_Int hypre_COGMRESGetSkipRealResidualCheck ( void *gmres_vdata, HYPRE_Int *skip_real_r_check );
HYPRE_Int hypre_COGMRESSetPrecond ( void *gmres_vdata, HYPRE_Int (*precond )(void*, void*, void*,
                                                                             void*), HYPRE_Int (*precond_setup )(void*, void*, void*, void*), void *precond_data );
HYPRE_Int hypre_COGMRESGetPrecond ( void *gmres_vdata, HYPRE_Solver *precond_data_ptr );
HYPRE_Int hypre_COGMRESSetPrintLevel ( void *gmres_vdata, HYPRE_Int level );
HYPRE_Int hypre_COGMRESGetPrintLevel ( void *gmres_vdata, HYPRE_Int *level );
HYPRE_Int hypre_COGMRESSetLogging ( void *gmres_vdata, HYPRE_Int level );
HYPRE_Int hypre_COGMRESGetLogging ( void *gmres_vdata, HYPRE_Int *level );
HYPRE_Int hypre_COGMRESGetNumIterations ( void *gmres_vdata, HYPRE_Int *num_iterations );
HYPRE_Int hypre_COGMRESGetConverged ( void *gmres_vdata, HYPRE_Int *converged );
HYPRE_Int hypre_COGMRESGetFinalRelativeResidualNorm ( void *gmres_vdata,
                                                      HYPRE_Real *relative_residual_norm );
HYPRE_Int hypre_COGMRESSetModifyPC ( void *fgmres_vdata, HYPRE_Int (*modify_pc )(void *precond_data,
                                                                                 HYPRE_Int iteration, HYPRE_Real rel_residual_norm));



/* flexgmres.c */
void *hypre_FlexGMRESCreate ( hypre_FlexGMRESFunctions *fgmres_functions );
HYPRE_Int hypre_FlexGMRESDestroy ( void *fgmres_vdata );
HYPRE_Int hypre_FlexGMRESGetResidual ( void *fgmres_vdata, void **residual );
HYPRE_Int hypre_FlexGMRESSetup ( void *fgmres_vdata, void *A, void *b, void *x );
HYPRE_Int hypre_FlexGMRESSolve ( void *fgmres_vdata, void *A, void *b, void *x );
HYPRE_Int hypre_FlexGMRESSetKDim ( void *fgmres_vdata, HYPRE_Int k_dim );
HYPRE_Int hypre_FlexGMRESGetKDim ( void *fgmres_vdata, HYPRE_Int *k_dim );
HYPRE_Int hypre_FlexGMRESSetTol ( void *fgmres_vdata, HYPRE_Real tol );
HYPRE_Int hypre_FlexGMRESGetTol ( void *fgmres_vdata, HYPRE_Real *tol );
HYPRE_Int hypre_FlexGMRESSetAbsoluteTol ( void *fgmres_vdata, HYPRE_Real a_tol );
HYPRE_Int hypre_FlexGMRESGetAbsoluteTol ( void *fgmres_vdata, HYPRE_Real *a_tol );
HYPRE_Int hypre_FlexGMRESSetConvergenceFactorTol ( void *fgmres_vdata, HYPRE_Real cf_tol );
HYPRE_Int hypre_FlexGMRESGetConvergenceFactorTol ( void *fgmres_vdata, HYPRE_Real *cf_tol );
HYPRE_Int hypre_FlexGMRESSetMinIter ( void *fgmres_vdata, HYPRE_Int min_iter );
HYPRE_Int hypre_FlexGMRESGetMinIter ( void *fgmres_vdata, HYPRE_Int *min_iter );
HYPRE_Int hypre_FlexGMRESSetMaxIter ( void *fgmres_vdata, HYPRE_Int max_iter );
HYPRE_Int hypre_FlexGMRESGetMaxIter ( void *fgmres_vdata, HYPRE_Int *max_iter );
HYPRE_Int hypre_FlexGMRESSetStopCrit ( void *fgmres_vdata, HYPRE_Int stop_crit );
HYPRE_Int hypre_FlexGMRESGetStopCrit ( void *fgmres_vdata, HYPRE_Int *stop_crit );
HYPRE_Int hypre_FlexGMRESSetPrecond ( void *fgmres_vdata, HYPRE_Int (*precond )(void*, void*, void*,
                                                                                void*), HYPRE_Int (*precond_setup )(void*, void*, void*, void*), void *precond_data );
HYPRE_Int hypre_FlexGMRESGetPrecond ( void *fgmres_vdata, HYPRE_Solver *precond_data_ptr );
HYPRE_Int hypre_FlexGMRESSetPrintLevel ( void *fgmres_vdata, HYPRE_Int level );
HYPRE_Int hypre_FlexGMRESGetPrintLevel ( void *fgmres_vdata, HYPRE_Int *level );
HYPRE_Int hypre_FlexGMRESSetLogging ( void *fgmres_vdata, HYPRE_Int level );
HYPRE_Int hypre_FlexGMRESGetLogging ( void *fgmres_vdata, HYPRE_Int *level );
HYPRE_Int hypre_FlexGMRESGetNumIterations ( void *fgmres_vdata, HYPRE_Int *num_iterations );
HYPRE_Int hypre_FlexGMRESGetConverged ( void *fgmres_vdata, HYPRE_Int *converged );
HYPRE_Int hypre_FlexGMRESGetFinalRelativeResidualNorm ( void *fgmres_vdata,
                                                        HYPRE_Real *relative_residual_norm );
HYPRE_Int hypre_FlexGMRESSetModifyPC ( void *fgmres_vdata,
                                       HYPRE_Int (*modify_pc )(void *precond_data, HYPRE_Int iteration, HYPRE_Real rel_residual_norm));
HYPRE_Int hypre_FlexGMRESModifyPCDefault ( void *precond_data, HYPRE_Int iteration,
                                           HYPRE_Real rel_residual_norm );

/* lgmres.c */
void *hypre_LGMRESCreate ( hypre_LGMRESFunctions *lgmres_functions );
HYPRE_Int hypre_LGMRESDestroy ( void *lgmres_vdata );
HYPRE_Int hypre_LGMRESGetResidual ( void *lgmres_vdata, void **residual );
HYPRE_Int hypre_LGMRESSetup ( void *lgmres_vdata, void *A, void *b, void *x );
HYPRE_Int hypre_LGMRESSolve ( void *lgmres_vdata, void *A, void *b, void *x );
HYPRE_Int hypre_LGMRESSetKDim ( void *lgmres_vdata, HYPRE_Int k_dim );
HYPRE_Int hypre_LGMRESGetKDim ( void *lgmres_vdata, HYPRE_Int *k_dim );
HYPRE_Int hypre_LGMRESSetAugDim ( void *lgmres_vdata, HYPRE_Int aug_dim );
HYPRE_Int hypre_LGMRESGetAugDim ( void *lgmres_vdata, HYPRE_Int *aug_dim );
HYPRE_Int hypre_LGMRESSetTol ( void *lgmres_vdata, HYPRE_Real tol );
HYPRE_Int hypre_LGMRESGetTol ( void *lgmres_vdata, HYPRE_Real *tol );
HYPRE_Int hypre_LGMRESSetAbsoluteTol ( void *lgmres_vdata, HYPRE_Real a_tol );
HYPRE_Int hypre_LGMRESGetAbsoluteTol ( void *lgmres_vdata, HYPRE_Real *a_tol );
HYPRE_Int hypre_LGMRESSetConvergenceFactorTol ( void *lgmres_vdata, HYPRE_Real cf_tol );
HYPRE_Int hypre_LGMRESGetConvergenceFactorTol ( void *lgmres_vdata, HYPRE_Real *cf_tol );
HYPRE_Int hypre_LGMRESSetMinIter ( void *lgmres_vdata, HYPRE_Int min_iter );
HYPRE_Int hypre_LGMRESGetMinIter ( void *lgmres_vdata, HYPRE_Int *min_iter );
HYPRE_Int hypre_LGMRESSetMaxIter ( void *lgmres_vdata, HYPRE_Int max_iter );
HYPRE_Int hypre_LGMRESGetMaxIter ( void *lgmres_vdata, HYPRE_Int *max_iter );
HYPRE_Int hypre_LGMRESSetStopCrit ( void *lgmres_vdata, HYPRE_Int stop_crit );
HYPRE_Int hypre_LGMRESGetStopCrit ( void *lgmres_vdata, HYPRE_Int *stop_crit );
HYPRE_Int hypre_LGMRESSetPrecond ( void *lgmres_vdata, HYPRE_Int (*precond )(void*, void*, void*,
                                                                             void*), HYPRE_Int (*precond_setup )(void*, void*, void*, void*), void *precond_data );
HYPRE_Int hypre_LGMRESGetPrecond ( void *lgmres_vdata, HYPRE_Solver *precond_data_ptr );
HYPRE_Int hypre_LGMRESSetPrintLevel ( void *lgmres_vdata, HYPRE_Int level );
HYPRE_Int hypre_LGMRESGetPrintLevel ( void *lgmres_vdata, HYPRE_Int *level );
HYPRE_Int hypre_LGMRESSetLogging ( void *lgmres_vdata, HYPRE_Int level );
HYPRE_Int hypre_LGMRESGetLogging ( void *lgmres_vdata, HYPRE_Int *level );
HYPRE_Int hypre_LGMRESGetNumIterations ( void *lgmres_vdata, HYPRE_Int *num_iterations );
HYPRE_Int hypre_LGMRESGetConverged ( void *lgmres_vdata, HYPRE_Int *converged );
HYPRE_Int hypre_LGMRESGetFinalRelativeResidualNorm ( void *lgmres_vdata,
                                                     HYPRE_Real *relative_residual_norm );

/* HYPRE_bicgstab.c */
HYPRE_Int HYPRE_BiCGSTABDestroy ( HYPRE_Solver solver );
HYPRE_Int HYPRE_BiCGSTABSetup ( HYPRE_Solver solver, HYPRE_Matrix A, HYPRE_Vector b,
                                HYPRE_Vector x );
HYPRE_Int HYPRE_BiCGSTABSolve ( HYPRE_Solver solver, HYPRE_Matrix A, HYPRE_Vector b,
                                HYPRE_Vector x );
HYPRE_Int HYPRE_BiCGSTABSetTol ( HYPRE_Solver solver, HYPRE_Real tol );
HYPRE_Int HYPRE_BiCGSTABSetAbsoluteTol ( HYPRE_Solver solver, HYPRE_Real a_tol );
HYPRE_Int HYPRE_BiCGSTABSetConvergenceFactorTol ( HYPRE_Solver solver, HYPRE_Real cf_tol );
HYPRE_Int HYPRE_BiCGSTABSetMinIter ( HYPRE_Solver solver, HYPRE_Int min_iter );
HYPRE_Int HYPRE_BiCGSTABSetMaxIter ( HYPRE_Solver solver, HYPRE_Int max_iter );
HYPRE_Int HYPRE_BiCGSTABSetStopCrit ( HYPRE_Solver solver, HYPRE_Int stop_crit );
HYPRE_Int HYPRE_BiCGSTABSetPrecond ( HYPRE_Solver solver, HYPRE_PtrToSolverFcn precond,
                                     HYPRE_PtrToSolverFcn precond_setup, HYPRE_Solver precond_solver );
HYPRE_Int HYPRE_BiCGSTABGetPrecond ( HYPRE_Solver solver, HYPRE_Solver *precond_data_ptr );
HYPRE_Int HYPRE_BiCGSTABSetLogging ( HYPRE_Solver solver, HYPRE_Int logging );
HYPRE_Int HYPRE_BiCGSTABSetPrintLevel ( HYPRE_Solver solver, HYPRE_Int print_level );
HYPRE_Int HYPRE_BiCGSTABGetNumIterations ( HYPRE_Solver solver, HYPRE_Int *num_iterations );
HYPRE_Int HYPRE_BiCGSTABGetFinalRelativeResidualNorm ( HYPRE_Solver solver, HYPRE_Real *norm );
HYPRE_Int HYPRE_BiCGSTABGetResidual ( HYPRE_Solver solver, void *residual );

/* HYPRE_cgnr.c */
HYPRE_Int HYPRE_CGNRDestroy ( HYPRE_Solver solver );
HYPRE_Int HYPRE_CGNRSetup ( HYPRE_Solver solver, HYPRE_Matrix A, HYPRE_Vector b, HYPRE_Vector x );
HYPRE_Int HYPRE_CGNRSolve ( HYPRE_Solver solver, HYPRE_Matrix A, HYPRE_Vector b, HYPRE_Vector x );
HYPRE_Int HYPRE_CGNRSetTol ( HYPRE_Solver solver, HYPRE_Real tol );
HYPRE_Int HYPRE_CGNRSetMinIter ( HYPRE_Solver solver, HYPRE_Int min_iter );
HYPRE_Int HYPRE_CGNRSetMaxIter ( HYPRE_Solver solver, HYPRE_Int max_iter );
HYPRE_Int HYPRE_CGNRSetStopCrit ( HYPRE_Solver solver, HYPRE_Int stop_crit );
HYPRE_Int HYPRE_CGNRSetPrecond ( HYPRE_Solver solver, HYPRE_PtrToSolverFcn precond,
                                 HYPRE_PtrToSolverFcn precondT, HYPRE_PtrToSolverFcn precond_setup, HYPRE_Solver precond_solver );
HYPRE_Int HYPRE_CGNRGetPrecond ( HYPRE_Solver solver, HYPRE_Solver *precond_data_ptr );
HYPRE_Int HYPRE_CGNRSetLogging ( HYPRE_Solver solver, HYPRE_Int logging );
HYPRE_Int HYPRE_CGNRGetNumIterations ( HYPRE_Solver solver, HYPRE_Int *num_iterations );
HYPRE_Int HYPRE_CGNRGetFinalRelativeResidualNorm ( HYPRE_Solver solver, HYPRE_Real *norm );

/* HYPRE_gmres.c */
HYPRE_Int HYPRE_GMRESSetup ( HYPRE_Solver solver, HYPRE_Matrix A, HYPRE_Vector b, HYPRE_Vector x );
HYPRE_Int HYPRE_GMRESSolve ( HYPRE_Solver solver, HYPRE_Matrix A, HYPRE_Vector b, HYPRE_Vector x );
HYPRE_Int HYPRE_GMRESSetKDim ( HYPRE_Solver solver, HYPRE_Int k_dim );
HYPRE_Int HYPRE_GMRESGetKDim ( HYPRE_Solver solver, HYPRE_Int *k_dim );
HYPRE_Int HYPRE_GMRESSetTol ( HYPRE_Solver solver, HYPRE_Real tol );
HYPRE_Int HYPRE_GMRESGetTol ( HYPRE_Solver solver, HYPRE_Real *tol );
HYPRE_Int HYPRE_GMRESSetAbsoluteTol ( HYPRE_Solver solver, HYPRE_Real a_tol );
HYPRE_Int HYPRE_GMRESGetAbsoluteTol ( HYPRE_Solver solver, HYPRE_Real *a_tol );
HYPRE_Int HYPRE_GMRESSetConvergenceFactorTol ( HYPRE_Solver solver, HYPRE_Real cf_tol );
HYPRE_Int HYPRE_GMRESGetConvergenceFactorTol ( HYPRE_Solver solver, HYPRE_Real *cf_tol );
HYPRE_Int HYPRE_GMRESSetMinIter ( HYPRE_Solver solver, HYPRE_Int min_iter );
HYPRE_Int HYPRE_GMRESGetMinIter ( HYPRE_Solver solver, HYPRE_Int *min_iter );
HYPRE_Int HYPRE_GMRESSetMaxIter ( HYPRE_Solver solver, HYPRE_Int max_iter );
HYPRE_Int HYPRE_GMRESGetMaxIter ( HYPRE_Solver solver, HYPRE_Int *max_iter );
HYPRE_Int HYPRE_GMRESSetStopCrit ( HYPRE_Solver solver, HYPRE_Int stop_crit );
HYPRE_Int HYPRE_GMRESGetStopCrit ( HYPRE_Solver solver, HYPRE_Int *stop_crit );
HYPRE_Int HYPRE_GMRESSetRelChange ( HYPRE_Solver solver, HYPRE_Int rel_change );
HYPRE_Int HYPRE_GMRESGetRelChange ( HYPRE_Solver solver, HYPRE_Int *rel_change );
HYPRE_Int HYPRE_GMRESSetSkipRealResidualCheck ( HYPRE_Solver solver, HYPRE_Int skip_real_r_check );
HYPRE_Int HYPRE_GMRESGetSkipRealResidualCheck ( HYPRE_Solver solver, HYPRE_Int *skip_real_r_check );
HYPRE_Int HYPRE_GMRESSetPrecond ( HYPRE_Solver solver, HYPRE_PtrToSolverFcn precond,
                                  HYPRE_PtrToSolverFcn precond_setup, HYPRE_Solver precond_solver );
HYPRE_Int HYPRE_GMRESGetPrecond ( HYPRE_Solver solver, HYPRE_Solver *precond_data_ptr );
HYPRE_Int HYPRE_GMRESSetPrintLevel ( HYPRE_Solver solver, HYPRE_Int level );
HYPRE_Int HYPRE_GMRESGetPrintLevel ( HYPRE_Solver solver, HYPRE_Int *level );
HYPRE_Int HYPRE_GMRESSetLogging ( HYPRE_Solver solver, HYPRE_Int level );
HYPRE_Int HYPRE_GMRESGetLogging ( HYPRE_Solver solver, HYPRE_Int *level );
HYPRE_Int HYPRE_GMRESGetNumIterations ( HYPRE_Solver solver, HYPRE_Int *num_iterations );
HYPRE_Int HYPRE_GMRESGetConverged ( HYPRE_Solver solver, HYPRE_Int *converged );
HYPRE_Int HYPRE_GMRESGetFinalRelativeResidualNorm ( HYPRE_Solver solver, HYPRE_Real *norm );
HYPRE_Int HYPRE_GMRESGetResidual ( HYPRE_Solver solver, void *residual );

/* HYPRE_cogmres.c */
HYPRE_Int HYPRE_COGMRESSetup ( HYPRE_Solver solver, HYPRE_Matrix A, HYPRE_Vector b,
                               HYPRE_Vector x );
HYPRE_Int HYPRE_COGMRESSolve ( HYPRE_Solver solver, HYPRE_Matrix A, HYPRE_Vector b,
                               HYPRE_Vector x );
HYPRE_Int HYPRE_COGMRESSetKDim ( HYPRE_Solver solver, HYPRE_Int k_dim );
HYPRE_Int HYPRE_COGMRESGetKDim ( HYPRE_Solver solver, HYPRE_Int *k_dim );
HYPRE_Int HYPRE_COGMRESSetUnroll ( HYPRE_Solver solver, HYPRE_Int unroll );
HYPRE_Int HYPRE_COGMRESGetUnroll ( HYPRE_Solver solver, HYPRE_Int *unroll );
HYPRE_Int HYPRE_COGMRESSetCGS ( HYPRE_Solver solver, HYPRE_Int cgs );
HYPRE_Int HYPRE_COGMRESGetCGS ( HYPRE_Solver solver, HYPRE_Int *cgs );
HYPRE_Int HYPRE_COGMRESSetTol ( HYPRE_Solver solver, HYPRE_Real tol );
HYPRE_Int HYPRE_COGMRESGetTol ( HYPRE_Solver solver, HYPRE_Real *tol );
HYPRE_Int HYPRE_COGMRESSetAbsoluteTol ( HYPRE_Solver solver, HYPRE_Real a_tol );
HYPRE_Int HYPRE_COGMRESGetAbsoluteTol ( HYPRE_Solver solver, HYPRE_Real *a_tol );
HYPRE_Int HYPRE_COGMRESSetConvergenceFactorTol ( HYPRE_Solver solver, HYPRE_Real cf_tol );
HYPRE_Int HYPRE_COGMRESGetConvergenceFactorTol ( HYPRE_Solver solver, HYPRE_Real *cf_tol );
HYPRE_Int HYPRE_COGMRESSetMinIter ( HYPRE_Solver solver, HYPRE_Int min_iter );
HYPRE_Int HYPRE_COGMRESGetMinIter ( HYPRE_Solver solver, HYPRE_Int *min_iter );
HYPRE_Int HYPRE_COGMRESSetMaxIter ( HYPRE_Solver solver, HYPRE_Int max_iter );
HYPRE_Int HYPRE_COGMRESGetMaxIter ( HYPRE_Solver solver, HYPRE_Int *max_iter );
HYPRE_Int HYPRE_COGMRESSetRelChange ( HYPRE_Solver solver, HYPRE_Int rel_change );
HYPRE_Int HYPRE_COGMRESGetRelChange ( HYPRE_Solver solver, HYPRE_Int *rel_change );
HYPRE_Int HYPRE_COGMRESSetSkipRealResidualCheck ( HYPRE_Solver solver,
                                                  HYPRE_Int skip_real_r_check );
HYPRE_Int HYPRE_COGMRESGetSkipRealResidualCheck ( HYPRE_Solver solver,
                                                  HYPRE_Int *skip_real_r_check );
HYPRE_Int HYPRE_COGMRESSetPrecond ( HYPRE_Solver solver, HYPRE_PtrToSolverFcn precond,
                                    HYPRE_PtrToSolverFcn precond_setup, HYPRE_Solver precond_solver );
HYPRE_Int HYPRE_COGMRESGetPrecond ( HYPRE_Solver solver, HYPRE_Solver *precond_data_ptr );
HYPRE_Int HYPRE_COGMRESSetPrintLevel ( HYPRE_Solver solver, HYPRE_Int level );
HYPRE_Int HYPRE_COGMRESGetPrintLevel ( HYPRE_Solver solver, HYPRE_Int *level );
HYPRE_Int HYPRE_COGMRESSetLogging ( HYPRE_Solver solver, HYPRE_Int level );
HYPRE_Int HYPRE_COGMRESGetLogging ( HYPRE_Solver solver, HYPRE_Int *level );
HYPRE_Int HYPRE_COGMRESGetNumIterations ( HYPRE_Solver solver, HYPRE_Int *num_iterations );
HYPRE_Int HYPRE_COGMRESGetConverged ( HYPRE_Solver solver, HYPRE_Int *converged );
HYPRE_Int HYPRE_COGMRESGetFinalRelativeResidualNorm ( HYPRE_Solver solver, HYPRE_Real *norm );
HYPRE_Int HYPRE_COGMRESGetResidual ( HYPRE_Solver solver, void *residual );

/* HYPRE_flexgmres.c */
HYPRE_Int HYPRE_FlexGMRESSetup ( HYPRE_Solver solver, HYPRE_Matrix A, HYPRE_Vector b,
                                 HYPRE_Vector x );
HYPRE_Int HYPRE_FlexGMRESSolve ( HYPRE_Solver solver, HYPRE_Matrix A, HYPRE_Vector b,
                                 HYPRE_Vector x );
HYPRE_Int HYPRE_FlexGMRESSetKDim ( HYPRE_Solver solver, HYPRE_Int k_dim );
HYPRE_Int HYPRE_FlexGMRESGetKDim ( HYPRE_Solver solver, HYPRE_Int *k_dim );
HYPRE_Int HYPRE_FlexGMRESSetTol ( HYPRE_Solver solver, HYPRE_Real tol );
HYPRE_Int HYPRE_FlexGMRESGetTol ( HYPRE_Solver solver, HYPRE_Real *tol );
HYPRE_Int HYPRE_FlexGMRESSetAbsoluteTol ( HYPRE_Solver solver, HYPRE_Real a_tol );
HYPRE_Int HYPRE_FlexGMRESGetAbsoluteTol ( HYPRE_Solver solver, HYPRE_Real *a_tol );
HYPRE_Int HYPRE_FlexGMRESSetConvergenceFactorTol ( HYPRE_Solver solver, HYPRE_Real cf_tol );
HYPRE_Int HYPRE_FlexGMRESGetConvergenceFactorTol ( HYPRE_Solver solver, HYPRE_Real *cf_tol );
HYPRE_Int HYPRE_FlexGMRESSetMinIter ( HYPRE_Solver solver, HYPRE_Int min_iter );
HYPRE_Int HYPRE_FlexGMRESGetMinIter ( HYPRE_Solver solver, HYPRE_Int *min_iter );
HYPRE_Int HYPRE_FlexGMRESSetMaxIter ( HYPRE_Solver solver, HYPRE_Int max_iter );
HYPRE_Int HYPRE_FlexGMRESGetMaxIter ( HYPRE_Solver solver, HYPRE_Int *max_iter );
HYPRE_Int HYPRE_FlexGMRESSetPrecond ( HYPRE_Solver solver, HYPRE_PtrToSolverFcn precond,
                                      HYPRE_PtrToSolverFcn precond_setup, HYPRE_Solver precond_solver );
HYPRE_Int HYPRE_FlexGMRESGetPrecond ( HYPRE_Solver solver, HYPRE_Solver *precond_data_ptr );
HYPRE_Int HYPRE_FlexGMRESSetPrintLevel ( HYPRE_Solver solver, HYPRE_Int level );
HYPRE_Int HYPRE_FlexGMRESGetPrintLevel ( HYPRE_Solver solver, HYPRE_Int *level );
HYPRE_Int HYPRE_FlexGMRESSetLogging ( HYPRE_Solver solver, HYPRE_Int level );
HYPRE_Int HYPRE_FlexGMRESGetLogging ( HYPRE_Solver solver, HYPRE_Int *level );
HYPRE_Int HYPRE_FlexGMRESGetNumIterations ( HYPRE_Solver solver, HYPRE_Int *num_iterations );
HYPRE_Int HYPRE_FlexGMRESGetConverged ( HYPRE_Solver solver, HYPRE_Int *converged );
HYPRE_Int HYPRE_FlexGMRESGetFinalRelativeResidualNorm ( HYPRE_Solver solver, HYPRE_Real *norm );
HYPRE_Int HYPRE_FlexGMRESGetResidual ( HYPRE_Solver solver, void *residual );
HYPRE_Int HYPRE_FlexGMRESSetModifyPC ( HYPRE_Solver solver, HYPRE_Int (*modify_pc )(HYPRE_Solver,
                                                                                    HYPRE_Int, HYPRE_Real ));

/* HYPRE_lgmres.c */
HYPRE_Int HYPRE_LGMRESSetup ( HYPRE_Solver solver, HYPRE_Matrix A, HYPRE_Vector b, HYPRE_Vector x );
HYPRE_Int HYPRE_LGMRESSolve ( HYPRE_Solver solver, HYPRE_Matrix A, HYPRE_Vector b, HYPRE_Vector x );
HYPRE_Int HYPRE_LGMRESSetKDim ( HYPRE_Solver solver, HYPRE_Int k_dim );
HYPRE_Int HYPRE_LGMRESGetKDim ( HYPRE_Solver solver, HYPRE_Int *k_dim );
HYPRE_Int HYPRE_LGMRESSetAugDim ( HYPRE_Solver solver, HYPRE_Int aug_dim );
HYPRE_Int HYPRE_LGMRESGetAugDim ( HYPRE_Solver solver, HYPRE_Int *aug_dim );
HYPRE_Int HYPRE_LGMRESSetTol ( HYPRE_Solver solver, HYPRE_Real tol );
HYPRE_Int HYPRE_LGMRESGetTol ( HYPRE_Solver solver, HYPRE_Real *tol );
HYPRE_Int HYPRE_LGMRESSetAbsoluteTol ( HYPRE_Solver solver, HYPRE_Real a_tol );
HYPRE_Int HYPRE_LGMRESGetAbsoluteTol ( HYPRE_Solver solver, HYPRE_Real *a_tol );
HYPRE_Int HYPRE_LGMRESSetConvergenceFactorTol ( HYPRE_Solver solver, HYPRE_Real cf_tol );
HYPRE_Int HYPRE_LGMRESGetConvergenceFactorTol ( HYPRE_Solver solver, HYPRE_Real *cf_tol );
HYPRE_Int HYPRE_LGMRESSetMinIter ( HYPRE_Solver solver, HYPRE_Int min_iter );
HYPRE_Int HYPRE_LGMRESGetMinIter ( HYPRE_Solver solver, HYPRE_Int *min_iter );
HYPRE_Int HYPRE_LGMRESSetMaxIter ( HYPRE_Solver solver, HYPRE_Int max_iter );
HYPRE_Int HYPRE_LGMRESGetMaxIter ( HYPRE_Solver solver, HYPRE_Int *max_iter );
HYPRE_Int HYPRE_LGMRESSetPrecond ( HYPRE_Solver solver, HYPRE_PtrToSolverFcn precond,
                                   HYPRE_PtrToSolverFcn precond_setup, HYPRE_Solver precond_solver );
HYPRE_Int HYPRE_LGMRESGetPrecond ( HYPRE_Solver solver, HYPRE_Solver *precond_data_ptr );
HYPRE_Int HYPRE_LGMRESSetPrintLevel ( HYPRE_Solver solver, HYPRE_Int level );
HYPRE_Int HYPRE_LGMRESGetPrintLevel ( HYPRE_Solver solver, HYPRE_Int *level );
HYPRE_Int HYPRE_LGMRESSetLogging ( HYPRE_Solver solver, HYPRE_Int level );
HYPRE_Int HYPRE_LGMRESGetLogging ( HYPRE_Solver solver, HYPRE_Int *level );
HYPRE_Int HYPRE_LGMRESGetNumIterations ( HYPRE_Solver solver, HYPRE_Int *num_iterations );
HYPRE_Int HYPRE_LGMRESGetConverged ( HYPRE_Solver solver, HYPRE_Int *converged );
HYPRE_Int HYPRE_LGMRESGetFinalRelativeResidualNorm ( HYPRE_Solver solver, HYPRE_Real *norm );
HYPRE_Int HYPRE_LGMRESGetResidual ( HYPRE_Solver solver, void *residual );

/* HYPRE_pcg.c */
HYPRE_Int HYPRE_PCGSetup ( HYPRE_Solver solver, HYPRE_Matrix A, HYPRE_Vector b, HYPRE_Vector x );
HYPRE_Int HYPRE_PCGSolve ( HYPRE_Solver solver, HYPRE_Matrix A, HYPRE_Vector b, HYPRE_Vector x );
HYPRE_Int HYPRE_PCGSetTol ( HYPRE_Solver solver, HYPRE_Real tol );
HYPRE_Int HYPRE_PCGGetTol ( HYPRE_Solver solver, HYPRE_Real *tol );
HYPRE_Int HYPRE_PCGSetAbsoluteTol ( HYPRE_Solver solver, HYPRE_Real a_tol );
HYPRE_Int HYPRE_PCGGetAbsoluteTol ( HYPRE_Solver solver, HYPRE_Real *a_tol );
HYPRE_Int HYPRE_PCGSetAbsoluteTolFactor ( HYPRE_Solver solver, HYPRE_Real abstolf );
HYPRE_Int HYPRE_PCGGetAbsoluteTolFactor ( HYPRE_Solver solver, HYPRE_Real *abstolf );
HYPRE_Int HYPRE_PCGSetResidualTol ( HYPRE_Solver solver, HYPRE_Real rtol );
HYPRE_Int HYPRE_PCGGetResidualTol ( HYPRE_Solver solver, HYPRE_Real *rtol );
HYPRE_Int HYPRE_PCGSetConvergenceFactorTol ( HYPRE_Solver solver, HYPRE_Real cf_tol );
HYPRE_Int HYPRE_PCGGetConvergenceFactorTol ( HYPRE_Solver solver, HYPRE_Real *cf_tol );
HYPRE_Int HYPRE_PCGSetMaxIter ( HYPRE_Solver solver, HYPRE_Int max_iter );
HYPRE_Int HYPRE_PCGGetMaxIter ( HYPRE_Solver solver, HYPRE_Int *max_iter );
HYPRE_Int HYPRE_PCGSetStopCrit ( HYPRE_Solver solver, HYPRE_Int stop_crit );
HYPRE_Int HYPRE_PCGGetStopCrit ( HYPRE_Solver solver, HYPRE_Int *stop_crit );
HYPRE_Int HYPRE_PCGSetTwoNorm ( HYPRE_Solver solver, HYPRE_Int two_norm );
HYPRE_Int HYPRE_PCGGetTwoNorm ( HYPRE_Solver solver, HYPRE_Int *two_norm );
HYPRE_Int HYPRE_PCGSetRelChange ( HYPRE_Solver solver, HYPRE_Int rel_change );
HYPRE_Int HYPRE_PCGGetRelChange ( HYPRE_Solver solver, HYPRE_Int *rel_change );
HYPRE_Int HYPRE_PCGSetRecomputeResidual ( HYPRE_Solver solver, HYPRE_Int recompute_residual );
HYPRE_Int HYPRE_PCGGetRecomputeResidual ( HYPRE_Solver solver, HYPRE_Int *recompute_residual );
HYPRE_Int HYPRE_PCGSetRecomputeResidualP ( HYPRE_Solver solver, HYPRE_Int recompute_residual_p );
HYPRE_Int HYPRE_PCGGetRecomputeResidualP ( HYPRE_Solver solver, HYPRE_Int *recompute_residual_p );
HYPRE_Int HYPRE_PCGSetPrecond ( HYPRE_Solver solver, HYPRE_PtrToSolverFcn precond,
                                HYPRE_PtrToSolverFcn precond_setup, HYPRE_Solver precond_solver );
HYPRE_Int HYPRE_PCGGetPrecond ( HYPRE_Solver solver, HYPRE_Solver *precond_data_ptr );
HYPRE_Int HYPRE_PCGSetLogging ( HYPRE_Solver solver, HYPRE_Int level );
HYPRE_Int HYPRE_PCGGetLogging ( HYPRE_Solver solver, HYPRE_Int *level );
HYPRE_Int HYPRE_PCGSetPrintLevel ( HYPRE_Solver solver, HYPRE_Int level );
HYPRE_Int HYPRE_PCGGetPrintLevel ( HYPRE_Solver solver, HYPRE_Int *level );
HYPRE_Int HYPRE_PCGGetNumIterations ( HYPRE_Solver solver, HYPRE_Int *num_iterations );
HYPRE_Int HYPRE_PCGGetConverged ( HYPRE_Solver solver, HYPRE_Int *converged );
HYPRE_Int HYPRE_PCGGetFinalRelativeResidualNorm ( HYPRE_Solver solver, HYPRE_Real *norm );
HYPRE_Int HYPRE_PCGGetResidual ( HYPRE_Solver solver, void *residual );

/* pcg.c */
void *hypre_PCGCreate ( hypre_PCGFunctions *pcg_functions );
HYPRE_Int hypre_PCGDestroy ( void *pcg_vdata );
HYPRE_Int hypre_PCGGetResidual ( void *pcg_vdata, void **residual );
HYPRE_Int hypre_PCGSetup ( void *pcg_vdata, void *A, void *b, void *x );
HYPRE_Int hypre_PCGSolve ( void *pcg_vdata, void *A, void *b, void *x );
HYPRE_Int hypre_PCGSetTol ( void *pcg_vdata, HYPRE_Real tol );
HYPRE_Int hypre_PCGGetTol ( void *pcg_vdata, HYPRE_Real *tol );
HYPRE_Int hypre_PCGSetAbsoluteTol ( void *pcg_vdata, HYPRE_Real a_tol );
HYPRE_Int hypre_PCGGetAbsoluteTol ( void *pcg_vdata, HYPRE_Real *a_tol );
HYPRE_Int hypre_PCGSetAbsoluteTolFactor ( void *pcg_vdata, HYPRE_Real atolf );
HYPRE_Int hypre_PCGGetAbsoluteTolFactor ( void *pcg_vdata, HYPRE_Real *atolf );
HYPRE_Int hypre_PCGSetResidualTol ( void *pcg_vdata, HYPRE_Real rtol );
HYPRE_Int hypre_PCGGetResidualTol ( void *pcg_vdata, HYPRE_Real *rtol );
HYPRE_Int hypre_PCGSetConvergenceFactorTol ( void *pcg_vdata, HYPRE_Real cf_tol );
HYPRE_Int hypre_PCGGetConvergenceFactorTol ( void *pcg_vdata, HYPRE_Real *cf_tol );
HYPRE_Int hypre_PCGSetMaxIter ( void *pcg_vdata, HYPRE_Int max_iter );
HYPRE_Int hypre_PCGGetMaxIter ( void *pcg_vdata, HYPRE_Int *max_iter );
HYPRE_Int hypre_PCGSetTwoNorm ( void *pcg_vdata, HYPRE_Int two_norm );
HYPRE_Int hypre_PCGGetTwoNorm ( void *pcg_vdata, HYPRE_Int *two_norm );
HYPRE_Int hypre_PCGSetRelChange ( void *pcg_vdata, HYPRE_Int rel_change );
HYPRE_Int hypre_PCGGetRelChange ( void *pcg_vdata, HYPRE_Int *rel_change );
HYPRE_Int hypre_PCGSetRecomputeResidual ( void *pcg_vdata, HYPRE_Int recompute_residual );
HYPRE_Int hypre_PCGGetRecomputeResidual ( void *pcg_vdata, HYPRE_Int *recompute_residual );
HYPRE_Int hypre_PCGSetRecomputeResidualP ( void *pcg_vdata, HYPRE_Int recompute_residual_p );
HYPRE_Int hypre_PCGGetRecomputeResidualP ( void *pcg_vdata, HYPRE_Int *recompute_residual_p );
HYPRE_Int hypre_PCGSetStopCrit ( void *pcg_vdata, HYPRE_Int stop_crit );
HYPRE_Int hypre_PCGGetStopCrit ( void *pcg_vdata, HYPRE_Int *stop_crit );
HYPRE_Int hypre_PCGGetPrecond ( void *pcg_vdata, HYPRE_Solver *precond_data_ptr );
HYPRE_Int hypre_PCGSetPrecond ( void *pcg_vdata, HYPRE_Int (*precond )(void*, void*, void*, void*),
                                HYPRE_Int (*precond_setup )(void*, void*, void*, void*), void *precond_data );
HYPRE_Int hypre_PCGSetPrintLevel ( void *pcg_vdata, HYPRE_Int level );
HYPRE_Int hypre_PCGGetPrintLevel ( void *pcg_vdata, HYPRE_Int *level );
HYPRE_Int hypre_PCGSetLogging ( void *pcg_vdata, HYPRE_Int level );
HYPRE_Int hypre_PCGGetLogging ( void *pcg_vdata, HYPRE_Int *level );
HYPRE_Int hypre_PCGSetHybrid ( void *pcg_vdata, HYPRE_Int level );
HYPRE_Int hypre_PCGGetNumIterations ( void *pcg_vdata, HYPRE_Int *num_iterations );
HYPRE_Int hypre_PCGGetConverged ( void *pcg_vdata, HYPRE_Int *converged );
HYPRE_Int hypre_PCGPrintLogging ( void *pcg_vdata, HYPRE_Int myid );
HYPRE_Int hypre_PCGGetFinalRelativeResidualNorm ( void *pcg_vdata,
                                                  HYPRE_Real *relative_residual_norm );
>>>>>>> 805ee77b

#ifdef __cplusplus
}
#endif

#endif
<|MERGE_RESOLUTION|>--- conflicted
+++ resolved
@@ -1,3 +1,9 @@
+/******************************************************************************
+ * Copyright 1998-2019 Lawrence Livermore National Security, LLC and other
+ * HYPRE Project Developers. See the top-level COPYRIGHT file for details.
+ *
+ * SPDX-License-Identifier: (Apache-2.0 OR MIT)
+ ******************************************************************************/
 
 #include "HYPRE_krylov.h"
 
@@ -10,25 +16,16 @@
 
 #include "_hypre_utilities.h"
 
-#define hypre_CTAllocF(type, count, funcs) ( (type *)(*(funcs->CAlloc))((size_t)(count), (size_t)sizeof(type)) )
-
-#define hypre_TFreeF( ptr, funcs ) ( (*(funcs->Free))((char *)ptr), ptr = NULL )
+#define hypre_CTAllocF(type, count, funcs, location) \
+  ( (type *)(*(funcs->CAlloc))((size_t)(count), (size_t)sizeof(type), location) )
+
+#define hypre_TFreeF( ptr, funcs ) ( (*(funcs->Free))((void *)ptr), ptr = NULL )
 
 #ifdef __cplusplus
 extern "C" {
 #endif
 
 /******************************************************************************
-<<<<<<< HEAD
- * Copyright 1998-2019 Lawrence Livermore National Security, LLC and other
- * HYPRE Project Developers. See the top-level COPYRIGHT file for details.
- *
- * SPDX-License-Identifier: (Apache-2.0 OR MIT)
- ******************************************************************************/
-
-/******************************************************************************
-=======
->>>>>>> 805ee77b
  *
  * BiCGSTAB bicgstab
  *
@@ -70,28 +67,6 @@
  **/
 
 /* functions in pcg_struct.c which aren't used here:
-<<<<<<< HEAD
-char *hypre_ParKrylovCAlloc( HYPRE_Int count , HYPRE_Int elt_size );
-HYPRE_Int hypre_ParKrylovFree( char *ptr );
-void *hypre_ParKrylovCreateVectorArray( HYPRE_Int n , void *vvector );
-HYPRE_Int hypre_ParKrylovMatvecT( void *matvec_data , HYPRE_Real alpha , void *A , void *x , HYPRE_Real beta , void *y );
-*/
-/* functions in pcg_struct.c which are used here:
-  void *hypre_ParKrylovCreateVector( void *vvector );
-  HYPRE_Int hypre_ParKrylovDestroyVector( void *vvector );
-  void *hypre_ParKrylovMatvecCreate( void *A , void *x );
-  HYPRE_Int hypre_ParKrylovMatvec( void *matvec_data , HYPRE_Real alpha , void *A , void *x , HYPRE_Real beta , void *y );
-  HYPRE_Int hypre_ParKrylovMatvecDestroy( void *matvec_data );
-  HYPRE_Real hypre_ParKrylovInnerProd( void *x , void *y );
-  HYPRE_Int hypre_ParKrylovCopyVector( void *x , void *y );
-  HYPRE_Int hypre_ParKrylovClearVector( void *x );
-  HYPRE_Int hypre_ParKrylovScaleVector( HYPRE_Real alpha , void *x );
-  HYPRE_Int hypre_ParKrylovAxpy( HYPRE_Real alpha , void *x , void *y );
-  HYPRE_Int hypre_ParKrylovCommInfo( void *A , HYPRE_Int *my_id , HYPRE_Int *num_procs );
-  HYPRE_Int hypre_ParKrylovIdentitySetup( void *vdata , void *A , void *b , void *x );
-  HYPRE_Int hypre_ParKrylovIdentity( void *vdata , void *A , void *b , void *x );
-*/
-=======
    void *hypre_ParKrylovCAlloc( HYPRE_Int count , HYPRE_Int elt_size );
    HYPRE_Int hypre_ParKrylovFree( void *ptr );
    void *hypre_ParKrylovCreateVectorArray( HYPRE_Int n , void *vvector );
@@ -112,7 +87,6 @@
    HYPRE_Int hypre_ParKrylovIdentitySetup( void *vdata , void *A , void *b , void *x );
    HYPRE_Int hypre_ParKrylovIdentity( void *vdata , void *A , void *b , void *x );
    */
->>>>>>> 805ee77b
 
 typedef struct
 {
@@ -173,11 +147,8 @@
    char    *log_file_name;
 
 } hypre_BiCGSTABData;
-<<<<<<< HEAD
-=======
 
 #define hypre_BiCGSTABDataHybrid(pcgdata)  ((pcgdata) -> hybrid)
->>>>>>> 805ee77b
 
 #ifdef __cplusplus
 extern "C" {
@@ -211,11 +182,7 @@
       HYPRE_Int  (*Axpy)          ( HYPRE_Complex alpha, void *x, void *y ),
       HYPRE_Int  (*CommInfo)      ( void *A, HYPRE_Int *my_id,
                                     HYPRE_Int *num_procs ),
-<<<<<<< HEAD
-      HYPRE_Int  (*PrecondSetup)  (void *vdata, void *A, void *b, void *x ),
-=======
       HYPRE_Int  (*PrecondSetup)  ( void *vdata, void *A, void *b, void *x ),
->>>>>>> 805ee77b
       HYPRE_Int  (*Precond)       ( void *vdata, void *A, void *b, void *x )
    );
 
@@ -227,22 +194,12 @@
 
    void *
    hypre_BiCGSTABCreate( hypre_BiCGSTABFunctions * bicgstab_functions );
-<<<<<<< HEAD
-
-=======
->>>>>>> 805ee77b
 
 #ifdef __cplusplus
 }
 #endif
 
 #endif
-/******************************************************************************
- * Copyright 1998-2019 Lawrence Livermore National Security, LLC and other
- * HYPRE Project Developers. See the top-level COPYRIGHT file for details.
- *
- * SPDX-License-Identifier: (Apache-2.0 OR MIT)
- ******************************************************************************/
 
 /******************************************************************************
  *
@@ -266,8 +223,6 @@
  * @author Jeffrey F. Painter
  **/
 /*@{*/
-<<<<<<< HEAD
-=======
 
 /*--------------------------------------------------------------------------
  *--------------------------------------------------------------------------*/
@@ -342,81 +297,7 @@
    char    *log_file_name;
 
 } hypre_CGNRData;
->>>>>>> 805ee77b
-
-/*--------------------------------------------------------------------------
- *--------------------------------------------------------------------------*/
-
-/*--------------------------------------------------------------------------
- * hypre_CGNRData and hypre_CGNRFunctions
- *--------------------------------------------------------------------------*/
-
-/**
- * @name CGNR structs
- *
- * Description...
- **/
-/*@{*/
-
-/**
- * The {\tt hypre\_CGNRSFunctions} object ...
- **/
-
-typedef struct
-{
-   HYPRE_Int    (*CommInfo)      ( void  *A, HYPRE_Int   *my_id,
-                                   HYPRE_Int   *num_procs );
-   void *       (*CreateVector)  ( void *vector );
-   HYPRE_Int    (*DestroyVector) ( void *vector );
-   void *       (*MatvecCreate)  ( void *A, void *x );
-   HYPRE_Int    (*Matvec)        ( void *matvec_data, HYPRE_Complex alpha, void *A,
-                                   void *x, HYPRE_Complex beta, void *y );
-   HYPRE_Int    (*MatvecT)       ( void *matvec_data, HYPRE_Complex alpha, void *A,
-                                   void *x, HYPRE_Complex beta, void *y );
-   HYPRE_Int    (*MatvecDestroy) ( void *matvec_data );
-   HYPRE_Real   (*InnerProd)     ( void *x, void *y );
-   HYPRE_Int    (*CopyVector)    ( void *x, void *y );
-   HYPRE_Int    (*ClearVector)   ( void *x );
-   HYPRE_Int    (*ScaleVector)   ( HYPRE_Complex alpha, void *x );
-   HYPRE_Int    (*Axpy)          ( HYPRE_Complex alpha, void *x, void *y );
-   HYPRE_Int    (*precond_setup) ( void *vdata, void *A, void *b, void *x );
-   HYPRE_Int    (*precond)       ( void *vdata, void *A, void *b, void *x );
-   HYPRE_Int    (*precondT)      ( void *vdata, void *A, void *b, void *x );
-
-} hypre_CGNRFunctions;
-
-/**
- * The {\tt hypre\_CGNRData} object ...
- **/
-
-typedef struct
-{
-   HYPRE_Real   tol;
-   HYPRE_Real   rel_residual_norm;
-   HYPRE_Int      min_iter;
-   HYPRE_Int      max_iter;
-   HYPRE_Int      stop_crit;
-
-   void    *A;
-   void    *p;
-   void    *q;
-   void    *r;
-   void    *t;
-
-   void    *matvec_data;
-   void    *precond_data;
-
-   hypre_CGNRFunctions * functions;
-
-   /* log info (always logged) */
-   HYPRE_Int      num_iterations;
-
-   /* additional log info (logged when `logging' > 0) */
-   HYPRE_Int      logging;
-   HYPRE_Real  *norms;
-   char    *log_file_name;
-
-} hypre_CGNRData;
+
 
 #ifdef __cplusplus
 extern "C" {
@@ -470,12 +351,6 @@
 #endif
 
 #endif
-/******************************************************************************
- * Copyright 1998-2019 Lawrence Livermore National Security, LLC and other
- * HYPRE Project Developers. See the top-level COPYRIGHT file for details.
- *
- * SPDX-License-Identifier: (Apache-2.0 OR MIT)
- ******************************************************************************/
 
 /******************************************************************************
  *
@@ -488,27 +363,6 @@
 
 /*--------------------------------------------------------------------------
  *--------------------------------------------------------------------------*/
-<<<<<<< HEAD
-
-/**
- * @name Generic GMRES Interface
- *
- * A general description of the interface goes here...
- *
- * @memo A generic GMRES linear solver interface
- * @version 0.1
- * @author Jeffrey F. Painter
- **/
-/*@{*/
-
-/*--------------------------------------------------------------------------
- *--------------------------------------------------------------------------*/
-
-/*--------------------------------------------------------------------------
- * hypre_GMRESData and hypre_GMRESFunctions
- *--------------------------------------------------------------------------*/
-
-=======
 
 /**
  * @name Generic GMRES Interface
@@ -689,7 +543,6 @@
  * hypre_COGMRESData and hypre_COGMRESFunctions
  *--------------------------------------------------------------------------*/
 
->>>>>>> 805ee77b
 /**
  * @name GMRES structs
  *
@@ -703,11 +556,7 @@
 
 typedef struct
 {
-<<<<<<< HEAD
-   void *       (*CAlloc)        ( size_t count, size_t elt_size );
-=======
    void *       (*CAlloc)        ( size_t count, size_t elt_size, HYPRE_MemoryLocation location );
->>>>>>> 805ee77b
    HYPRE_Int    (*Free)          ( void *ptr );
    HYPRE_Int    (*CommInfo)      ( void  *A, HYPRE_Int   *my_id,
                                    HYPRE_Int   *num_procs );
@@ -719,23 +568,13 @@
                                    void *x, HYPRE_Complex beta, void *y );
    HYPRE_Int    (*MatvecDestroy) ( void *matvec_data );
    HYPRE_Real   (*InnerProd)     ( void *x, void *y );
-<<<<<<< HEAD
-=======
    HYPRE_Int    (*MassInnerProd) ( void *x, void **p, HYPRE_Int k, HYPRE_Int unroll, void *result);
    HYPRE_Int    (*MassDotpTwo)   ( void *x, void *y, void **p, HYPRE_Int k, HYPRE_Int unroll,
                                    void *result_x, void *result_y);
->>>>>>> 805ee77b
    HYPRE_Int    (*CopyVector)    ( void *x, void *y );
    HYPRE_Int    (*ClearVector)   ( void *x );
    HYPRE_Int    (*ScaleVector)   ( HYPRE_Complex alpha, void *x );
    HYPRE_Int    (*Axpy)          ( HYPRE_Complex alpha, void *x, void *y );
-<<<<<<< HEAD
-
-   HYPRE_Int    (*precond)       ();
-   HYPRE_Int    (*precond_setup) ();
-
-} hypre_GMRESFunctions;
-=======
    HYPRE_Int    (*MassAxpy)      ( HYPRE_Complex * alpha, void **x, void *y, HYPRE_Int k,
                                    HYPRE_Int unroll);
    HYPRE_Int    (*precond)       (void *vdata, void *A, void *b, void *x);
@@ -745,7 +584,6 @@
 
 
 } hypre_COGMRESFunctions;
->>>>>>> 805ee77b
 
 /**
  * The {\tt hypre\_GMRESData} object ...
@@ -754,21 +592,14 @@
 typedef struct
 {
    HYPRE_Int      k_dim;
-<<<<<<< HEAD
-=======
    HYPRE_Int      unroll;
    HYPRE_Int      cgs;
->>>>>>> 805ee77b
    HYPRE_Int      min_iter;
    HYPRE_Int      max_iter;
    HYPRE_Int      rel_change;
    HYPRE_Int      skip_real_r_check;
    HYPRE_Int      stop_crit;
    HYPRE_Int      converged;
-<<<<<<< HEAD
-   HYPRE_Int      hybrid;
-=======
->>>>>>> 805ee77b
    HYPRE_Real   tol;
    HYPRE_Real   cf_tol;
    HYPRE_Real   a_tol;
@@ -783,11 +614,7 @@
    void    *matvec_data;
    void    *precond_data;
 
-<<<<<<< HEAD
-   hypre_GMRESFunctions * functions;
-=======
    hypre_COGMRESFunctions * functions;
->>>>>>> 805ee77b
 
    /* log info (always logged) */
    HYPRE_Int      num_iterations;
@@ -797,11 +624,7 @@
    HYPRE_Real  *norms;
    char    *log_file_name;
 
-<<<<<<< HEAD
-} hypre_GMRESData;
-=======
 } hypre_COGMRESData;
->>>>>>> 805ee77b
 
 #ifdef __cplusplus
 extern "C" {
@@ -820,15 +643,9 @@
     * @param param [IN] ...
     **/
 
-<<<<<<< HEAD
-   hypre_GMRESFunctions *
-   hypre_GMRESFunctionsCreate(
-      void *       (*CAlloc)        ( size_t count, size_t elt_size ),
-=======
    hypre_COGMRESFunctions *
    hypre_COGMRESFunctionsCreate(
       void *       (*CAlloc)        ( size_t count, size_t elt_size, HYPRE_MemoryLocation location ),
->>>>>>> 805ee77b
       HYPRE_Int    (*Free)          ( void *ptr ),
       HYPRE_Int    (*CommInfo)      ( void  *A, HYPRE_Int   *my_id,
                                       HYPRE_Int   *num_procs ),
@@ -836,12 +653,6 @@
       void *       (*CreateVectorArray)  ( HYPRE_Int size, void *vectors ),
       HYPRE_Int    (*DestroyVector) ( void *vector ),
       void *       (*MatvecCreate)  ( void *A, void *x ),
-<<<<<<< HEAD
-      HYPRE_Int    (*Matvec)        ( void *matvec_data, HYPRE_Complex alpha, void *A,
-                                      void *x, HYPRE_Complex beta, void *y ),
-      HYPRE_Int    (*MatvecDestroy) ( void *matvec_data ),
-      HYPRE_Real   (*InnerProd)     ( void *x, void *y ),
-=======
       HYPRE_Int    (*Matvec)        ( void *matvec_data, HYPRE_Complex alpha, void *A, void *x,
                                       HYPRE_Complex beta, void *y ),
       HYPRE_Int    (*MatvecDestroy) ( void *matvec_data ),
@@ -849,16 +660,12 @@
       HYPRE_Int    (*MassInnerProd) ( void *x, void **p, HYPRE_Int k, HYPRE_Int unroll, void *result),
       HYPRE_Int    (*MassDotpTwo)   ( void *x, void *y, void **p, HYPRE_Int k, HYPRE_Int unroll,
                                       void *result_x, void *result_y),
->>>>>>> 805ee77b
       HYPRE_Int    (*CopyVector)    ( void *x, void *y ),
       HYPRE_Int    (*ClearVector)   ( void *x ),
       HYPRE_Int    (*ScaleVector)   ( HYPRE_Complex alpha, void *x ),
       HYPRE_Int    (*Axpy)          ( HYPRE_Complex alpha, void *x, void *y ),
-<<<<<<< HEAD
-=======
       HYPRE_Int    (*MassAxpy)      ( HYPRE_Complex *alpha, void **x, void *y, HYPRE_Int k,
                                       HYPRE_Int unroll),
->>>>>>> 805ee77b
       HYPRE_Int    (*PrecondSetup)  ( void *vdata, void *A, void *b, void *x ),
       HYPRE_Int    (*Precond)       ( void *vdata, void *A, void *b, void *x )
    );
@@ -870,22 +677,18 @@
     **/
 
    void *
-<<<<<<< HEAD
-   hypre_GMRESCreate( hypre_GMRESFunctions *gmres_functions );
-=======
    hypre_COGMRESCreate( hypre_COGMRESFunctions *gmres_functions );
->>>>>>> 805ee77b
 
 #ifdef __cplusplus
 }
 #endif
 #endif
-/******************************************************************************
- * Copyright 1998-2019 Lawrence Livermore National Security, LLC and other
- * HYPRE Project Developers. See the top-level COPYRIGHT file for details.
- *
- * SPDX-License-Identifier: (Apache-2.0 OR MIT)
- ******************************************************************************/
+
+
+
+/***********end of KS code *********/
+
+
 
 /******************************************************************************
  *
@@ -896,13 +699,8 @@
 #ifndef hypre_KRYLOV_LGMRES_HEADER
 #define hypre_KRYLOV_LGMRES_HEADER
 
-<<<<<<< HEAD
-/*--------------------------------------------------------------------------
- *--------------------------------------------------------------------------*/
-=======
-/***********end of KS code *********/
-
->>>>>>> 805ee77b
+/*--------------------------------------------------------------------------
+ *--------------------------------------------------------------------------*/
 
 /**
  * @name Generic LGMRES Interface
@@ -912,42 +710,13 @@
  **/
 /*@{*/
 
-<<<<<<< HEAD
-/*--------------------------------------------------------------------------
- *--------------------------------------------------------------------------*/
-=======
-/******************************************************************************
- *
- * LGMRES lgmres
- *
- *****************************************************************************/
->>>>>>> 805ee77b
+/*--------------------------------------------------------------------------
+ *--------------------------------------------------------------------------*/
 
 /*--------------------------------------------------------------------------
  * hypre_LGMRESData and hypre_LGMRESFunctions
  *--------------------------------------------------------------------------*/
 
-<<<<<<< HEAD
-=======
-/*--------------------------------------------------------------------------
- *--------------------------------------------------------------------------*/
-
-/**
- * @name Generic LGMRES Interface
- *
- * A general description of the interface goes here...
- *
- **/
-/*@{*/
-
-/*--------------------------------------------------------------------------
- *--------------------------------------------------------------------------*/
-
-/*--------------------------------------------------------------------------
- * hypre_LGMRESData and hypre_LGMRESFunctions
- *--------------------------------------------------------------------------*/
-
->>>>>>> 805ee77b
 /**
  * @name LGMRES structs
  *
@@ -961,11 +730,7 @@
 
 typedef struct
 {
-<<<<<<< HEAD
-   void *       (*CAlloc)        ( size_t count, size_t elt_size );
-=======
    void *       (*CAlloc)        ( size_t count, size_t elt_size, HYPRE_MemoryLocation location );
->>>>>>> 805ee77b
    HYPRE_Int    (*Free)          ( void *ptr );
    HYPRE_Int    (*CommInfo)      ( void  *A, HYPRE_Int   *my_id,
                                    HYPRE_Int   *num_procs );
@@ -982,13 +747,8 @@
    HYPRE_Int    (*ScaleVector)   ( HYPRE_Complex alpha, void *x );
    HYPRE_Int    (*Axpy)          ( HYPRE_Complex alpha, void *x, void *y );
 
-<<<<<<< HEAD
-   HYPRE_Int    (*precond)       ();
-   HYPRE_Int    (*precond_setup) ();
-=======
    HYPRE_Int    (*precond)       (void *vdata, void *A, void *b, void *x);
    HYPRE_Int    (*precond_setup) (void *vdata, void *A, void *b, void *x);
->>>>>>> 805ee77b
 
 } hypre_LGMRESFunctions;
 
@@ -1057,11 +817,7 @@
 
    hypre_LGMRESFunctions *
    hypre_LGMRESFunctionsCreate(
-<<<<<<< HEAD
-      void *       (*CAlloc)        ( size_t count, size_t elt_size ),
-=======
       void *       (*CAlloc)        ( size_t count, size_t elt_size, HYPRE_MemoryLocation location),
->>>>>>> 805ee77b
       HYPRE_Int    (*Free)          ( void *ptr ),
       HYPRE_Int    (*CommInfo)      ( void  *A, HYPRE_Int   *my_id,
                                       HYPRE_Int   *num_procs ),
@@ -1094,12 +850,6 @@
 }
 #endif
 #endif
-/******************************************************************************
- * Copyright 1998-2019 Lawrence Livermore National Security, LLC and other
- * HYPRE Project Developers. See the top-level COPYRIGHT file for details.
- *
- * SPDX-License-Identifier: (Apache-2.0 OR MIT)
- ******************************************************************************/
 
 /******************************************************************************
  *
@@ -1141,11 +891,7 @@
 
 typedef struct
 {
-<<<<<<< HEAD
-   void *       (*CAlloc)        ( size_t count, size_t elt_size );
-=======
    void *       (*CAlloc)        ( size_t count, size_t elt_size, HYPRE_MemoryLocation location );
->>>>>>> 805ee77b
    HYPRE_Int    (*Free)          ( void *ptr );
    HYPRE_Int    (*CommInfo)      ( void  *A, HYPRE_Int   *my_id,
                                    HYPRE_Int   *num_procs );
@@ -1165,11 +911,7 @@
    HYPRE_Int    (*precond)(void *vdata, void *A, void *b, void *x );
    HYPRE_Int    (*precond_setup)(void *vdata, void *A, void *b, void *x );
 
-<<<<<<< HEAD
-   HYPRE_Int    (*modify_pc)(void *precond_data, HYPRE_Int iteration, HYPRE_Real rel_residual_norm );
-=======
    HYPRE_Int    (*modify_pc)( void *precond_data, HYPRE_Int iteration, HYPRE_Real rel_residual_norm);
->>>>>>> 805ee77b
 
 } hypre_FlexGMRESFunctions;
 
@@ -1232,11 +974,7 @@
 
    hypre_FlexGMRESFunctions *
    hypre_FlexGMRESFunctionsCreate(
-<<<<<<< HEAD
-      void *       (*CAlloc)        ( size_t count, size_t elt_size ),
-=======
       void *       (*CAlloc)        ( size_t count, size_t elt_size, HYPRE_MemoryLocation location ),
->>>>>>> 805ee77b
       HYPRE_Int    (*Free)          ( void *ptr ),
       HYPRE_Int    (*CommInfo)      ( void  *A, HYPRE_Int   *my_id,
                                       HYPRE_Int   *num_procs ),
@@ -1269,12 +1007,6 @@
 }
 #endif
 #endif
-/******************************************************************************
- * Copyright 1998-2019 Lawrence Livermore National Security, LLC and other
- * HYPRE Project Developers. See the top-level COPYRIGHT file for details.
- *
- * SPDX-License-Identifier: (Apache-2.0 OR MIT)
- ******************************************************************************/
 
 /******************************************************************************
  *
@@ -1319,11 +1051,7 @@
 
 typedef struct
 {
-<<<<<<< HEAD
-   void *       (*CAlloc)        ( size_t count, size_t elt_size );
-=======
    void *       (*CAlloc)        ( size_t count, size_t elt_size, HYPRE_MemoryLocation location );
->>>>>>> 805ee77b
    HYPRE_Int    (*Free)          ( void *ptr );
    HYPRE_Int    (*CommInfo)      ( void  *A, HYPRE_Int   *my_id,
                                    HYPRE_Int   *num_procs );
@@ -1339,13 +1067,8 @@
    HYPRE_Int    (*ScaleVector)   ( HYPRE_Complex alpha, void *x );
    HYPRE_Int    (*Axpy)          ( HYPRE_Complex alpha, void *x, void *y );
 
-<<<<<<< HEAD
-   HYPRE_Int    (*precond)();
-   HYPRE_Int    (*precond_setup)();
-=======
    HYPRE_Int    (*precond)(void *vdata, void *A, void *b, void *x);
    HYPRE_Int    (*precond_setup)(void *vdata, void *A, void *b, void *x);
->>>>>>> 805ee77b
 
 } hypre_PCGFunctions;
 
@@ -1354,16 +1077,6 @@
  **/
 
 /*
-<<<<<<< HEAD
- Summary of Parameters to Control Stopping Test:
- - Standard (default) error tolerance: |delta-residual|/|right-hand-side|<tol
- where the norm is an energy norm wrt preconditioner, |r|=sqrt(<Cr,r>).
- - two_norm!=0 means: the norm is the L2 norm, |r|=sqrt(<r,r>)
- - rel_change!=0 means: if pass the other stopping criteria, also check the
- relative change in the solution x.  Pass iff this relative change is small.
- - tol = relative error tolerance, as above
- -a_tol = absolute convergence tolerance (default is 0.0)
-=======
    Summary of Parameters to Control Stopping Test:
    - Standard (default) error tolerance: |delta-residual|/|right-hand-side|<tol
    where the norm is an energy norm wrt preconditioner, |r|=sqrt(<Cr,r>).
@@ -1372,30 +1085,10 @@
    relative change in the solution x.  Pass iff this relative change is small.
    - tol = relative error tolerance, as above
    -a_tol = absolute convergence tolerance (default is 0.0)
->>>>>>> 805ee77b
    If one desires the convergence test to check the absolute
    convergence tolerance *only*, then set the relative convergence
    tolerance to 0.0.  (The default convergence test is  <C*r,r> <=
    max(relative_tolerance^2 * <C*b, b>, absolute_tolerance^2)
-<<<<<<< HEAD
-- cf_tol = convergence factor tolerance; if >0 used for special test
-  for slow convergence
-- stop_crit!=0 means (TO BE PHASED OUT):
-  pure absolute error tolerance rather than a pure relative
-  error tolerance on the residual.  Never applies if rel_change!=0 or atolf!=0.
- - atolf = absolute error tolerance factor to be used _together_ with the
- relative error tolerance, |delta-residual| / ( atolf + |right-hand-side| ) < tol
-  (To BE PHASED OUT)
- - recompute_residual means: when the iteration seems to be converged, recompute the
- residual from scratch (r=b-Ax) and use this new residual to repeat the convergence test.
- This can be expensive, use this only if you have seen a problem with the regular
- residual computation.
- - recompute_residual_p means: recompute the residual from scratch (r=b-Ax)
- every "recompute_residual_p" iterations.  This can be expensive and degrade the
- convergence. Use it only if you have seen a problem with the regular residual
- computation.
-*/
-=======
    - cf_tol = convergence factor tolerance; if >0 used for special test
    for slow convergence
    - stop_crit!=0 means (TO BE PHASED OUT):
@@ -1413,7 +1106,6 @@
    convergence. Use it only if you have seen a problem with the regular residual
    computation.
    */
->>>>>>> 805ee77b
 
 typedef struct
 {
@@ -1422,16 +1114,6 @@
    HYPRE_Real   cf_tol;
    HYPRE_Real   a_tol;
    HYPRE_Real   rtol;
-<<<<<<< HEAD
-   HYPRE_Int    max_iter;
-   HYPRE_Int    two_norm;
-   HYPRE_Int    rel_change;
-   HYPRE_Int    recompute_residual;
-   HYPRE_Int    recompute_residual_p;
-   HYPRE_Int    stop_crit;
-   HYPRE_Int    converged;
-   HYPRE_Int    hybrid;
-=======
    HYPRE_Int      max_iter;
    HYPRE_Int      two_norm;
    HYPRE_Int      rel_change;
@@ -1440,48 +1122,32 @@
    HYPRE_Int      stop_crit;
    HYPRE_Int      converged;
    HYPRE_Int      hybrid;
->>>>>>> 805ee77b
 
    void    *A;
    void    *p;
    void    *s;
    void    *r; /* ...contains the residual.  This is currently kept permanently.
-<<<<<<< HEAD
-                  If that is ever changed, it still must be kept if logging>1 */
-
-   HYPRE_Int  owns_matvec_data;  /* normally 1; if 0, don't delete it */
-   void      *matvec_data;
-   void      *precond_data;
-=======
                    If that is ever changed, it still must be kept if logging>1 */
 
    HYPRE_Int      owns_matvec_data;  /* normally 1; if 0, don't delete it */
    void    *matvec_data;
    void    *precond_data;
->>>>>>> 805ee77b
 
    hypre_PCGFunctions * functions;
 
    /* log info (always logged) */
-<<<<<<< HEAD
-   HYPRE_Int    num_iterations;
-   HYPRE_Real   rel_residual_norm;
-
-   HYPRE_Int    print_level; /* printing when print_level>0 */
-   HYPRE_Int    logging;  /* extra computations for logging when logging>0 */
-=======
    HYPRE_Int      num_iterations;
    HYPRE_Real   rel_residual_norm;
 
    HYPRE_Int     print_level; /* printing when print_level>0 */
    HYPRE_Int     logging;  /* extra computations for logging when logging>0 */
->>>>>>> 805ee77b
    HYPRE_Real  *norms;
    HYPRE_Real  *rel_norms;
 
 } hypre_PCGData;
 
 #define hypre_PCGDataOwnsMatvecData(pcgdata)  ((pcgdata) -> owns_matvec_data)
+#define hypre_PCGDataHybrid(pcgdata)  ((pcgdata) -> hybrid)
 
 #ifdef __cplusplus
 extern "C" {
@@ -1502,11 +1168,7 @@
 
    hypre_PCGFunctions *
    hypre_PCGFunctionsCreate(
-<<<<<<< HEAD
-      void *       (*CAlloc)        ( size_t count, size_t elt_size ),
-=======
       void *       (*CAlloc)        ( size_t count, size_t elt_size, HYPRE_MemoryLocation location ),
->>>>>>> 805ee77b
       HYPRE_Int    (*Free)          ( void *ptr ),
       HYPRE_Int    (*CommInfo)      ( void  *A, HYPRE_Int   *my_id,
                                       HYPRE_Int   *num_procs ),
@@ -1541,30 +1203,6 @@
 #endif
 
 /* bicgstab.c */
-<<<<<<< HEAD
-
-/* cgnr.c */
-
-/* gmres.c */
-
-/* flexgmres.c */
-
-/* lgmres.c */
-
-/* HYPRE_bicgstab.c */
-
-/* HYPRE_cgnr.c */
-
-/* HYPRE_gmres.c */
-
-/* HYPRE_flexgmres.c */
-
-/* HYPRE_lgmres.c */
-
-/* HYPRE_pcg.c */
-
-/* pcg.c */
-=======
 void *hypre_BiCGSTABCreate ( hypre_BiCGSTABFunctions *bicgstab_functions );
 HYPRE_Int hypre_BiCGSTABDestroy ( void *bicgstab_vdata );
 HYPRE_Int hypre_BiCGSTABSetup ( void *bicgstab_vdata, void *A, void *b, void *x );
@@ -2003,7 +1641,6 @@
 HYPRE_Int hypre_PCGPrintLogging ( void *pcg_vdata, HYPRE_Int myid );
 HYPRE_Int hypre_PCGGetFinalRelativeResidualNorm ( void *pcg_vdata,
                                                   HYPRE_Real *relative_residual_norm );
->>>>>>> 805ee77b
 
 #ifdef __cplusplus
 }
