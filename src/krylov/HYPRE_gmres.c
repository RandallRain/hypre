--- conflicted
+++ resolved
@@ -34,14 +34,7 @@
                   HYPRE_Vector b,
                   HYPRE_Vector x      )
 {
-<<<<<<< HEAD
-   return ( hypre_GMRESSetup( solver,
-                              A,
-                              b,
-                              x ) );
-=======
    return ( hypre_GMRESSetup( solver, A, b, x ) );
->>>>>>> 805ee77b
 }
 
 /*--------------------------------------------------------------------------
@@ -54,14 +47,7 @@
                   HYPRE_Vector b,
                   HYPRE_Vector x      )
 {
-<<<<<<< HEAD
-   return ( hypre_GMRESSolve( solver,
-                              A,
-                              b,
-                              x ) );
-=======
    return ( hypre_GMRESSolve( solver, A, b, x ) );
->>>>>>> 805ee77b
 }
 
 /*--------------------------------------------------------------------------
