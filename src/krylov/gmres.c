/*BHEADER**********************************************************************
 * Copyright (c) 2008,  Lawrence Livermore National Security, LLC.
 * Produced at the Lawrence Livermore National Laboratory.
 * This file is part of HYPRE.  See file COPYRIGHT for details.
 *
 * HYPRE is free software; you can redistribute it and/or modify it under the
 * terms of the GNU Lesser General Public License (as published by the Free
 * Software Foundation) version 2.1 dated February 1999.
 *
 * $Revision$
 ***********************************************************************EHEADER*/

/******************************************************************************
 *
 * GMRES gmres
 *
 *****************************************************************************/

#include "krylov.h"
#include "_hypre_utilities.h"

/*--------------------------------------------------------------------------
 * hypre_GMRESFunctionsCreate
 *--------------------------------------------------------------------------*/

hypre_GMRESFunctions *
hypre_GMRESFunctionsCreate(
   void *       (*CAlloc)        ( size_t count, size_t elt_size, HYPRE_Int location ),
   HYPRE_Int    (*Free)          ( void *ptr ),
   HYPRE_Int    (*CommInfo)      ( void  *A, HYPRE_Int   *my_id,
                                   HYPRE_Int   *num_procs ),
   void *       (*CreateVector)  ( void *vector ),
   void *       (*CreateVectorArray)  ( HYPRE_Int size, void *vectors ),
   HYPRE_Int    (*DestroyVector) ( void *vector ),
   void *       (*MatvecCreate)  ( void *A, void *x ),
   HYPRE_Int    (*Matvec)        ( void *matvec_data, HYPRE_Complex alpha, void *A,
                                   void *x, HYPRE_Complex beta, void *y ),
   HYPRE_Int    (*MatvecDestroy) ( void *matvec_data ),
   HYPRE_Real   (*InnerProd)     ( void *x, void *y ),
   HYPRE_Int    (*CopyVector)    ( void *x, void *y ),
   HYPRE_Int    (*ClearVector)   ( void *x ),
   HYPRE_Int    (*ScaleVector)   ( HYPRE_Complex alpha, void *x ),
   HYPRE_Int    (*Axpy)          ( HYPRE_Complex alpha, void *x, void *y ),
   HYPRE_Int    (*PrecondSetup)  ( void *vdata, void *A, void *b, void *x ),
   HYPRE_Int    (*Precond)       ( void *vdata, void *A, void *b, void *x )
   )
{
   hypre_GMRESFunctions * gmres_functions;
   gmres_functions = (hypre_GMRESFunctions *)
                     CAlloc( 1, sizeof(hypre_GMRESFunctions), HYPRE_MEMORY_HOST );

   gmres_functions->CAlloc = CAlloc;
   gmres_functions->Free = Free;
   gmres_functions->CommInfo = CommInfo; /* not in PCGFunctionsCreate */
   gmres_functions->CreateVector = CreateVector;
   gmres_functions->CreateVectorArray = CreateVectorArray; /* not in PCGFunctionsCreate */
   gmres_functions->DestroyVector = DestroyVector;
   gmres_functions->MatvecCreate = MatvecCreate;
   gmres_functions->Matvec = Matvec;
   gmres_functions->MatvecDestroy = MatvecDestroy;
   gmres_functions->InnerProd = InnerProd;
   gmres_functions->CopyVector = CopyVector;
   gmres_functions->ClearVector = ClearVector;
   gmres_functions->ScaleVector = ScaleVector;
   gmres_functions->Axpy = Axpy;
/* default preconditioner must be set here but can be changed later... */
   gmres_functions->precond_setup = PrecondSetup;
   gmres_functions->precond       = Precond;

   return gmres_functions;
}

/*--------------------------------------------------------------------------
 * hypre_GMRESCreate
 *--------------------------------------------------------------------------*/
 
void *
hypre_GMRESCreate( hypre_GMRESFunctions *gmres_functions )
{
   hypre_GMRESData *gmres_data;
 
   gmres_data = hypre_CTAllocF(hypre_GMRESData, 1, gmres_functions, HYPRE_MEMORY_HOST);

   gmres_data->functions = gmres_functions;
 
   /* set defaults */
   (gmres_data -> k_dim)          = 5;
   (gmres_data -> tol)            = 1.0e-06; /* relative residual tol */
   (gmres_data -> cf_tol)         = 0.0;
   (gmres_data -> a_tol)          = 0.0; /* abs. residual tol */
   (gmres_data -> min_iter)       = 0;
   (gmres_data -> max_iter)       = 1000;
   (gmres_data -> rel_change)     = 0;
   (gmres_data -> skip_real_r_check) = 0;
   (gmres_data -> stop_crit)      = 0; /* rel. residual norm  - this is obsolete!*/
   (gmres_data -> converged)      = 0;
   (gmres_data -> hybrid)         = 0;
   (gmres_data -> precond_data)   = NULL;
   (gmres_data -> print_level)    = 0;
   (gmres_data -> logging)        = 0;
   (gmres_data -> p)              = NULL;
   (gmres_data -> r)              = NULL;
   (gmres_data -> w)              = NULL;
   (gmres_data -> w_2)            = NULL;
   (gmres_data -> matvec_data)    = NULL;
   (gmres_data -> norms)          = NULL;
   (gmres_data -> log_file_name)  = NULL;
 
   return (void *) gmres_data;
}

/*--------------------------------------------------------------------------
 * hypre_GMRESDestroy
 *--------------------------------------------------------------------------*/
 
HYPRE_Int
hypre_GMRESDestroy( void *gmres_vdata )
{
   hypre_GMRESData *gmres_data = (hypre_GMRESData *)gmres_vdata;
   HYPRE_Int i;
 
   if (gmres_data)
   {
      hypre_GMRESFunctions *gmres_functions = gmres_data->functions;
      if ( (gmres_data->logging>0) || (gmres_data->print_level) > 0 )
      {
         if ( (gmres_data -> norms) != NULL )
            hypre_TFreeF( gmres_data -> norms, gmres_functions );
      }
 
      if ( (gmres_data -> matvec_data) != NULL )
         (*(gmres_functions->MatvecDestroy))(gmres_data -> matvec_data);
 
      if ( (gmres_data -> r) != NULL )
         (*(gmres_functions->DestroyVector))(gmres_data -> r);
      if ( (gmres_data -> w) != NULL )
         (*(gmres_functions->DestroyVector))(gmres_data -> w);
      if ( (gmres_data -> w_2) != NULL )
         (*(gmres_functions->DestroyVector))(gmres_data -> w_2);


      if ( (gmres_data -> p) != NULL )
      {
         for (i = 0; i < (gmres_data -> k_dim+1); i++)
         {
            if ( (gmres_data -> p)[i] != NULL )
            {
               (*(gmres_functions->DestroyVector))( (gmres_data -> p) [i]);
            }
         }
         hypre_TFreeF( gmres_data->p, gmres_functions );
      }
      hypre_TFreeF( gmres_data, gmres_functions );
      hypre_TFreeF( gmres_functions, gmres_functions );
   }
 
   return hypre_error_flag;
}

/*--------------------------------------------------------------------------
 * hypre_GMRESGetResidual
 *--------------------------------------------------------------------------*/

HYPRE_Int hypre_GMRESGetResidual( void *gmres_vdata, void **residual )
{
   /* returns a pointer to the residual vector */

   hypre_GMRESData  *gmres_data     = (hypre_GMRESData *)gmres_vdata;
   *residual = gmres_data->r;
   return hypre_error_flag;
   
}

/*--------------------------------------------------------------------------
 * hypre_GMRESSetup
 *--------------------------------------------------------------------------*/
 
HYPRE_Int
hypre_GMRESSetup( void *gmres_vdata,
                  void *A,
                  void *b,
                  void *x         )
{
   hypre_GMRESData *gmres_data     = (hypre_GMRESData *)gmres_vdata;
   hypre_GMRESFunctions *gmres_functions = gmres_data->functions;

   HYPRE_Int            k_dim            = (gmres_data -> k_dim);
   HYPRE_Int            max_iter         = (gmres_data -> max_iter);
   HYPRE_Int          (*precond_setup)(void*,void*,void*,void*) = (gmres_functions->precond_setup);
   void          *precond_data     = (gmres_data -> precond_data);

   HYPRE_Int            rel_change       = (gmres_data -> rel_change);
   

 
   (gmres_data -> A) = A;
 
   /*--------------------------------------------------
    * The arguments for NewVector are important to
    * maintain consistency between the setup and
    * compute phases of matvec and the preconditioner.
    *--------------------------------------------------*/
 
   if ((gmres_data -> p) == NULL)
      (gmres_data -> p) = (void**)(*(gmres_functions->CreateVectorArray))(k_dim+1,x);
   if ((gmres_data -> r) == NULL)
      (gmres_data -> r) = (*(gmres_functions->CreateVector))(b);
   if ((gmres_data -> w) == NULL)
      (gmres_data -> w) = (*(gmres_functions->CreateVector))(b);
 
   if (rel_change)
   {  
      if ((gmres_data -> w_2) == NULL)
         (gmres_data -> w_2) = (*(gmres_functions->CreateVector))(b);
   }
   

   if ((gmres_data -> matvec_data) == NULL)
      (gmres_data -> matvec_data) = (*(gmres_functions->MatvecCreate))(A, x);
 
   precond_setup(precond_data, A, b, x);
 
   /*-----------------------------------------------------
    * Allocate space for log info
    *-----------------------------------------------------*/
 
   if ( (gmres_data->logging)>0 || (gmres_data->print_level) > 0 )
   {
<<<<<<< HEAD
      if ((gmres_data -> norms) == NULL)
         (gmres_data -> norms) = hypre_CTAllocF(HYPRE_Real, max_iter + 1,
                                                gmres_functions, HYPRE_MEMORY_HOST);
=======
      if ((gmres_data -> norms) != NULL)
         hypre_TFreeF(gmres_data -> norms,gmres_functions);
      (gmres_data -> norms) = hypre_CTAllocF(HYPRE_Real, max_iter + 1,gmres_functions, HYPRE_MEMORY_HOST);
>>>>>>> 4b94dac5
   }
   if ( (gmres_data->print_level) > 0 )
   {
      if ((gmres_data -> log_file_name) == NULL)
      {
         (gmres_data -> log_file_name) = (char*)"gmres.out.log";
      }
   }
 
   return hypre_error_flag;
}
 
/*--------------------------------------------------------------------------
 * hypre_GMRESSolve
 *-------------------------------------------------------------------------*/

HYPRE_Int
hypre_GMRESSolve(void  *gmres_vdata,
                 void  *A,
                 void  *b,
                 void  *x)
{
<<<<<<< HEAD
   hypre_GMRESData      *gmres_data         = (hypre_GMRESData *)gmres_vdata;
   hypre_GMRESFunctions *gmres_functions    = gmres_data->functions;
   HYPRE_Int             k_dim              = (gmres_data -> k_dim);
   HYPRE_Int             min_iter           = (gmres_data -> min_iter);
   HYPRE_Int             max_iter           = (gmres_data -> max_iter);
   HYPRE_Int             rel_change         = (gmres_data -> rel_change);
   HYPRE_Int             skip_real_r_check  = (gmres_data -> skip_real_r_check);
   HYPRE_Real            r_tol              = (gmres_data -> tol);
   HYPRE_Real            cf_tol             = (gmres_data -> cf_tol);
   HYPRE_Real            a_tol              = (gmres_data -> a_tol);
   void                 *matvec_data        = (gmres_data -> matvec_data);
   void                 *r                  = (gmres_data -> r);
   void                 *w                  = (gmres_data -> w);
=======
   hypre_GMRESData  *gmres_data   = (hypre_GMRESData *)gmres_vdata;
   hypre_GMRESFunctions *gmres_functions = gmres_data->functions;
   HYPRE_Int 		     k_dim        = (gmres_data -> k_dim);
   HYPRE_Int               min_iter     = (gmres_data -> min_iter);
   HYPRE_Int 		     max_iter     = (gmres_data -> max_iter);
   HYPRE_Int               rel_change   = (gmres_data -> rel_change);
   HYPRE_Int         skip_real_r_check  = (gmres_data -> skip_real_r_check);
   HYPRE_Int 		     hybrid        = (gmres_data -> hybrid);
   HYPRE_Real 	     r_tol        = (gmres_data -> tol);
   HYPRE_Real 	     cf_tol       = (gmres_data -> cf_tol);
   HYPRE_Real        a_tol        = (gmres_data -> a_tol);
   void             *matvec_data  = (gmres_data -> matvec_data);

   void             *r            = (gmres_data -> r);
   void             *w            = (gmres_data -> w);
>>>>>>> 4b94dac5
   /* note: w_2 is only allocated if rel_change = 1 */
   void                 *w_2                = (gmres_data -> w_2); 
   void                **p                  = (gmres_data -> p);
   HYPRE_Int           (*precond)(void*,void*,void*,void*) = (gmres_functions -> precond);
   HYPRE_Int            *precond_data = (HYPRE_Int*) (gmres_data -> precond_data);
   HYPRE_Int             print_level        = (gmres_data -> print_level);
   HYPRE_Int             logging            = (gmres_data -> logging);
   HYPRE_Real           *norms              = (gmres_data -> norms);
/* not used yet   char           *log_file_name  = (gmres_data -> log_file_name);*/
/*   FILE           *fp; */

   HYPRE_Int        break_value = 0;
   HYPRE_Int        i, j, k;
   HYPRE_Real *rs, **hh, *c, *s, *rs_2; 
   HYPRE_Int        iter; 
   HYPRE_Int        my_id, num_procs;
   HYPRE_Real epsilon, gamma, t, r_norm, b_norm, den_norm, x_norm;
   HYPRE_Real w_norm;
   
   HYPRE_Real epsmac = 1.e-16; 
   HYPRE_Real ieee_check = 0.;

   HYPRE_Real guard_zero_residual; 
   HYPRE_Real cf_ave_0 = 0.0;
   HYPRE_Real cf_ave_1 = 0.0;
   HYPRE_Real weight;
   HYPRE_Real r_norm_0;
   HYPRE_Real relative_error = 1.0;

   HYPRE_Int        rel_change_passed = 0, num_rel_change_check = 0;

   HYPRE_Real real_r_norm_old, real_r_norm_new;

   (gmres_data -> converged) = 0;
   /*-----------------------------------------------------------------------
    * With relative change convergence test on, it is possible to attempt
    * another iteration with a zero residual. This causes the parameter
    * alpha to go NaN. The guard_zero_residual parameter is to circumvent
    * this. Perhaps it should be set to something non-zero (but small).
    *-----------------------------------------------------------------------*/
   guard_zero_residual = 0.0;

   (*(gmres_functions->CommInfo))(A,&my_id,&num_procs);
   if ( logging>0 || print_level>0 )
   {
      norms = (gmres_data -> norms);
   }

   /* initialize work arrays */
   rs = hypre_CTAllocF(HYPRE_Real,k_dim+1,gmres_functions, HYPRE_MEMORY_HOST);
   c = hypre_CTAllocF(HYPRE_Real,k_dim,gmres_functions, HYPRE_MEMORY_HOST);
   s = hypre_CTAllocF(HYPRE_Real,k_dim,gmres_functions, HYPRE_MEMORY_HOST);
   if (rel_change)
   {
      rs_2 = hypre_CTAllocF(HYPRE_Real,k_dim+1,gmres_functions, HYPRE_MEMORY_HOST); 
   }
   hh = hypre_CTAllocF(HYPRE_Real*,k_dim+1,gmres_functions, HYPRE_MEMORY_HOST);
   for (i=0; i < k_dim+1; i++)
   {
      hh[i] = hypre_CTAllocF(HYPRE_Real,k_dim,gmres_functions, HYPRE_MEMORY_HOST);
   }

   (*(gmres_functions->CopyVector))(b,p[0]);

   /* compute initial residual */
   (*(gmres_functions->Matvec))(matvec_data,-1.0, A, x, 1.0, p[0]);

   b_norm = sqrt((*(gmres_functions->InnerProd))(b,b));
   real_r_norm_old = b_norm;

   /* Since it is does not diminish performance, attempt to return an error flag
      and notify users when they supply bad input. */
   if (b_norm != 0.)
   {
      ieee_check = b_norm/b_norm; /* INF -> NaN conversion */
   }
   if (ieee_check != ieee_check)
   {
      /* ...INFs or NaNs in input can make ieee_check a NaN.  This test
         for ieee_check self-equality works on all IEEE-compliant compilers/
         machines, c.f. page 8 of "Lecture Notes on the Status of IEEE 754"
         by W. Kahan, May 31, 1996.  Currently (July 2002) this paper may be
         found at http://HTTP.CS.Berkeley.EDU/~wkahan/ieee754status/IEEE754.PDF */
      if (logging > 0 || print_level > 0)
      {
         hypre_printf("\n\nERROR detected by Hypre ... BEGIN\n");
         hypre_printf("ERROR -- hypre_GMRESSolve: INFs and/or NaNs detected in input.\n");
         hypre_printf("User probably placed non-numerics in supplied b.\n");
         hypre_printf("Returning error flag += 101.  Program not terminated.\n");
         hypre_printf("ERROR detected by Hypre ... END\n\n\n");
      }
      hypre_error(HYPRE_ERROR_GENERIC);
      return hypre_error_flag;
   }

   r_norm = sqrt((*(gmres_functions->InnerProd))(p[0],p[0]));
   r_norm_0 = r_norm;

   /* Since it is does not diminish performance, attempt to return an error flag
      and notify users when they supply bad input. */
   if (r_norm != 0.)
   {
      ieee_check = r_norm/r_norm; /* INF -> NaN conversion */
   }
   if (ieee_check != ieee_check)
   {
      /* ...INFs or NaNs in input can make ieee_check a NaN.  This test
         for ieee_check self-equality works on all IEEE-compliant compilers/
         machines, c.f. page 8 of "Lecture Notes on the Status of IEEE 754"
         by W. Kahan, May 31, 1996.  Currently (July 2002) this paper may be
         found at http://HTTP.CS.Berkeley.EDU/~wkahan/ieee754status/IEEE754.PDF */
      if (logging > 0 || print_level > 0)
      {
         hypre_printf("\n\nERROR detected by Hypre ... BEGIN\n");
         hypre_printf("ERROR -- hypre_GMRESSolve: INFs and/or NaNs detected in input.\n");
         hypre_printf("User probably placed non-numerics in supplied A or x_0.\n");
         hypre_printf("Returning error flag += 101.  Program not terminated.\n");
         hypre_printf("ERROR detected by Hypre ... END\n\n\n");
      }
      hypre_error(HYPRE_ERROR_GENERIC);
      return hypre_error_flag;
   }

   if ( logging>0 || print_level > 0)
   {
      norms[0] = r_norm;
      if ( print_level>1 && my_id == 0 )
      {
         hypre_printf("L2 norm of b: %e\n", b_norm);
         if (b_norm == 0.0)
         {
            hypre_printf("Rel_resid_norm actually contains the residual norm\n");
         }
         hypre_printf("Initial L2 norm of residual: %e\n", r_norm);
      }
   }
   iter = 0;

   if (b_norm > 0.0)
   {
      /* convergence criterion |r_i|/|b| <= accuracy if |b| > 0 */
      den_norm= b_norm;
   }
   else
   {
      /* convergence criterion |r_i|/|r0| <= accuracy if |b| = 0 */
      den_norm= r_norm;
   }


   /* convergence criteria: |r_i| <= max( a_tol, r_tol * den_norm)
      den_norm = |r_0| or |b|
      note: default for a_tol is 0.0, so relative residual criteria is used unless
            user specifies a_tol, or sets r_tol = 0.0, which means absolute
            tol only is checked  */
      
   epsilon = hypre_max(a_tol,r_tol*den_norm);
   
   /* so now our stop criteria is |r_i| <= epsilon */

   if ( print_level>1 && my_id == 0 )
   {
      if (b_norm > 0.0)
      {
         hypre_printf("=============================================\n\n");
         hypre_printf("Iters     resid.norm     conv.rate  rel.res.norm\n");
         hypre_printf("-----    ------------    ---------- ------------\n");
<<<<<<< HEAD
=======
      
>>>>>>> 4b94dac5
      }
      else
      {
         hypre_printf("=============================================\n\n");
         hypre_printf("Iters     resid.norm     conv.rate\n");
         hypre_printf("-----    ------------    ----------\n");
<<<<<<< HEAD
      }
=======
      
      };
>>>>>>> 4b94dac5
   }

   /* once the rel. change check has passed, we do not want to check it again */
   rel_change_passed = 0;

   /* outer iteration cycle */
   while (iter < max_iter)
   {
      /* initialize first term of hessenberg system */

      rs[0] = r_norm;
      if (r_norm == 0.0)
      {
         hypre_TFreeF(c,gmres_functions); 
         hypre_TFreeF(s,gmres_functions); 
         hypre_TFreeF(rs,gmres_functions);
         if (rel_change)  hypre_TFreeF(rs_2,gmres_functions);
         for (i=0; i < k_dim+1; i++) hypre_TFreeF(hh[i],gmres_functions);
         hypre_TFreeF(hh,gmres_functions); 
         return hypre_error_flag;
      }

      /* see if we are already converged and 
         should print the final norm and exit */
      if (r_norm  <= epsilon && iter >= min_iter) 
      {
         if (!rel_change) /* shouldn't exit after no iterations if
                           * relative change is on*/
         {
            (*(gmres_functions->CopyVector))(b,r);
            (*(gmres_functions->Matvec))(matvec_data,-1.0,A,x,1.0,r);
            r_norm = sqrt((*(gmres_functions->InnerProd))(r,r));
            if (r_norm  <= epsilon)
            {
               if ( print_level>1 && my_id == 0)
               {
                  hypre_printf("\n\n");
                  hypre_printf("Final L2 norm of residual: %e\n\n", r_norm);
               }
               break;
            }
            else
            {
               if ( print_level>0 && my_id == 0)
               {
                  hypre_printf("false convergence 1\n");
               }
            }
         }
      }

      t = 1.0 / r_norm;
      (*(gmres_functions->ScaleVector))(t,p[0]);
      i = 0;

      /***RESTART CYCLE (right-preconditioning) ***/
      while (i < k_dim && iter < max_iter)
      {
         i++;
         iter++;
         (*(gmres_functions->ClearVector))(r);
         precond(precond_data, A, p[i-1], r);
         (*(gmres_functions->Matvec))(matvec_data, 1.0, A, r, 0.0, p[i]);
         /* modified Gram_Schmidt */
         for (j=0; j < i; j++)
         {
            hh[j][i-1] = (*(gmres_functions->InnerProd))(p[j],p[i]);
            (*(gmres_functions->Axpy))(-hh[j][i-1],p[j],p[i]);
         }
         t = sqrt((*(gmres_functions->InnerProd))(p[i],p[i]));
         hh[i][i-1] = t;
         if (t != 0.0)
         {
            t = 1.0/t;
            (*(gmres_functions->ScaleVector))(t,p[i]);
         }
         /* done with modified Gram_schmidt and Arnoldi step.
            update factorization of hh */
         for (j = 1; j < i; j++)
         {
            t = hh[j-1][i-1];
            hh[j-1][i-1] = s[j-1]*hh[j][i-1] + c[j-1]*t;
            hh[j][i-1] = -s[j-1]*t + c[j-1]*hh[j][i-1];
         }
         t= hh[i][i-1]*hh[i][i-1];
         t+= hh[i-1][i-1]*hh[i-1][i-1];
         gamma = sqrt(t);
         if (gamma == 0.0)
         {
            gamma = epsmac;
         }
         c[i-1] = hh[i-1][i-1]/gamma;
         s[i-1] = hh[i][i-1]/gamma;
         rs[i] = -hh[i][i-1]*rs[i-1];
         rs[i]/=  gamma;
         rs[i-1] = c[i-1]*rs[i-1];
         /* determine residual norm */
         hh[i-1][i-1] = s[i-1]*hh[i][i-1] + c[i-1]*hh[i-1][i-1];
         r_norm = fabs(rs[i]);

         /* print ? */
         if ( print_level>0 )
         {
            norms[iter] = r_norm;
            if ( print_level>1 && my_id == 0 )
            {
               if (b_norm > 0.0)
               {
                  hypre_printf("% 5d    %e    %f   %e\n", iter, 
                               norms[iter],norms[iter]/norms[iter-1],
                               norms[iter]/b_norm);
               }
               else
               {
                  hypre_printf("% 5d    %e    %f\n", iter, norms[iter],
                               norms[iter]/norms[iter-1]);
               }
            }
         }
         /*convergence factor tolerance */
         if (cf_tol > 0.0)
         {
            cf_ave_0 = cf_ave_1;
            cf_ave_1 = pow( r_norm / r_norm_0, 1.0/(2.0*iter));

            weight   = fabs(cf_ave_1 - cf_ave_0);
            weight   = weight / hypre_max(cf_ave_1, cf_ave_0);
            weight   = 1.0 - weight;
#if 0
            hypre_printf("I = %d: cf_new = %e, cf_old = %e, weight = %e\n",
                  i, cf_ave_1, cf_ave_0, weight );
#endif
            if (weight * cf_ave_1 > cf_tol) 
            {
               break_value = 1;
               break;
            }
         }
         /* should we exit the restart cycle? (conv. check) */
         if (r_norm <= epsilon && iter >= min_iter)
         {
            if (rel_change && !rel_change_passed)
            {

               /* To decide whether to break here: to actually
                  determine the relative change requires the approx
                  solution (so a triangular solve) and a
                  precond. solve - so if we have to do this many
                  times, it will be expensive...(unlike cg where is
                  is relatively straightforward)

                  previously, the intent (there was a bug), was to
                  exit the restart cycle based on the residual norm
                  and check the relative change outside the cycle.
                  Here we will check the relative here as we don't
                  want to exit the restart cycle prematurely */
<<<<<<< HEAD

               for (k=0; k<i; k++) 
               {
                  /* extra copy of rs so we don't need to change the later solve */
                  rs_2[k] = rs[k];
               }

               /* solve tri. system*/
               rs_2[i-1] = rs_2[i-1]/hh[i-1][i-1];
               for (k = i-2; k >= 0; k--)
               {
                  t = 0.0;
                  for (j = k+1; j < i; j++)
                  {
                     t -= hh[k][j]*rs_2[j];
                  }
                  t+= rs_2[k];
                  rs_2[k] = t/hh[k][k];
               }

               (*(gmres_functions->CopyVector))(p[i-1],w);
               (*(gmres_functions->ScaleVector))(rs_2[i-1],w);
               for (j = i-2; j >=0; j--)
               {
                  (*(gmres_functions->Axpy))(rs_2[j], p[j], w);
               }
               (*(gmres_functions->ClearVector))(r);
               /* find correction (in r) */
               precond(precond_data, A, w, r);
               /* copy current solution (x) to w (don't want to over-write x)*/
               (*(gmres_functions->CopyVector))(x,w);

               /* add the correction */
               (*(gmres_functions->Axpy))(1.0,r,w);

               /* now w is the approx solution  - get the norm*/
               x_norm = sqrt( (*(gmres_functions->InnerProd))(w,w) );

               if ( !(x_norm <= guard_zero_residual ))
                  /* don't divide by zero */
               {  /* now get  x_i - x_i-1 */

                  if (num_rel_change_check)
                  {
                     /* have already checked once so we can avoid another precond.
                        solve */
                     (*(gmres_functions->CopyVector))(w, r);
                     (*(gmres_functions->Axpy))(-1.0, w_2, r);
                     /* now r contains x_i - x_i-1*/

                     /* save current soln w in w_2 for next time */
                     (*(gmres_functions->CopyVector))(w, w_2);
                  }
                  else
                  {
                     /* first time to check rel change*/

                     /* first save current soln w in w_2 for next time */
                     (*(gmres_functions->CopyVector))(w, w_2);

                     /* for relative change take x_(i-1) to be 
                        x + M^{-1}[sum{j=0..i-2} rs_j p_j ]. 
                        Now
                        x_i - x_{i-1}= {x + M^{-1}[sum{j=0..i-1} rs_j p_j ]}
                        - {x + M^{-1}[sum{j=0..i-2} rs_j p_j ]}
                        = M^{-1} rs_{i-1}{p_{i-1}} */

                     (*(gmres_functions->ClearVector))(w);
                     (*(gmres_functions->Axpy))(rs_2[i-1], p[i-1], w);
                     (*(gmres_functions->ClearVector))(r);
                     /* apply the preconditioner */
                     precond(precond_data, A, w, r);
                     /* now r contains x_i - x_i-1 */          
                  }
                  /* find the norm of x_i - x_i-1 */          
                  w_norm = sqrt( (*(gmres_functions->InnerProd))(r,r) );
                  relative_error = w_norm/x_norm;
                  if (relative_error <= r_tol)
                  {
                     rel_change_passed = 1;
                     break;
                  }
               }
               else
               {
                  rel_change_passed = 1;
                  break;

               }
               num_rel_change_check++;
            }
            else /* no relative change */
            {
               break;
            }
         }
      } /*** end of restart cycle ***/

      /* now compute solution, first solve upper triangular system */

      if (break_value)
      {
         break;
      }

      rs[i-1] = rs[i-1]/hh[i-1][i-1];
      for (k = i-2; k >= 0; k--)
      {
         t = 0.0;
         for (j = k+1; j < i; j++)
         {
            t -= hh[k][j]*rs[j];
         }
         t += rs[k];
         rs[k] = t/hh[k][k];
      }

      (*(gmres_functions->CopyVector))(p[i-1],w);
      (*(gmres_functions->ScaleVector))(rs[i-1],w);
      for (j = i-2; j >=0; j--)
         (*(gmres_functions->Axpy))(rs[j], p[j], w);

      (*(gmres_functions->ClearVector))(r);
      /* find correction (in r) */
      precond(precond_data, A, w, r);

      /* update current solution x (in x) */
      (*(gmres_functions->Axpy))(1.0,r,x);

      /* check for convergence by evaluating the actual residual */
      if (r_norm  <= epsilon && iter >= min_iter)
      {
         if (skip_real_r_check)
         {
            (gmres_data -> converged) = 1;
            break;
         }

         /* calculate actual residual norm*/
         (*(gmres_functions->CopyVector))(b,r);
         (*(gmres_functions->Matvec))(matvec_data,-1.0,A,x,1.0,r);
         real_r_norm_new = r_norm = sqrt( (*(gmres_functions->InnerProd))(r,r) );

         if (r_norm <= epsilon)
         {
            if (rel_change && !rel_change_passed) /* calculate the relative change */
            {
               /* calculate the norm of the solution */
               x_norm = sqrt( (*(gmres_functions->InnerProd))(x,x) );

               if ( !(x_norm <= guard_zero_residual ))
                  /* don't divide by zero */
               {
                  /* for relative change take x_(i-1) to be 
                     x + M^{-1}[sum{j=0..i-2} rs_j p_j ]. 
                     Now
                     x_i - x_{i-1}= {x + M^{-1}[sum{j=0..i-1} rs_j p_j ]}
                     - {x + M^{-1}[sum{j=0..i-2} rs_j p_j ]}
                     = M^{-1} rs_{i-1}{p_{i-1}} */
                  (*(gmres_functions->ClearVector))(w);
                  (*(gmres_functions->Axpy))(rs[i-1], p[i-1], w);
                  (*(gmres_functions->ClearVector))(r);
                  /* apply the preconditioner */
                  precond(precond_data, A, w, r);
                  /* find the norm of x_i - x_i-1 */          
                  w_norm = sqrt( (*(gmres_functions->InnerProd))(r,r) );
                  relative_error= w_norm/x_norm;
                  if ( relative_error < r_tol )
                  {
                     (gmres_data -> converged) = 1;
                     if ( print_level>1 && my_id == 0 )
                     {
                        hypre_printf("\n\n");
                        hypre_printf("Final L2 norm of residual: %e\n\n", r_norm);
                     }
                     break;
                  }
               }
               else
               {
                  (gmres_data -> converged) = 1;
                  if ( print_level>1 && my_id == 0 )
                  {
                     hypre_printf("\n\n");
                     hypre_printf("Final L2 norm of residual: %e\n\n", r_norm);
                  }
                  break;
               }

            }
            else /* don't need to check rel. change */
            {
               if ( print_level>1 && my_id == 0 )
               {
                  hypre_printf("\n\n");
                  hypre_printf("Final L2 norm of residual: %e\n\n", r_norm);
               }
               (gmres_data -> converged) = 1;
               break;
            }
         }
         else /* conv. has not occurred, according to true residual */
         {
            /* exit if the real residual norm has not decreased */
            if (real_r_norm_new >= real_r_norm_old)
            {
               if (print_level > 1 && my_id == 0)
               {
                  hypre_printf("\n\n");
                  hypre_printf("Final L2 norm of residual: %e\n\n", r_norm);
               }
               (gmres_data -> converged) = 1;
               break;
            }

            /* report discrepancy between real/GMRES residuals and restart */
            if ( print_level>0 && my_id == 0)
            {
               hypre_printf("false convergence 2, L2 norm of residual: %e\n", r_norm);
            }
            (*(gmres_functions->CopyVector))(r,p[0]);
            i = 0;
            real_r_norm_old = real_r_norm_new;
         }
      } /* end of convergence check */

      /* compute residual vector and continue loop */
      for (j=i ; j > 0; j--)
      {
         rs[j-1] = -s[j-1]*rs[j];
         rs[j] = c[j-1]*rs[j];
      }

      if (i) (*(gmres_functions->Axpy))(rs[i]-1.0,p[i],p[i]);
      for (j=i-1 ; j > 0; j--)
         (*(gmres_functions->Axpy))(rs[j],p[j],p[i]);

      if (i)
      {
         (*(gmres_functions->Axpy))(rs[0]-1.0,p[0],p[0]);
         (*(gmres_functions->Axpy))(1.0,p[i],p[0]);
      }
=======
                 
                 for (k=0; k<i; k++) /* extra copy of rs so we don't need
                                        to change the later solve */
                    rs_2[k] = rs[k];

                 /* solve tri. system*/
                 rs_2[i-1] = rs_2[i-1]/hh[i-1][i-1];
                 for (k = i-2; k >= 0; k--)
                 {
                    t = 0.0;
                    for (j = k+1; j < i; j++)
                    {
                       t -= hh[k][j]*rs_2[j];
                    }
                    t+= rs_2[k];
                    rs_2[k] = t/hh[k][k];
                 }
                 
                 (*(gmres_functions->CopyVector))(p[i-1],w);
                 (*(gmres_functions->ScaleVector))(rs_2[i-1],w);
                 for (j = i-2; j >=0; j--)
                    (*(gmres_functions->Axpy))(rs_2[j], p[j], w);
                    
                 (*(gmres_functions->ClearVector))(r);
                 /* find correction (in r) */
                 precond(precond_data, A, w, r);
                 /* copy current solution (x) to w (don't want to over-write x)*/
                 (*(gmres_functions->CopyVector))(x,w);

                 /* add the correction */
                 (*(gmres_functions->Axpy))(1.0,r,w);

                 /* now w is the approx solution  - get the norm*/
                 x_norm = sqrt( (*(gmres_functions->InnerProd))(w,w) );

                 if ( !(x_norm <= guard_zero_residual ))
                    /* don't divide by zero */
                 {  /* now get  x_i - x_i-1 */
                    
                    if (num_rel_change_check)
                    {
                       /* have already checked once so we can avoid another precond.
                          solve */
                       (*(gmres_functions->CopyVector))(w, r);
                       (*(gmres_functions->Axpy))(-1.0, w_2, r);
                       /* now r contains x_i - x_i-1*/

                       /* save current soln w in w_2 for next time */
                       (*(gmres_functions->CopyVector))(w, w_2);
                    }
                    else
                    {
                       /* first time to check rel change*/

                       /* first save current soln w in w_2 for next time */
                       (*(gmres_functions->CopyVector))(w, w_2);

                       /* for relative change take x_(i-1) to be 
                          x + M^{-1}[sum{j=0..i-2} rs_j p_j ]. 
                          Now
                          x_i - x_{i-1}= {x + M^{-1}[sum{j=0..i-1} rs_j p_j ]}
                          - {x + M^{-1}[sum{j=0..i-2} rs_j p_j ]}
                          = M^{-1} rs_{i-1}{p_{i-1}} */
                       
                       (*(gmres_functions->ClearVector))(w);
                       (*(gmres_functions->Axpy))(rs_2[i-1], p[i-1], w);
                       (*(gmres_functions->ClearVector))(r);
                       /* apply the preconditioner */
                       precond(precond_data, A, w, r);
                       /* now r contains x_i - x_i-1 */          
                    }
                    /* find the norm of x_i - x_i-1 */          
                    w_norm = sqrt( (*(gmres_functions->InnerProd))(r,r) );
                    relative_error = w_norm/x_norm;
                    if (relative_error <= r_tol)
                    {
                       rel_change_passed = 1;
                       break;
                    }
                 }
                 else
                 {
                    rel_change_passed = 1;
                    break;

                 }
                 num_rel_change_check++;
              }
              else /* no relative change */
              {
                 break;
              }
           }
           

	} /*** end of restart cycle ***/

	/* now compute solution, first solve upper triangular system */

	if (break_value) break;
	
	rs[i-1] = rs[i-1]/hh[i-1][i-1];
	for (k = i-2; k >= 0; k--)
	{
           t = 0.0;
           for (j = k+1; j < i; j++)
           {
              t -= hh[k][j]*rs[j];
           }
           t+= rs[k];
           rs[k] = t/hh[k][k];
	}

        (*(gmres_functions->CopyVector))(p[i-1],w);
        (*(gmres_functions->ScaleVector))(rs[i-1],w);
        for (j = i-2; j >=0; j--)
                (*(gmres_functions->Axpy))(rs[j], p[j], w);

	(*(gmres_functions->ClearVector))(r);
	/* find correction (in r) */
        precond(precond_data, A, w, r);

        /* update current solution x (in x) */
	(*(gmres_functions->Axpy))(1.0,r,x);
         

        /* check for convergence by evaluating the actual residual */
	if (r_norm  <= epsilon && iter >= min_iter)
        {
           if (skip_real_r_check)
           {
              (gmres_data -> converged) = 1;
              break;
           }

           /* calculate actual residual norm*/
           (*(gmres_functions->CopyVector))(b,r);
           (*(gmres_functions->Matvec))(matvec_data,-1.0,A,x,1.0,r);
           real_r_norm_new = r_norm = sqrt( (*(gmres_functions->InnerProd))(r,r) );

           if (r_norm <= epsilon)
           {
              if (rel_change && !rel_change_passed) /* calculate the relative change */
              {

                 /* calculate the norm of the solution */
                 x_norm = sqrt( (*(gmres_functions->InnerProd))(x,x) );
               
                 if ( !(x_norm <= guard_zero_residual ))
                    /* don't divide by zero */
                 {
                    
                    /* for relative change take x_(i-1) to be 
                       x + M^{-1}[sum{j=0..i-2} rs_j p_j ]. 
                       Now
                       x_i - x_{i-1}= {x + M^{-1}[sum{j=0..i-1} rs_j p_j ]}
                       - {x + M^{-1}[sum{j=0..i-2} rs_j p_j ]}
                       = M^{-1} rs_{i-1}{p_{i-1}} */
                    (*(gmres_functions->ClearVector))(w);
                    (*(gmres_functions->Axpy))(rs[i-1], p[i-1], w);
                    (*(gmres_functions->ClearVector))(r);
                    /* apply the preconditioner */
                    precond(precond_data, A, w, r);
                    /* find the norm of x_i - x_i-1 */          
                    w_norm = sqrt( (*(gmres_functions->InnerProd))(r,r) );
                    relative_error= w_norm/x_norm;
                    if ( relative_error < r_tol )
                    {
                       (gmres_data -> converged) = 1;
                       if ( print_level>1 && my_id == 0 )
                       {
                          hypre_printf("\n\n");
                          hypre_printf("Final L2 norm of residual: %e\n\n", r_norm);
                       }
                       break;
                    }
                 }
                 else
                 {
                    (gmres_data -> converged) = 1;
                    if ( print_level>1 && my_id == 0 )
                    {
                       hypre_printf("\n\n");
                       hypre_printf("Final L2 norm of residual: %e\n\n", r_norm);
                    }
                    break;
                 }

              }
              else /* don't need to check rel. change */
              {
                 if ( print_level>1 && my_id == 0 )
                 {
                    hypre_printf("\n\n");
                    hypre_printf("Final L2 norm of residual: %e\n\n", r_norm);
                 }
                 (gmres_data -> converged) = 1;
                 break;
              }
           }
           else /* conv. has not occurred, according to true residual */
           {
              /* exit if the real residual norm has not decreased */
              if (real_r_norm_new >= real_r_norm_old)
              {
                 if (print_level > 1 && my_id == 0)
                 {
                    hypre_printf("\n\n");
                    hypre_printf("Final L2 norm of residual: %e\n\n", r_norm);
                 }
                 (gmres_data -> converged) = 1;
                 break;
              }

              /* report discrepancy between real/GMRES residuals and restart */
              if ( print_level>0 && my_id == 0)
                 hypre_printf("false convergence 2, L2 norm of residual: %e\n", r_norm);
              (*(gmres_functions->CopyVector))(r,p[0]);
              i = 0;
              real_r_norm_old = real_r_norm_new;
           }
	} /* end of convergence check */

        /* compute residual vector and continue loop */
	for (j=i ; j > 0; j--)
	{
           rs[j-1] = -s[j-1]*rs[j];
           rs[j] = c[j-1]*rs[j];
	}
        
        if (i) (*(gmres_functions->Axpy))(rs[i]-1.0,p[i],p[i]);
        for (j=i-1 ; j > 0; j--)
           (*(gmres_functions->Axpy))(rs[j],p[j],p[i]);
        
        if (i)
        {
           (*(gmres_functions->Axpy))(rs[0]-1.0,p[0],p[0]);
           (*(gmres_functions->Axpy))(1.0,p[i],p[0]);
        }
>>>>>>> 4b94dac5
   } /* END of iteration while loop */


   if ( print_level>1 && my_id == 0 )
   {
      hypre_printf("\n\n"); 
   }

   (gmres_data -> num_iterations) = iter;

   if (b_norm > 0.0)
   {
      (gmres_data -> rel_residual_norm) = r_norm/b_norm;
   }

   if (b_norm == 0.0)
   {
      (gmres_data -> rel_residual_norm) = r_norm;
   }

<<<<<<< HEAD
   if (iter >= max_iter && r_norm > epsilon)
   {
      hypre_error(HYPRE_ERROR_CONV);
   }
=======
   if (iter >= max_iter && r_norm > epsilon && epsilon > 0 && hybrid != -1) hypre_error(HYPRE_ERROR_CONV);
>>>>>>> 4b94dac5

   hypre_TFreeF(c, gmres_functions); 
   hypre_TFreeF(s, gmres_functions); 
   hypre_TFreeF(rs, gmres_functions);
   
   if (rel_change)
   {
      hypre_TFreeF(rs_2,gmres_functions);
   }

   for (i=0; i < k_dim+1; i++)
   {
      hypre_TFreeF(hh[i],gmres_functions);
   }

   hypre_TFreeF(hh, gmres_functions); 

   return hypre_error_flag;
}

/*--------------------------------------------------------------------------
 * hypre_GMRESSetKDim, hypre_GMRESGetKDim
 *--------------------------------------------------------------------------*/
 
HYPRE_Int
hypre_GMRESSetKDim( void     *gmres_vdata,
                    HYPRE_Int k_dim )
{
   hypre_GMRESData *gmres_data =(hypre_GMRESData *) gmres_vdata;

   
   (gmres_data -> k_dim) = k_dim;
 
   return hypre_error_flag;
   
}

HYPRE_Int
hypre_GMRESGetKDim( void      *gmres_vdata,
                    HYPRE_Int *k_dim )
{
   hypre_GMRESData *gmres_data = (hypre_GMRESData *)gmres_vdata;

 
   *k_dim = (gmres_data -> k_dim);
 
   return hypre_error_flag;
}

/*--------------------------------------------------------------------------
 * hypre_GMRESSetTol, hypre_GMRESGetTol
 *--------------------------------------------------------------------------*/
 
HYPRE_Int
hypre_GMRESSetTol( void      *gmres_vdata,
                   HYPRE_Real tol )
{
   hypre_GMRESData *gmres_data = (hypre_GMRESData *)gmres_vdata;

 
   (gmres_data -> tol) = tol;
 
   return hypre_error_flag;
}

HYPRE_Int
hypre_GMRESGetTol( void       *gmres_vdata,
                   HYPRE_Real *tol )
{
   hypre_GMRESData *gmres_data = (hypre_GMRESData *)gmres_vdata;

 
   *tol = (gmres_data -> tol);
 
   return hypre_error_flag;
}
/*--------------------------------------------------------------------------
 * hypre_GMRESSetAbsoluteTol, hypre_GMRESGetAbsoluteTol
 *--------------------------------------------------------------------------*/
 
HYPRE_Int
hypre_GMRESSetAbsoluteTol( void      *gmres_vdata,
                           HYPRE_Real a_tol )
{
   hypre_GMRESData *gmres_data = (hypre_GMRESData *)gmres_vdata;

 
   (gmres_data -> a_tol) = a_tol;
 
   return hypre_error_flag;
}

HYPRE_Int
hypre_GMRESGetAbsoluteTol( void       *gmres_vdata,
                           HYPRE_Real *a_tol )
{
   hypre_GMRESData *gmres_data = (hypre_GMRESData *)gmres_vdata;

 
   *a_tol = (gmres_data -> a_tol);
 
   return hypre_error_flag;
}
/*--------------------------------------------------------------------------
 * hypre_GMRESSetConvergenceFactorTol, hypre_GMRESGetConvergenceFactorTol
 *--------------------------------------------------------------------------*/
 
HYPRE_Int
hypre_GMRESSetConvergenceFactorTol( void      *gmres_vdata,
                                    HYPRE_Real cf_tol )
{
   hypre_GMRESData *gmres_data = (hypre_GMRESData *)gmres_vdata;

 
   (gmres_data -> cf_tol) = cf_tol;
 
   return hypre_error_flag;
}

HYPRE_Int
hypre_GMRESGetConvergenceFactorTol( void       *gmres_vdata,
                                    HYPRE_Real *cf_tol )
{
   hypre_GMRESData *gmres_data = (hypre_GMRESData *)gmres_vdata;

 
   *cf_tol = (gmres_data -> cf_tol);
 
   return hypre_error_flag;
}

/*--------------------------------------------------------------------------
 * hypre_GMRESSetMinIter, hypre_GMRESGetMinIter
 *--------------------------------------------------------------------------*/
 
HYPRE_Int
hypre_GMRESSetMinIter( void     *gmres_vdata,
                       HYPRE_Int min_iter )
{
   hypre_GMRESData *gmres_data = (hypre_GMRESData *)gmres_vdata;

 
   (gmres_data -> min_iter) = min_iter;
 
   return hypre_error_flag;
}

HYPRE_Int
hypre_GMRESGetMinIter( void      *gmres_vdata,
                       HYPRE_Int *min_iter )
{
   hypre_GMRESData *gmres_data = (hypre_GMRESData *)gmres_vdata;

 
   *min_iter = (gmres_data -> min_iter);
 
   return hypre_error_flag;
}

/*--------------------------------------------------------------------------
 * hypre_GMRESSetMaxIter, hypre_GMRESGetMaxIter
 *--------------------------------------------------------------------------*/
 
HYPRE_Int
hypre_GMRESSetMaxIter( void      *gmres_vdata,
                       HYPRE_Int  max_iter )
{
   hypre_GMRESData *gmres_data = (hypre_GMRESData *)gmres_vdata;

 
   (gmres_data -> max_iter) = max_iter;
 
   return hypre_error_flag;
}

HYPRE_Int
hypre_GMRESGetMaxIter( void      *gmres_vdata,
                       HYPRE_Int *max_iter )
{
   hypre_GMRESData *gmres_data = (hypre_GMRESData *)gmres_vdata;

 
   *max_iter = (gmres_data -> max_iter);
 
   return hypre_error_flag;
}

/*--------------------------------------------------------------------------
 * hypre_GMRESSetRelChange, hypre_GMRESGetRelChange
 *--------------------------------------------------------------------------*/

HYPRE_Int
hypre_GMRESSetRelChange( void     *gmres_vdata,
                         HYPRE_Int rel_change )
{
   hypre_GMRESData *gmres_data = (hypre_GMRESData *)gmres_vdata;

 
   (gmres_data -> rel_change) = rel_change;
 
   return hypre_error_flag;
}

HYPRE_Int
hypre_GMRESGetRelChange( void      *gmres_vdata,
                         HYPRE_Int *rel_change )
{
   hypre_GMRESData *gmres_data = (hypre_GMRESData *)gmres_vdata;

 
   *rel_change = (gmres_data -> rel_change);
 
   return hypre_error_flag;
}

/*--------------------------------------------------------------------------
 * hypre_GMRESSetSkipRealResidualCheck, hypre_GMRESGetSkipRealResidualCheck
 *--------------------------------------------------------------------------*/

HYPRE_Int
hypre_GMRESSetSkipRealResidualCheck( void     *gmres_vdata,
                                     HYPRE_Int skip_real_r_check )
{
   hypre_GMRESData *gmres_data = (hypre_GMRESData *)gmres_vdata;

   (gmres_data -> skip_real_r_check) = skip_real_r_check;

   return hypre_error_flag;
}

HYPRE_Int
hypre_GMRESGetSkipRealResidualCheck( void      *gmres_vdata,
                                     HYPRE_Int *skip_real_r_check)
{
   hypre_GMRESData *gmres_data = (hypre_GMRESData *)gmres_vdata;

   *skip_real_r_check = (gmres_data -> skip_real_r_check);

   return hypre_error_flag;
}

/*--------------------------------------------------------------------------
 * hypre_GMRESSetStopCrit, hypre_GMRESGetStopCrit
 *
 *  OBSOLETE 
 *--------------------------------------------------------------------------*/
 
HYPRE_Int
hypre_GMRESSetStopCrit( void      *gmres_vdata,
                        HYPRE_Int  stop_crit )
{
   hypre_GMRESData *gmres_data = (hypre_GMRESData *)gmres_vdata;

 
   (gmres_data -> stop_crit) = stop_crit;
 
   return hypre_error_flag;
}

HYPRE_Int
hypre_GMRESGetStopCrit( void      *gmres_vdata,
                        HYPRE_Int *stop_crit )
{
   hypre_GMRESData *gmres_data = (hypre_GMRESData *)gmres_vdata;

 
   *stop_crit = (gmres_data -> stop_crit);
 
   return hypre_error_flag;
}

/*--------------------------------------------------------------------------
 * hypre_GMRESSetPrecond
 *--------------------------------------------------------------------------*/
 
HYPRE_Int
hypre_GMRESSetPrecond( void  *gmres_vdata,
                       HYPRE_Int  (*precond)(void*,void*,void*,void*),
                       HYPRE_Int  (*precond_setup)(void*,void*,void*,void*),
                       void  *precond_data )
{
   hypre_GMRESData *gmres_data = (hypre_GMRESData *)gmres_vdata;
   hypre_GMRESFunctions *gmres_functions = gmres_data->functions;

 
   (gmres_functions -> precond)        = precond;
   (gmres_functions -> precond_setup)  = precond_setup;
   (gmres_data -> precond_data)        = precond_data;
 
   return hypre_error_flag;
}
 
/*--------------------------------------------------------------------------
 * hypre_GMRESGetPrecond
 *--------------------------------------------------------------------------*/
 
HYPRE_Int
hypre_GMRESGetPrecond( void         *gmres_vdata,
                       HYPRE_Solver *precond_data_ptr )
{
   hypre_GMRESData *gmres_data = (hypre_GMRESData *)gmres_vdata;

 
   *precond_data_ptr = (HYPRE_Solver)(gmres_data -> precond_data);
 
   return hypre_error_flag;
}
 
/*--------------------------------------------------------------------------
 * hypre_GMRESSetPrintLevel, hypre_GMRESGetPrintLevel
 *--------------------------------------------------------------------------*/

HYPRE_Int
hypre_GMRESSetPrintLevel( void      *gmres_vdata,
                          HYPRE_Int  level)
{
   hypre_GMRESData *gmres_data = (hypre_GMRESData *)gmres_vdata;

 
   (gmres_data -> print_level) = level;
 
   return hypre_error_flag;
}

HYPRE_Int
hypre_GMRESGetPrintLevel( void      *gmres_vdata,
                          HYPRE_Int *level)
{
   hypre_GMRESData *gmres_data = (hypre_GMRESData *)gmres_vdata;

 
   *level = (gmres_data -> print_level);
 
   return hypre_error_flag;
}

/*--------------------------------------------------------------------------
 * hypre_GMRESSetLogging, hypre_GMRESGetLogging
 *--------------------------------------------------------------------------*/

HYPRE_Int
hypre_GMRESSetLogging( void     *gmres_vdata,
                       HYPRE_Int level)
{
   hypre_GMRESData *gmres_data = (hypre_GMRESData *)gmres_vdata;
 
   (gmres_data -> logging) = level;
 
   return hypre_error_flag;
}

HYPRE_Int
hypre_GMRESGetLogging( void      *gmres_vdata,
                       HYPRE_Int *level)
{
   hypre_GMRESData *gmres_data = (hypre_GMRESData *)gmres_vdata;
 
   *level = (gmres_data -> logging);
 
   return hypre_error_flag;
}

HYPRE_Int
hypre_GMRESSetHybrid( void *gmres_vdata,
                      HYPRE_Int   level)
{
   hypre_GMRESData *gmres_data = (hypre_GMRESData *)gmres_vdata;
 
   (gmres_data -> hybrid) = level;
 
   return hypre_error_flag;
}

/*--------------------------------------------------------------------------
 * hypre_GMRESGetNumIterations
 *--------------------------------------------------------------------------*/
 
HYPRE_Int
hypre_GMRESGetNumIterations( void      *gmres_vdata,
                             HYPRE_Int *num_iterations )
{
   hypre_GMRESData *gmres_data = (hypre_GMRESData *)gmres_vdata;

 
   *num_iterations = (gmres_data -> num_iterations);
 
   return hypre_error_flag;
}
 
/*--------------------------------------------------------------------------
 * hypre_GMRESGetConverged
 *--------------------------------------------------------------------------*/
 
HYPRE_Int
hypre_GMRESGetConverged( void      *gmres_vdata,
                         HYPRE_Int *converged )
{
   hypre_GMRESData *gmres_data = (hypre_GMRESData *)gmres_vdata;

 
   *converged = (gmres_data -> converged);
 
   return hypre_error_flag;
}
 
/*--------------------------------------------------------------------------
 * hypre_GMRESGetFinalRelativeResidualNorm
 *--------------------------------------------------------------------------*/
 
HYPRE_Int
hypre_GMRESGetFinalRelativeResidualNorm( void       *gmres_vdata,
                                         HYPRE_Real *relative_residual_norm )
{
   hypre_GMRESData *gmres_data = (hypre_GMRESData *)gmres_vdata;

 
   *relative_residual_norm = (gmres_data -> rel_residual_norm);
   
   return hypre_error_flag;
} <|MERGE_RESOLUTION|>--- conflicted
+++ resolved
@@ -47,7 +47,7 @@
 {
    hypre_GMRESFunctions * gmres_functions;
    gmres_functions = (hypre_GMRESFunctions *)
-                     CAlloc( 1, sizeof(hypre_GMRESFunctions), HYPRE_MEMORY_HOST );
+      CAlloc( 1, sizeof(hypre_GMRESFunctions), HYPRE_MEMORY_HOST );
 
    gmres_functions->CAlloc = CAlloc;
    gmres_functions->Free = Free;
@@ -226,15 +226,9 @@
  
    if ( (gmres_data->logging)>0 || (gmres_data->print_level) > 0 )
    {
-<<<<<<< HEAD
-      if ((gmres_data -> norms) == NULL)
-         (gmres_data -> norms) = hypre_CTAllocF(HYPRE_Real, max_iter + 1,
-                                                gmres_functions, HYPRE_MEMORY_HOST);
-=======
       if ((gmres_data -> norms) != NULL)
          hypre_TFreeF(gmres_data -> norms,gmres_functions);
-      (gmres_data -> norms) = hypre_CTAllocF(HYPRE_Real, max_iter + 1,gmres_functions, HYPRE_MEMORY_HOST);
->>>>>>> 4b94dac5
+         (gmres_data -> norms) = hypre_CTAllocF(HYPRE_Real, max_iter + 1,gmres_functions, HYPRE_MEMORY_HOST);
    }
    if ( (gmres_data->print_level) > 0 )
    {
@@ -257,7 +251,6 @@
                  void  *b,
                  void  *x)
 {
-<<<<<<< HEAD
    hypre_GMRESData      *gmres_data         = (hypre_GMRESData *)gmres_vdata;
    hypre_GMRESFunctions *gmres_functions    = gmres_data->functions;
    HYPRE_Int             k_dim              = (gmres_data -> k_dim);
@@ -265,36 +258,25 @@
    HYPRE_Int             max_iter           = (gmres_data -> max_iter);
    HYPRE_Int             rel_change         = (gmres_data -> rel_change);
    HYPRE_Int             skip_real_r_check  = (gmres_data -> skip_real_r_check);
+   HYPRE_Int 		 hybrid             = (gmres_data -> hybrid);
    HYPRE_Real            r_tol              = (gmres_data -> tol);
    HYPRE_Real            cf_tol             = (gmres_data -> cf_tol);
    HYPRE_Real            a_tol              = (gmres_data -> a_tol);
    void                 *matvec_data        = (gmres_data -> matvec_data);
    void                 *r                  = (gmres_data -> r);
    void                 *w                  = (gmres_data -> w);
-=======
-   hypre_GMRESData  *gmres_data   = (hypre_GMRESData *)gmres_vdata;
-   hypre_GMRESFunctions *gmres_functions = gmres_data->functions;
-   HYPRE_Int 		     k_dim        = (gmres_data -> k_dim);
-   HYPRE_Int               min_iter     = (gmres_data -> min_iter);
-   HYPRE_Int 		     max_iter     = (gmres_data -> max_iter);
-   HYPRE_Int               rel_change   = (gmres_data -> rel_change);
-   HYPRE_Int         skip_real_r_check  = (gmres_data -> skip_real_r_check);
-   HYPRE_Int 		     hybrid        = (gmres_data -> hybrid);
-   HYPRE_Real 	     r_tol        = (gmres_data -> tol);
-   HYPRE_Real 	     cf_tol       = (gmres_data -> cf_tol);
-   HYPRE_Real        a_tol        = (gmres_data -> a_tol);
-   void             *matvec_data  = (gmres_data -> matvec_data);
-
-   void             *r            = (gmres_data -> r);
-   void             *w            = (gmres_data -> w);
->>>>>>> 4b94dac5
    /* note: w_2 is only allocated if rel_change = 1 */
    void                 *w_2                = (gmres_data -> w_2); 
+
    void                **p                  = (gmres_data -> p);
+
+
    HYPRE_Int           (*precond)(void*,void*,void*,void*) = (gmres_functions -> precond);
    HYPRE_Int            *precond_data = (HYPRE_Int*) (gmres_data -> precond_data);
+
    HYPRE_Int             print_level        = (gmres_data -> print_level);
    HYPRE_Int             logging            = (gmres_data -> logging);
+
    HYPRE_Real           *norms              = (gmres_data -> norms);
 /* not used yet   char           *log_file_name  = (gmres_data -> log_file_name);*/
 /*   FILE           *fp; */
@@ -455,22 +437,13 @@
          hypre_printf("=============================================\n\n");
          hypre_printf("Iters     resid.norm     conv.rate  rel.res.norm\n");
          hypre_printf("-----    ------------    ---------- ------------\n");
-<<<<<<< HEAD
-=======
-      
->>>>>>> 4b94dac5
       }
       else
       {
          hypre_printf("=============================================\n\n");
          hypre_printf("Iters     resid.norm     conv.rate\n");
          hypre_printf("-----    ------------    ----------\n");
-<<<<<<< HEAD
-      }
-=======
-      
-      };
->>>>>>> 4b94dac5
+      }
    }
 
    /* once the rel. change check has passed, we do not want to check it again */
@@ -627,7 +600,6 @@
                   and check the relative change outside the cycle.
                   Here we will check the relative here as we don't
                   want to exit the restart cycle prematurely */
-<<<<<<< HEAD
 
                for (k=0; k<i; k++) 
                {
@@ -870,247 +842,6 @@
          (*(gmres_functions->Axpy))(rs[0]-1.0,p[0],p[0]);
          (*(gmres_functions->Axpy))(1.0,p[i],p[0]);
       }
-=======
-                 
-                 for (k=0; k<i; k++) /* extra copy of rs so we don't need
-                                        to change the later solve */
-                    rs_2[k] = rs[k];
-
-                 /* solve tri. system*/
-                 rs_2[i-1] = rs_2[i-1]/hh[i-1][i-1];
-                 for (k = i-2; k >= 0; k--)
-                 {
-                    t = 0.0;
-                    for (j = k+1; j < i; j++)
-                    {
-                       t -= hh[k][j]*rs_2[j];
-                    }
-                    t+= rs_2[k];
-                    rs_2[k] = t/hh[k][k];
-                 }
-                 
-                 (*(gmres_functions->CopyVector))(p[i-1],w);
-                 (*(gmres_functions->ScaleVector))(rs_2[i-1],w);
-                 for (j = i-2; j >=0; j--)
-                    (*(gmres_functions->Axpy))(rs_2[j], p[j], w);
-                    
-                 (*(gmres_functions->ClearVector))(r);
-                 /* find correction (in r) */
-                 precond(precond_data, A, w, r);
-                 /* copy current solution (x) to w (don't want to over-write x)*/
-                 (*(gmres_functions->CopyVector))(x,w);
-
-                 /* add the correction */
-                 (*(gmres_functions->Axpy))(1.0,r,w);
-
-                 /* now w is the approx solution  - get the norm*/
-                 x_norm = sqrt( (*(gmres_functions->InnerProd))(w,w) );
-
-                 if ( !(x_norm <= guard_zero_residual ))
-                    /* don't divide by zero */
-                 {  /* now get  x_i - x_i-1 */
-                    
-                    if (num_rel_change_check)
-                    {
-                       /* have already checked once so we can avoid another precond.
-                          solve */
-                       (*(gmres_functions->CopyVector))(w, r);
-                       (*(gmres_functions->Axpy))(-1.0, w_2, r);
-                       /* now r contains x_i - x_i-1*/
-
-                       /* save current soln w in w_2 for next time */
-                       (*(gmres_functions->CopyVector))(w, w_2);
-                    }
-                    else
-                    {
-                       /* first time to check rel change*/
-
-                       /* first save current soln w in w_2 for next time */
-                       (*(gmres_functions->CopyVector))(w, w_2);
-
-                       /* for relative change take x_(i-1) to be 
-                          x + M^{-1}[sum{j=0..i-2} rs_j p_j ]. 
-                          Now
-                          x_i - x_{i-1}= {x + M^{-1}[sum{j=0..i-1} rs_j p_j ]}
-                          - {x + M^{-1}[sum{j=0..i-2} rs_j p_j ]}
-                          = M^{-1} rs_{i-1}{p_{i-1}} */
-                       
-                       (*(gmres_functions->ClearVector))(w);
-                       (*(gmres_functions->Axpy))(rs_2[i-1], p[i-1], w);
-                       (*(gmres_functions->ClearVector))(r);
-                       /* apply the preconditioner */
-                       precond(precond_data, A, w, r);
-                       /* now r contains x_i - x_i-1 */          
-                    }
-                    /* find the norm of x_i - x_i-1 */          
-                    w_norm = sqrt( (*(gmres_functions->InnerProd))(r,r) );
-                    relative_error = w_norm/x_norm;
-                    if (relative_error <= r_tol)
-                    {
-                       rel_change_passed = 1;
-                       break;
-                    }
-                 }
-                 else
-                 {
-                    rel_change_passed = 1;
-                    break;
-
-                 }
-                 num_rel_change_check++;
-              }
-              else /* no relative change */
-              {
-                 break;
-              }
-           }
-           
-
-	} /*** end of restart cycle ***/
-
-	/* now compute solution, first solve upper triangular system */
-
-	if (break_value) break;
-	
-	rs[i-1] = rs[i-1]/hh[i-1][i-1];
-	for (k = i-2; k >= 0; k--)
-	{
-           t = 0.0;
-           for (j = k+1; j < i; j++)
-           {
-              t -= hh[k][j]*rs[j];
-           }
-           t+= rs[k];
-           rs[k] = t/hh[k][k];
-	}
-
-        (*(gmres_functions->CopyVector))(p[i-1],w);
-        (*(gmres_functions->ScaleVector))(rs[i-1],w);
-        for (j = i-2; j >=0; j--)
-                (*(gmres_functions->Axpy))(rs[j], p[j], w);
-
-	(*(gmres_functions->ClearVector))(r);
-	/* find correction (in r) */
-        precond(precond_data, A, w, r);
-
-        /* update current solution x (in x) */
-	(*(gmres_functions->Axpy))(1.0,r,x);
-         
-
-        /* check for convergence by evaluating the actual residual */
-	if (r_norm  <= epsilon && iter >= min_iter)
-        {
-           if (skip_real_r_check)
-           {
-              (gmres_data -> converged) = 1;
-              break;
-           }
-
-           /* calculate actual residual norm*/
-           (*(gmres_functions->CopyVector))(b,r);
-           (*(gmres_functions->Matvec))(matvec_data,-1.0,A,x,1.0,r);
-           real_r_norm_new = r_norm = sqrt( (*(gmres_functions->InnerProd))(r,r) );
-
-           if (r_norm <= epsilon)
-           {
-              if (rel_change && !rel_change_passed) /* calculate the relative change */
-              {
-
-                 /* calculate the norm of the solution */
-                 x_norm = sqrt( (*(gmres_functions->InnerProd))(x,x) );
-               
-                 if ( !(x_norm <= guard_zero_residual ))
-                    /* don't divide by zero */
-                 {
-                    
-                    /* for relative change take x_(i-1) to be 
-                       x + M^{-1}[sum{j=0..i-2} rs_j p_j ]. 
-                       Now
-                       x_i - x_{i-1}= {x + M^{-1}[sum{j=0..i-1} rs_j p_j ]}
-                       - {x + M^{-1}[sum{j=0..i-2} rs_j p_j ]}
-                       = M^{-1} rs_{i-1}{p_{i-1}} */
-                    (*(gmres_functions->ClearVector))(w);
-                    (*(gmres_functions->Axpy))(rs[i-1], p[i-1], w);
-                    (*(gmres_functions->ClearVector))(r);
-                    /* apply the preconditioner */
-                    precond(precond_data, A, w, r);
-                    /* find the norm of x_i - x_i-1 */          
-                    w_norm = sqrt( (*(gmres_functions->InnerProd))(r,r) );
-                    relative_error= w_norm/x_norm;
-                    if ( relative_error < r_tol )
-                    {
-                       (gmres_data -> converged) = 1;
-                       if ( print_level>1 && my_id == 0 )
-                       {
-                          hypre_printf("\n\n");
-                          hypre_printf("Final L2 norm of residual: %e\n\n", r_norm);
-                       }
-                       break;
-                    }
-                 }
-                 else
-                 {
-                    (gmres_data -> converged) = 1;
-                    if ( print_level>1 && my_id == 0 )
-                    {
-                       hypre_printf("\n\n");
-                       hypre_printf("Final L2 norm of residual: %e\n\n", r_norm);
-                    }
-                    break;
-                 }
-
-              }
-              else /* don't need to check rel. change */
-              {
-                 if ( print_level>1 && my_id == 0 )
-                 {
-                    hypre_printf("\n\n");
-                    hypre_printf("Final L2 norm of residual: %e\n\n", r_norm);
-                 }
-                 (gmres_data -> converged) = 1;
-                 break;
-              }
-           }
-           else /* conv. has not occurred, according to true residual */
-           {
-              /* exit if the real residual norm has not decreased */
-              if (real_r_norm_new >= real_r_norm_old)
-              {
-                 if (print_level > 1 && my_id == 0)
-                 {
-                    hypre_printf("\n\n");
-                    hypre_printf("Final L2 norm of residual: %e\n\n", r_norm);
-                 }
-                 (gmres_data -> converged) = 1;
-                 break;
-              }
-
-              /* report discrepancy between real/GMRES residuals and restart */
-              if ( print_level>0 && my_id == 0)
-                 hypre_printf("false convergence 2, L2 norm of residual: %e\n", r_norm);
-              (*(gmres_functions->CopyVector))(r,p[0]);
-              i = 0;
-              real_r_norm_old = real_r_norm_new;
-           }
-	} /* end of convergence check */
-
-        /* compute residual vector and continue loop */
-	for (j=i ; j > 0; j--)
-	{
-           rs[j-1] = -s[j-1]*rs[j];
-           rs[j] = c[j-1]*rs[j];
-	}
-        
-        if (i) (*(gmres_functions->Axpy))(rs[i]-1.0,p[i],p[i]);
-        for (j=i-1 ; j > 0; j--)
-           (*(gmres_functions->Axpy))(rs[j],p[j],p[i]);
-        
-        if (i)
-        {
-           (*(gmres_functions->Axpy))(rs[0]-1.0,p[0],p[0]);
-           (*(gmres_functions->Axpy))(1.0,p[i],p[0]);
-        }
->>>>>>> 4b94dac5
    } /* END of iteration while loop */
 
 
@@ -1131,14 +862,10 @@
       (gmres_data -> rel_residual_norm) = r_norm;
    }
 
-<<<<<<< HEAD
-   if (iter >= max_iter && r_norm > epsilon)
+   if (iter >= max_iter && r_norm > epsilon && epsilon > 0 && hybrid != -1)
    {
       hypre_error(HYPRE_ERROR_CONV);
    }
-=======
-   if (iter >= max_iter && r_norm > epsilon && epsilon > 0 && hybrid != -1) hypre_error(HYPRE_ERROR_CONV);
->>>>>>> 4b94dac5
 
    hypre_TFreeF(c, gmres_functions); 
    hypre_TFreeF(s, gmres_functions); 
@@ -1484,7 +1211,7 @@
                        HYPRE_Int level)
 {
    hypre_GMRESData *gmres_data = (hypre_GMRESData *)gmres_vdata;
- 
+
    (gmres_data -> logging) = level;
  
    return hypre_error_flag;
@@ -1495,7 +1222,7 @@
                        HYPRE_Int *level)
 {
    hypre_GMRESData *gmres_data = (hypre_GMRESData *)gmres_vdata;
- 
+
    *level = (gmres_data -> logging);
  
    return hypre_error_flag;
