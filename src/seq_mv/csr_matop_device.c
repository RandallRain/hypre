/******************************************************************************
 * Copyright 1998-2019 Lawrence Livermore National Security, LLC and other
 * HYPRE Project Developers. See the top-level COPYRIGHT file for details.
 *
 * SPDX-License-Identifier: (Apache-2.0 OR MIT)
 ******************************************************************************/

/******************************************************************************
 *
 * Matrix operation functions for hypre_CSRMatrix class.
 *
 *****************************************************************************/

#include "seq_mv.h"
#include "_hypre_utilities.hpp"
#include "seq_mv.hpp"

#if defined(HYPRE_USING_CUSPARSE) || defined(HYPRE_USING_ROCSPARSE)
hypre_CsrsvData*
hypre_CsrsvDataCreate()
{
   hypre_CsrsvData *data = hypre_CTAlloc(hypre_CsrsvData, 1, HYPRE_MEMORY_HOST);

   return data;
}

void
hypre_CsrsvDataDestroy(hypre_CsrsvData* data)
{
   if (!data)
   {
      return;
   }

   if ( hypre_CsrsvDataInfoL(data) )
   {
#if defined(HYPRE_USING_CUSPARSE)
      HYPRE_CUSPARSE_CALL( cusparseDestroyCsrsv2Info( hypre_CsrsvDataInfoL(data) ) );
#elif defined(HYPRE_USING_ROCSPARSE)
      HYPRE_ROCSPARSE_CALL( rocsparse_destroy_mat_info( hypre_CsrsvDataInfoL(data) ) );
#endif
   }

   if ( hypre_CsrsvDataInfoU(data) )
   {
#if defined(HYPRE_USING_CUSPARSE)
      HYPRE_CUSPARSE_CALL( cusparseDestroyCsrsv2Info( hypre_CsrsvDataInfoU(data) ) );
#elif defined(HYPRE_USING_ROCSPARSE)
      HYPRE_ROCSPARSE_CALL( rocsparse_destroy_mat_info( hypre_CsrsvDataInfoU(data) ) );
#endif
   }

   if ( hypre_CsrsvDataBuffer(data) )
   {
      hypre_TFree(hypre_CsrsvDataBuffer(data), HYPRE_MEMORY_DEVICE);
   }

   hypre_TFree(data, HYPRE_MEMORY_HOST);
}

hypre_GpuMatData *
hypre_GpuMatDataCreate()
{
   hypre_GpuMatData *data = hypre_CTAlloc(hypre_GpuMatData, 1, HYPRE_MEMORY_HOST);

#if defined(HYPRE_USING_CUSPARSE)
   cusparseMatDescr_t mat_descr;
   HYPRE_CUSPARSE_CALL( cusparseCreateMatDescr(&mat_descr) );
   HYPRE_CUSPARSE_CALL( cusparseSetMatType(mat_descr, CUSPARSE_MATRIX_TYPE_GENERAL) );
   HYPRE_CUSPARSE_CALL( cusparseSetMatIndexBase(mat_descr, CUSPARSE_INDEX_BASE_ZERO) );
   hypre_GpuMatDataMatDecsr(data) = mat_descr;
#endif

#if defined(HYPRE_USING_ROCSPARSE)
   rocsparse_mat_descr mat_descr;
   rocsparse_mat_info  info;
   HYPRE_ROCSPARSE_CALL( rocsparse_create_mat_descr(&mat_descr) );
   HYPRE_ROCSPARSE_CALL( rocsparse_set_mat_type(mat_descr, rocsparse_matrix_type_general) );
   HYPRE_ROCSPARSE_CALL( rocsparse_set_mat_index_base(mat_descr, rocsparse_index_base_zero) );
   hypre_GpuMatDataMatDecsr(data) = mat_descr;
   HYPRE_ROCSPARSE_CALL( rocsparse_create_mat_info(&info) );
   hypre_GpuMatDataMatInfo(data) = info;
#endif

   return data;
}

void
hypre_GpuMatDataDestroy(hypre_GpuMatData *data)
{
   if (!data)
   {
      return;
   }

#if defined(HYPRE_USING_CUSPARSE)
   HYPRE_CUSPARSE_CALL( cusparseDestroyMatDescr(hypre_GpuMatDataMatDecsr(data)) );
#endif

#if defined(HYPRE_USING_ROCSPARSE)
   HYPRE_ROCSPARSE_CALL( rocsparse_destroy_mat_descr(hypre_GpuMatDataMatDecsr(data)) );
   HYPRE_ROCSPARSE_CALL( rocsparse_destroy_mat_info(hypre_GpuMatDataMatInfo(data)) );
#endif

   hypre_TFree(hypre_GpuMatDataSpMVBuffer(data), HYPRE_MEMORY_DEVICE);

   hypre_TFree(data, HYPRE_MEMORY_HOST);
}

#endif /* #if defined(HYPRE_USING_CUSPARSE) || defined(HYPRE_USING_ROCSPARSE) */

#if defined(HYPRE_USING_CUDA) || defined(HYPRE_USING_HIP)

hypre_CSRMatrix*
hypre_CSRMatrixAddDevice ( HYPRE_Complex    alpha,
                           hypre_CSRMatrix *A,
                           HYPRE_Complex    beta,
                           hypre_CSRMatrix *B     )
{
   HYPRE_Complex    *A_data   = hypre_CSRMatrixData(A);
   HYPRE_Int        *A_i      = hypre_CSRMatrixI(A);
   HYPRE_Int        *A_j      = hypre_CSRMatrixJ(A);
   HYPRE_Int         nrows_A  = hypre_CSRMatrixNumRows(A);
   HYPRE_Int         ncols_A  = hypre_CSRMatrixNumCols(A);
   HYPRE_Int         nnz_A    = hypre_CSRMatrixNumNonzeros(A);
   HYPRE_Complex    *B_data   = hypre_CSRMatrixData(B);
   HYPRE_Int        *B_i      = hypre_CSRMatrixI(B);
   HYPRE_Int        *B_j      = hypre_CSRMatrixJ(B);
   HYPRE_Int         nrows_B  = hypre_CSRMatrixNumRows(B);
   HYPRE_Int         ncols_B  = hypre_CSRMatrixNumCols(B);
   HYPRE_Int         nnz_B    = hypre_CSRMatrixNumNonzeros(B);
   HYPRE_Complex    *C_data;
   HYPRE_Int        *C_i;
   HYPRE_Int        *C_j;
   HYPRE_Int         nnzC;
   hypre_CSRMatrix  *C;

   if (nrows_A != nrows_B || ncols_A != ncols_B)
   {
      hypre_error_w_msg(HYPRE_ERROR_GENERIC, "Warning! Incompatible matrix dimensions!\n");

      return NULL;
   }

   hypreDevice_CSRSpAdd(nrows_A, nrows_B, ncols_A, nnz_A, nnz_B,
                        A_i, A_j, alpha, A_data, NULL, B_i, B_j, beta, B_data, NULL, NULL,
                        &nnzC, &C_i, &C_j, &C_data);

   C = hypre_CSRMatrixCreate(nrows_A, ncols_B, nnzC);
   hypre_CSRMatrixI(C) = C_i;
   hypre_CSRMatrixJ(C) = C_j;
   hypre_CSRMatrixData(C) = C_data;
   hypre_CSRMatrixMemoryLocation(C) = HYPRE_MEMORY_DEVICE;

   hypre_SyncCudaComputeStream(hypre_handle());

   return C;
}

hypre_CSRMatrix*
hypre_CSRMatrixMultiplyDevice( hypre_CSRMatrix *A,
                               hypre_CSRMatrix *B)
{
   HYPRE_Int         ncols_A  = hypre_CSRMatrixNumCols(A);
   HYPRE_Int         nrows_B  = hypre_CSRMatrixNumRows(B);
   hypre_CSRMatrix  *C;

   if (ncols_A != nrows_B)
   {
      hypre_printf("Warning! incompatible matrix dimensions!\n");
      hypre_error_w_msg(HYPRE_ERROR_GENERIC, "Warning! incompatible matrix dimensions!\n");

      return NULL;
   }

   hypre_GpuProfilingPushRange("CSRMatrixMultiply");

   hypreDevice_CSRSpGemm(A, B, &C);

   hypre_SyncCudaComputeStream(hypre_handle());

   hypre_GpuProfilingPopRange();

   return C;
}

hypre_CSRMatrix*
hypre_CSRMatrixTripleMultiplyDevice ( hypre_CSRMatrix *A,
                                      hypre_CSRMatrix *B,
                                      hypre_CSRMatrix *C )
{
   hypre_CSRMatrix *BC  = hypre_CSRMatrixMultiplyDevice(B, C);
   hypre_CSRMatrix *ABC = hypre_CSRMatrixMultiplyDevice(A, BC);

   hypre_CSRMatrixDestroy(BC);

   return ABC;
}

HYPRE_Int
hypre_CSRMatrixTriLowerUpperSolveDevice(char             uplo,
                                        hypre_CSRMatrix *A,
                                        HYPRE_Real      *l1_norms,
                                        hypre_Vector    *f,
                                        hypre_Vector    *u )
{
#if defined(HYPRE_USING_CUSPARSE)
   hypre_CSRMatrixTriLowerUpperSolveCusparse(uplo, A, l1_norms, f, u);
#elif defined(HYPRE_USING_ROCSPARSE)
   hypre_CSRMatrixTriLowerUpperSolveRocsparse(uplo, A, l1_norms, f, u);
#else
   hypre_error_w_msg(HYPRE_ERROR_GENERIC,
                     "hypre_CSRMatrixTriLowerUpperSolveDevice requires configuration with either cusparse or rocsparse\n");
#endif
   return hypre_error_flag;
}

/* split CSR matrix B_ext (extended rows of parcsr B) into diag part and offd part
 * corresponding to B.
 * Input  col_map_offd_B:
 * Output col_map_offd_C: union of col_map_offd_B and offd-indices of Bext_offd
 *        map_B_to_C: mapping from col_map_offd_B to col_map_offd_C
 */

HYPRE_Int
hypre_CSRMatrixSplitDevice( hypre_CSRMatrix  *B_ext,
                            HYPRE_BigInt      first_col_diag_B,
                            HYPRE_BigInt      last_col_diag_B,
                            HYPRE_Int         num_cols_offd_B,
                            HYPRE_BigInt     *col_map_offd_B,
                            HYPRE_Int       **map_B_to_C_ptr,
                            HYPRE_Int        *num_cols_offd_C_ptr,
                            HYPRE_BigInt    **col_map_offd_C_ptr,
                            hypre_CSRMatrix **B_ext_diag_ptr,
                            hypre_CSRMatrix **B_ext_offd_ptr )
{
   HYPRE_Int num_rows = hypre_CSRMatrixNumRows(B_ext);
   HYPRE_Int B_ext_nnz = hypre_CSRMatrixNumNonzeros(B_ext);

   HYPRE_Int *B_ext_ii = hypre_TAlloc(HYPRE_Int, B_ext_nnz, HYPRE_MEMORY_DEVICE);
   hypreDevice_CsrRowPtrsToIndices_v2(num_rows, B_ext_nnz, hypre_CSRMatrixI(B_ext), B_ext_ii);

   HYPRE_Int B_ext_diag_nnz;
   HYPRE_Int B_ext_offd_nnz;
   HYPRE_Int ierr;

   ierr = hypre_CSRMatrixSplitDevice_core( 0,
                                           num_rows,
                                           B_ext_nnz,
                                           NULL,
                                           hypre_CSRMatrixBigJ(B_ext),
                                           NULL,
                                           NULL,
                                           first_col_diag_B,
                                           last_col_diag_B,
                                           num_cols_offd_B,
                                           NULL,
                                           NULL,
                                           NULL,
                                           NULL,
                                           &B_ext_diag_nnz,
                                           NULL,
                                           NULL,
                                           NULL,
                                           NULL,
                                           &B_ext_offd_nnz,
                                           NULL,
                                           NULL,
                                           NULL,
                                           NULL );

   HYPRE_Int     *B_ext_diag_ii = hypre_TAlloc(HYPRE_Int,     B_ext_diag_nnz, HYPRE_MEMORY_DEVICE);
   HYPRE_Int     *B_ext_diag_j  = hypre_TAlloc(HYPRE_Int,     B_ext_diag_nnz, HYPRE_MEMORY_DEVICE);
   HYPRE_Complex *B_ext_diag_a  = hypre_TAlloc(HYPRE_Complex, B_ext_diag_nnz, HYPRE_MEMORY_DEVICE);

   HYPRE_Int     *B_ext_offd_ii = hypre_TAlloc(HYPRE_Int,     B_ext_offd_nnz, HYPRE_MEMORY_DEVICE);
   HYPRE_Int     *B_ext_offd_j  = hypre_TAlloc(HYPRE_Int,     B_ext_offd_nnz, HYPRE_MEMORY_DEVICE);
   HYPRE_Complex *B_ext_offd_a  = hypre_TAlloc(HYPRE_Complex, B_ext_offd_nnz, HYPRE_MEMORY_DEVICE);

   ierr = hypre_CSRMatrixSplitDevice_core( 1,
                                           num_rows,
                                           B_ext_nnz,
                                           B_ext_ii,
                                           hypre_CSRMatrixBigJ(B_ext),
                                           hypre_CSRMatrixData(B_ext),
                                           NULL,
                                           first_col_diag_B,
                                           last_col_diag_B,
                                           num_cols_offd_B,
                                           col_map_offd_B,
                                           map_B_to_C_ptr,
                                           num_cols_offd_C_ptr,
                                           col_map_offd_C_ptr,
                                           &B_ext_diag_nnz,
                                           B_ext_diag_ii,
                                           B_ext_diag_j,
                                           B_ext_diag_a,
                                           NULL,
                                           &B_ext_offd_nnz,
                                           B_ext_offd_ii,
                                           B_ext_offd_j,
                                           B_ext_offd_a,
                                           NULL );

   hypre_TFree(B_ext_ii, HYPRE_MEMORY_DEVICE);

   /* convert to row ptrs */
   HYPRE_Int *B_ext_diag_i = hypreDevice_CsrRowIndicesToPtrs(num_rows, B_ext_diag_nnz, B_ext_diag_ii);
   HYPRE_Int *B_ext_offd_i = hypreDevice_CsrRowIndicesToPtrs(num_rows, B_ext_offd_nnz, B_ext_offd_ii);

   hypre_TFree(B_ext_diag_ii, HYPRE_MEMORY_DEVICE);
   hypre_TFree(B_ext_offd_ii, HYPRE_MEMORY_DEVICE);

   /* create diag and offd CSR */
   hypre_CSRMatrix *B_ext_diag = hypre_CSRMatrixCreate(num_rows,
                                                       last_col_diag_B - first_col_diag_B + 1, B_ext_diag_nnz);
   hypre_CSRMatrix *B_ext_offd = hypre_CSRMatrixCreate(num_rows, *num_cols_offd_C_ptr, B_ext_offd_nnz);

   hypre_CSRMatrixI(B_ext_diag) = B_ext_diag_i;
   hypre_CSRMatrixJ(B_ext_diag) = B_ext_diag_j;
   hypre_CSRMatrixData(B_ext_diag) = B_ext_diag_a;
   hypre_CSRMatrixNumNonzeros(B_ext_diag) = B_ext_diag_nnz;
   hypre_CSRMatrixMemoryLocation(B_ext_diag) = HYPRE_MEMORY_DEVICE;

   hypre_CSRMatrixI(B_ext_offd) = B_ext_offd_i;
   hypre_CSRMatrixJ(B_ext_offd) = B_ext_offd_j;
   hypre_CSRMatrixData(B_ext_offd) = B_ext_offd_a;
   hypre_CSRMatrixNumNonzeros(B_ext_offd) = B_ext_offd_nnz;
   hypre_CSRMatrixMemoryLocation(B_ext_offd) = HYPRE_MEMORY_DEVICE;

   *B_ext_diag_ptr = B_ext_diag;
   *B_ext_offd_ptr = B_ext_offd;

   hypre_SyncCudaComputeStream(hypre_handle());

   return ierr;
}

HYPRE_Int
hypre_CSRMatrixSplitDevice_core( HYPRE_Int
                                 job,                 /* 0: query B_ext_diag_nnz and B_ext_offd_nnz; 1: the real computation */
                                 HYPRE_Int         num_rows,
                                 HYPRE_Int         B_ext_nnz,
                                 HYPRE_Int
                                 *B_ext_ii,            /* Note: this is NOT row pointers as in CSR but row indices as in COO */
                                 HYPRE_BigInt     *B_ext_bigj,          /* Note: [BigInt] global column indices */
                                 HYPRE_Complex    *B_ext_data,
                                 char             *B_ext_xata,          /* companion data with B_ext_data; NULL if none */
                                 HYPRE_BigInt      first_col_diag_B,
                                 HYPRE_BigInt      last_col_diag_B,
                                 HYPRE_Int         num_cols_offd_B,
                                 HYPRE_BigInt     *col_map_offd_B,
                                 HYPRE_Int       **map_B_to_C_ptr,
                                 HYPRE_Int        *num_cols_offd_C_ptr,
                                 HYPRE_BigInt    **col_map_offd_C_ptr,
                                 HYPRE_Int        *B_ext_diag_nnz_ptr,
                                 HYPRE_Int        *B_ext_diag_ii,       /* memory allocated outside */
                                 HYPRE_Int        *B_ext_diag_j,
                                 HYPRE_Complex    *B_ext_diag_data,
                                 char             *B_ext_diag_xata,     /* companion with B_ext_diag_data_ptr; NULL if none */
                                 HYPRE_Int        *B_ext_offd_nnz_ptr,
                                 HYPRE_Int        *B_ext_offd_ii,       /* memory allocated outside */
                                 HYPRE_Int        *B_ext_offd_j,
                                 HYPRE_Complex    *B_ext_offd_data,
                                 char             *B_ext_offd_xata      /* companion with B_ext_offd_data_ptr; NULL if none */ )
{
   HYPRE_Int      B_ext_diag_nnz;
   HYPRE_Int      B_ext_offd_nnz;
   HYPRE_BigInt  *B_ext_diag_bigj = NULL;
   HYPRE_BigInt  *B_ext_offd_bigj = NULL;
   HYPRE_BigInt  *col_map_offd_C;
   HYPRE_Int     *map_B_to_C = NULL;
   HYPRE_Int      num_cols_offd_C;

   hypre_GpuProfilingPushRange("CSRMatrixSplitDevice_core");

   in_range<HYPRE_BigInt> pred1(first_col_diag_B, last_col_diag_B);

   /* get diag and offd nnz */
   if (job == 0)
   {
      /* query the nnz's */
      B_ext_diag_nnz = HYPRE_THRUST_CALL( count_if,
                                          B_ext_bigj,
                                          B_ext_bigj + B_ext_nnz,
                                          pred1 );
      B_ext_offd_nnz = B_ext_nnz - B_ext_diag_nnz;

      *B_ext_diag_nnz_ptr = B_ext_diag_nnz;
      *B_ext_offd_nnz_ptr = B_ext_offd_nnz;

      hypre_GpuProfilingPopRange();

      return hypre_error_flag;
   }
   else
   {
      B_ext_diag_nnz = *B_ext_diag_nnz_ptr;
      B_ext_offd_nnz = *B_ext_offd_nnz_ptr;
   }

   /* copy to diag */
   B_ext_diag_bigj = hypre_TAlloc(HYPRE_BigInt, B_ext_diag_nnz, HYPRE_MEMORY_DEVICE);

   if (B_ext_diag_xata)
   {
      auto new_end = HYPRE_THRUST_CALL(
                        copy_if,
                        thrust::make_zip_iterator(thrust::make_tuple(B_ext_ii,      B_ext_bigj,      B_ext_data,
                                                                     B_ext_xata)),             /* first */
                        thrust::make_zip_iterator(thrust::make_tuple(B_ext_ii,      B_ext_bigj,      B_ext_data,
                                                                     B_ext_xata)) + B_ext_nnz, /* last */
                        B_ext_bigj,                                                                                                          /* stencil */
                        thrust::make_zip_iterator(thrust::make_tuple(B_ext_diag_ii, B_ext_diag_bigj, B_ext_diag_data,
                                                                     B_ext_diag_xata)),     /* result */
                        pred1 );

      hypre_assert( thrust::get<0>(new_end.get_iterator_tuple()) == B_ext_diag_ii + B_ext_diag_nnz );
   }
   else
   {
      auto new_end = HYPRE_THRUST_CALL(
                        copy_if,
                        thrust::make_zip_iterator(thrust::make_tuple(B_ext_ii,      B_ext_bigj,
                                                                     B_ext_data)),             /* first */
                        thrust::make_zip_iterator(thrust::make_tuple(B_ext_ii,      B_ext_bigj,
                                                                     B_ext_data)) + B_ext_nnz, /* last */
                        B_ext_bigj,                                                                                            /* stencil */
                        thrust::make_zip_iterator(thrust::make_tuple(B_ext_diag_ii, B_ext_diag_bigj,
                                                                     B_ext_diag_data)),        /* result */
                        pred1 );

      hypre_assert( thrust::get<0>(new_end.get_iterator_tuple()) == B_ext_diag_ii + B_ext_diag_nnz );
   }

   HYPRE_THRUST_CALL( transform,
                      B_ext_diag_bigj,
                      B_ext_diag_bigj + B_ext_diag_nnz,
                      thrust::make_constant_iterator(first_col_diag_B),
                      B_ext_diag_j,
                      thrust::minus<HYPRE_BigInt>());

   hypre_TFree(B_ext_diag_bigj, HYPRE_MEMORY_DEVICE);

   /* copy to offd */
   B_ext_offd_bigj = hypre_TAlloc(HYPRE_BigInt, B_ext_offd_nnz, HYPRE_MEMORY_DEVICE);

   if (B_ext_offd_xata)
   {
      auto new_end = HYPRE_THRUST_CALL(
                        copy_if,
                        thrust::make_zip_iterator(thrust::make_tuple(B_ext_ii,      B_ext_bigj,      B_ext_data,
                                                                     B_ext_xata)),             /* first */
                        thrust::make_zip_iterator(thrust::make_tuple(B_ext_ii,      B_ext_bigj,      B_ext_data,
                                                                     B_ext_xata)) + B_ext_nnz, /* last */
                        B_ext_bigj,                                                                                                          /* stencil */
                        thrust::make_zip_iterator(thrust::make_tuple(B_ext_offd_ii, B_ext_offd_bigj, B_ext_offd_data,
                                                                     B_ext_offd_xata)),     /* result */
                        thrust::not1(pred1) );

      hypre_assert( thrust::get<0>(new_end.get_iterator_tuple()) == B_ext_offd_ii + B_ext_offd_nnz );
   }
   else
   {
      auto new_end = HYPRE_THRUST_CALL(
                        copy_if,
                        thrust::make_zip_iterator(thrust::make_tuple(B_ext_ii,      B_ext_bigj,
                                                                     B_ext_data)),             /* first */
                        thrust::make_zip_iterator(thrust::make_tuple(B_ext_ii,      B_ext_bigj,
                                                                     B_ext_data)) + B_ext_nnz, /* last */
                        B_ext_bigj,                                                                                            /* stencil */
                        thrust::make_zip_iterator(thrust::make_tuple(B_ext_offd_ii, B_ext_offd_bigj,
                                                                     B_ext_offd_data)),        /* result */
                        thrust::not1(pred1) );

      hypre_assert( thrust::get<0>(new_end.get_iterator_tuple()) == B_ext_offd_ii + B_ext_offd_nnz );
   }

   /* offd map of B_ext_offd Union col_map_offd_B */
   col_map_offd_C = hypre_TAlloc(HYPRE_BigInt, B_ext_offd_nnz + num_cols_offd_B, HYPRE_MEMORY_DEVICE);
   hypre_TMemcpy(col_map_offd_C,                  B_ext_offd_bigj, HYPRE_BigInt, B_ext_offd_nnz,
                 HYPRE_MEMORY_DEVICE, HYPRE_MEMORY_DEVICE);
   hypre_TMemcpy(col_map_offd_C + B_ext_offd_nnz, col_map_offd_B,  HYPRE_BigInt, num_cols_offd_B,
                 HYPRE_MEMORY_DEVICE, HYPRE_MEMORY_DEVICE);

   HYPRE_THRUST_CALL( sort,
                      col_map_offd_C,
                      col_map_offd_C + B_ext_offd_nnz + num_cols_offd_B );

   HYPRE_BigInt *new_end = HYPRE_THRUST_CALL( unique,
                                              col_map_offd_C,
                                              col_map_offd_C + B_ext_offd_nnz + num_cols_offd_B );

   num_cols_offd_C = new_end - col_map_offd_C;

#if 1
   HYPRE_BigInt *tmp = hypre_TAlloc(HYPRE_BigInt, num_cols_offd_C, HYPRE_MEMORY_DEVICE);
   hypre_TMemcpy(tmp, col_map_offd_C, HYPRE_BigInt, num_cols_offd_C, HYPRE_MEMORY_DEVICE,
                 HYPRE_MEMORY_DEVICE);
   hypre_TFree(col_map_offd_C, HYPRE_MEMORY_DEVICE);
   col_map_offd_C = tmp;
#else
   col_map_offd_C = hypre_TReAlloc_v2(col_map_offd_C, HYPRE_BigInt, B_ext_offd_nnz + num_cols_offd_B,
                                      HYPRE_Int, num_cols_offd_C, HYPRE_MEMORY_DEVICE);
#endif

   /* create map from col_map_offd_B */
   if (num_cols_offd_B)
   {
      map_B_to_C = hypre_TAlloc(HYPRE_Int, num_cols_offd_B, HYPRE_MEMORY_DEVICE);
      HYPRE_THRUST_CALL( lower_bound,
                         col_map_offd_C,
                         col_map_offd_C + num_cols_offd_C,
                         col_map_offd_B,
                         col_map_offd_B + num_cols_offd_B,
                         map_B_to_C );
   }

   HYPRE_THRUST_CALL( lower_bound,
                      col_map_offd_C,
                      col_map_offd_C + num_cols_offd_C,
                      B_ext_offd_bigj,
                      B_ext_offd_bigj + B_ext_offd_nnz,
                      B_ext_offd_j );

   hypre_TFree(B_ext_offd_bigj, HYPRE_MEMORY_DEVICE);

   if (map_B_to_C_ptr)
   {
      *map_B_to_C_ptr   = map_B_to_C;
   }
   *num_cols_offd_C_ptr = num_cols_offd_C;
   *col_map_offd_C_ptr  = col_map_offd_C;

   hypre_GpuProfilingPopRange();

   return hypre_error_flag;
}

/*--------------------------------------------------------------------------
 * hypre_CSRMatrixAddPartial:
 * adds matrix rows in the CSR matrix B to the CSR Matrix A, where row_nums[i]
 * defines to which row of A the i-th row of B is added, and returns a CSR Matrix C;
 * Repeated row indices are allowed in row_nums
 * Note: The routine does not check for 0-elements which might be generated
 *       through cancellation of elements in A and B or already contained
 *       in A and B. To remove those, use hypre_CSRMatrixDeleteZeros
 *--------------------------------------------------------------------------*/

hypre_CSRMatrix*
hypre_CSRMatrixAddPartialDevice( hypre_CSRMatrix *A,
                                 hypre_CSRMatrix *B,
                                 HYPRE_Int       *row_nums)
{
   HYPRE_Complex    *A_data   = hypre_CSRMatrixData(A);
   HYPRE_Int        *A_i      = hypre_CSRMatrixI(A);
   HYPRE_Int        *A_j      = hypre_CSRMatrixJ(A);
   HYPRE_Int         nrows_A  = hypre_CSRMatrixNumRows(A);
   HYPRE_Int         ncols_A  = hypre_CSRMatrixNumCols(A);
   HYPRE_Int         nnz_A    = hypre_CSRMatrixNumNonzeros(A);
   HYPRE_Complex    *B_data   = hypre_CSRMatrixData(B);
   HYPRE_Int        *B_i      = hypre_CSRMatrixI(B);
   HYPRE_Int        *B_j      = hypre_CSRMatrixJ(B);
   HYPRE_Int         nrows_B  = hypre_CSRMatrixNumRows(B);
   HYPRE_Int         ncols_B  = hypre_CSRMatrixNumCols(B);
   HYPRE_Int         nnz_B    = hypre_CSRMatrixNumNonzeros(B);
   HYPRE_Complex    *C_data;
   HYPRE_Int        *C_i;
   HYPRE_Int        *C_j;
   HYPRE_Int         nnzC;
   hypre_CSRMatrix  *C;

   if (ncols_A != ncols_B)
   {
      hypre_error_w_msg(HYPRE_ERROR_GENERIC, "Warning! incompatible matrix dimensions!\n");

      return NULL;
   }

   hypreDevice_CSRSpAdd(nrows_A, nrows_B, ncols_A, nnz_A, nnz_B, A_i, A_j, 1.0, A_data, NULL, B_i, B_j,
                        1.0, B_data, NULL, row_nums,
                        &nnzC, &C_i, &C_j, &C_data);

   C = hypre_CSRMatrixCreate(nrows_A, ncols_B, nnzC);
   hypre_CSRMatrixI(C) = C_i;
   hypre_CSRMatrixJ(C) = C_j;
   hypre_CSRMatrixData(C) = C_data;
   hypre_CSRMatrixMemoryLocation(C) = HYPRE_MEMORY_DEVICE;

   hypre_SyncCudaComputeStream(hypre_handle());

   return C;
}

HYPRE_Int
hypre_CSRMatrixColNNzRealDevice( hypre_CSRMatrix  *A,
                                 HYPRE_Real       *colnnz)
{
   HYPRE_Int *A_j      = hypre_CSRMatrixJ(A);
   HYPRE_Int  ncols_A  = hypre_CSRMatrixNumCols(A);
   HYPRE_Int  nnz_A    = hypre_CSRMatrixNumNonzeros(A);
   HYPRE_Int *A_j_sorted;
   HYPRE_Int  num_reduced_col_indices;
   HYPRE_Int *reduced_col_indices;
   HYPRE_Int *reduced_col_nnz;

   A_j_sorted = hypre_TAlloc(HYPRE_Int, nnz_A, HYPRE_MEMORY_DEVICE);
   hypre_TMemcpy(A_j_sorted, A_j, HYPRE_Int, nnz_A, HYPRE_MEMORY_DEVICE, HYPRE_MEMORY_DEVICE);
   HYPRE_THRUST_CALL(sort, A_j_sorted, A_j_sorted + nnz_A);

   reduced_col_indices = hypre_TAlloc(HYPRE_Int, ncols_A, HYPRE_MEMORY_DEVICE);
   reduced_col_nnz     = hypre_TAlloc(HYPRE_Int, ncols_A, HYPRE_MEMORY_DEVICE);

   thrust::pair<HYPRE_Int*, HYPRE_Int*> new_end =
      HYPRE_THRUST_CALL(reduce_by_key, A_j_sorted, A_j_sorted + nnz_A,
                        thrust::make_constant_iterator(1),
                        reduced_col_indices,
                        reduced_col_nnz);

   hypre_assert(new_end.first - reduced_col_indices == new_end.second - reduced_col_nnz);

   num_reduced_col_indices = new_end.first - reduced_col_indices;

   hypre_Memset(colnnz, 0, ncols_A * sizeof(HYPRE_Real), HYPRE_MEMORY_DEVICE);
   HYPRE_THRUST_CALL(scatter, reduced_col_nnz, reduced_col_nnz + num_reduced_col_indices,
                     reduced_col_indices, colnnz);

   hypre_TFree(A_j_sorted,          HYPRE_MEMORY_DEVICE);
   hypre_TFree(reduced_col_indices, HYPRE_MEMORY_DEVICE);
   hypre_TFree(reduced_col_nnz,     HYPRE_MEMORY_DEVICE);

   hypre_SyncCudaComputeStream(hypre_handle());

   return hypre_error_flag;
}

__global__ void
hypreCUDAKernel_CSRMoveDiagFirst( HYPRE_Int      nrows,
                                  HYPRE_Int     *ia,
                                  HYPRE_Int     *ja,
                                  HYPRE_Complex *aa )
{
   HYPRE_Int row = hypre_cuda_get_grid_warp_id<1, 1>();

   if (row >= nrows)
   {
      return;
   }

   HYPRE_Int lane = hypre_cuda_get_lane_id<1>();
   HYPRE_Int p = 0, q = 0;

   if (lane < 2)
   {
      p = read_only_load(ia + row + lane);
   }
   q = __shfl_sync(HYPRE_WARP_FULL_MASK, p, 1);
   p = __shfl_sync(HYPRE_WARP_FULL_MASK, p, 0);

   for (HYPRE_Int j = p + lane + 1; __any_sync(HYPRE_WARP_FULL_MASK, j < q); j += HYPRE_WARP_SIZE)
   {
      hypre_int find_diag = j < q && ja[j] == row;

      if (find_diag)
      {
         ja[j] = ja[p];
         ja[p] = row;
         HYPRE_Complex tmp = aa[p];
         aa[p] = aa[j];
         aa[j] = tmp;
      }

      if ( __any_sync(HYPRE_WARP_FULL_MASK, find_diag) )
      {
         break;
      }
   }
}

HYPRE_Int
hypre_CSRMatrixMoveDiagFirstDevice( hypre_CSRMatrix  *A )
{
   HYPRE_Int      nrows  = hypre_CSRMatrixNumRows(A);
   HYPRE_Complex *A_data = hypre_CSRMatrixData(A);
   HYPRE_Int     *A_i    = hypre_CSRMatrixI(A);
   HYPRE_Int     *A_j    = hypre_CSRMatrixJ(A);
   dim3           bDim, gDim;

   bDim = hypre_GetDefaultCUDABlockDimension();
   gDim = hypre_GetDefaultCUDAGridDimension(nrows, "warp", bDim);

   HYPRE_CUDA_LAUNCH(hypreCUDAKernel_CSRMoveDiagFirst, gDim, bDim,
                     nrows, A_i, A_j, A_data);

   hypre_SyncCudaComputeStream(hypre_handle());

   return hypre_error_flag;
}

/* check if diagonal entry is the first one at each row
 * Return: the number of rows that do not have the first entry as diagonal
 * RL: only check if it's a non-empty row
 */
__global__ void
hypreCUDAKernel_CSRCheckDiagFirst( HYPRE_Int  nrows,
                                   HYPRE_Int *ia,
                                   HYPRE_Int *ja,
                                   HYPRE_Int *result )
{
   const HYPRE_Int row = hypre_cuda_get_grid_thread_id<1, 1>();
   if (row < nrows)
   {
      result[row] = (ia[row + 1] > ia[row]) && (ja[ia[row]] != row);
   }
}

HYPRE_Int
hypre_CSRMatrixCheckDiagFirstDevice( hypre_CSRMatrix *A )
{
   if (hypre_CSRMatrixNumRows(A) != hypre_CSRMatrixNumCols(A))
   {
      return 0;
   }

   dim3 bDim = hypre_GetDefaultCUDABlockDimension();
   dim3 gDim = hypre_GetDefaultCUDAGridDimension(hypre_CSRMatrixNumRows(A), "thread", bDim);

   HYPRE_Int *result = hypre_TAlloc(HYPRE_Int, hypre_CSRMatrixNumRows(A), HYPRE_MEMORY_DEVICE);
   HYPRE_CUDA_LAUNCH( hypreCUDAKernel_CSRCheckDiagFirst, gDim, bDim,
                      hypre_CSRMatrixNumRows(A),
                      hypre_CSRMatrixI(A), hypre_CSRMatrixJ(A), result );

   HYPRE_Int ierr = HYPRE_THRUST_CALL( reduce,
                                       result,
                                       result + hypre_CSRMatrixNumRows(A) );

   hypre_TFree(result, HYPRE_MEMORY_DEVICE);

   hypre_SyncCudaComputeStream(hypre_handle());

   return ierr;
}

__global__ void
hypreCUDAKernel_CSRMatrixFixZeroDiagDevice( HYPRE_Complex  v,
                                            HYPRE_Int      nrows,
                                            HYPRE_Int     *ia,
                                            HYPRE_Int     *ja,
                                            HYPRE_Complex *data,
                                            HYPRE_Real     tol,
                                            HYPRE_Int     *result )
{
   const HYPRE_Int row = hypre_cuda_get_grid_warp_id<1, 1>();

   if (row >= nrows)
   {
      return;
   }

   HYPRE_Int lane = hypre_cuda_get_lane_id<1>();
   HYPRE_Int p = 0, q = 0;
   bool has_diag = false;

   if (lane < 2)
   {
      p = read_only_load(ia + row + lane);
   }
   q = __shfl_sync(HYPRE_WARP_FULL_MASK, p, 1);
   p = __shfl_sync(HYPRE_WARP_FULL_MASK, p, 0);

   for (HYPRE_Int j = p + lane; __any_sync(HYPRE_WARP_FULL_MASK, j < q); j += HYPRE_WARP_SIZE)
   {
      hypre_int find_diag = j < q && read_only_load(&ja[j]) == row;

      if (find_diag)
      {
         if (fabs(data[j]) <= tol)
         {
            data[j] = v;
         }
      }

      if ( __any_sync(HYPRE_WARP_FULL_MASK, find_diag) )
      {
         has_diag = true;
         break;
      }
   }

   if (result && !has_diag && lane == 0)
   {
      result[row] = 1;
   }
}

/* For square A, find numerical zeros (absolute values <= tol) on its diagonal and replace with v
 * Does NOT assume diagonal is the first entry of each row of A
 * In debug mode:
 *    Returns the number of rows that do not have diag in the pattern
 *    (i.e., structural zeroes on the diagonal)
 */
HYPRE_Int
hypre_CSRMatrixFixZeroDiagDevice( hypre_CSRMatrix *A,
                                  HYPRE_Complex    v,
                                  HYPRE_Real       tol )
{
   HYPRE_Int ierr = 0;

   if (hypre_CSRMatrixNumRows(A) != hypre_CSRMatrixNumCols(A))
   {
      return ierr;
   }

   dim3 bDim = hypre_GetDefaultCUDABlockDimension();
   dim3 gDim = hypre_GetDefaultCUDAGridDimension(hypre_CSRMatrixNumRows(A), "warp", bDim);

#if HYPRE_DEBUG
   HYPRE_Int *result = hypre_CTAlloc(HYPRE_Int, hypre_CSRMatrixNumRows(A), HYPRE_MEMORY_DEVICE);
#else
   HYPRE_Int *result = NULL;
#endif

   HYPRE_CUDA_LAUNCH( hypreCUDAKernel_CSRMatrixFixZeroDiagDevice, gDim, bDim,
                      v, hypre_CSRMatrixNumRows(A),
                      hypre_CSRMatrixI(A), hypre_CSRMatrixJ(A), hypre_CSRMatrixData(A),
                      tol, result );

#if HYPRE_DEBUG
   ierr = HYPRE_THRUST_CALL( reduce,
                             result,
                             result + hypre_CSRMatrixNumRows(A) );

   hypre_TFree(result, HYPRE_MEMORY_DEVICE);
#endif

   hypre_SyncCudaComputeStream(hypre_handle());

   return ierr;
}

__global__ void
hypreCUDAKernel_CSRMatrixReplaceDiagDevice( HYPRE_Complex *new_diag,
                                            HYPRE_Complex  v,
                                            HYPRE_Int      nrows,
                                            HYPRE_Int     *ia,
                                            HYPRE_Int     *ja,
                                            HYPRE_Complex *data,
                                            HYPRE_Real     tol,
                                            HYPRE_Int     *result )
{
   const HYPRE_Int row = hypre_cuda_get_grid_warp_id<1, 1>();

   if (row >= nrows)
   {
      return;
   }

   HYPRE_Int lane = hypre_cuda_get_lane_id<1>();
   HYPRE_Int p = 0, q = 0;
   bool has_diag = false;

   if (lane < 2)
   {
      p = read_only_load(ia + row + lane);
   }
   q = __shfl_sync(HYPRE_WARP_FULL_MASK, p, 1);
   p = __shfl_sync(HYPRE_WARP_FULL_MASK, p, 0);

   for (HYPRE_Int j = p + lane; __any_sync(HYPRE_WARP_FULL_MASK, j < q); j += HYPRE_WARP_SIZE)
   {
      hypre_int find_diag = j < q && read_only_load(&ja[j]) == row;

      if (find_diag)
      {
         HYPRE_Complex d = read_only_load(&new_diag[row]);
         if (fabs(d) <= tol)
         {
            d = v;
         }
         data[j] = d;
      }

      if ( __any_sync(HYPRE_WARP_FULL_MASK, find_diag) )
      {
         has_diag = true;
         break;
      }
   }

   if (result && !has_diag && lane == 0)
   {
      result[row] = 1;
   }
}

HYPRE_Int
hypre_CSRMatrixReplaceDiagDevice( hypre_CSRMatrix *A,
                                  HYPRE_Complex   *new_diag,
                                  HYPRE_Complex    v,
                                  HYPRE_Real       tol )
{
   HYPRE_Int ierr = 0;

   if (hypre_CSRMatrixNumRows(A) != hypre_CSRMatrixNumCols(A))
   {
      return ierr;
   }

   dim3 bDim = hypre_GetDefaultCUDABlockDimension();
   dim3 gDim = hypre_GetDefaultCUDAGridDimension(hypre_CSRMatrixNumRows(A), "warp", bDim);

#if HYPRE_DEBUG
   HYPRE_Int *result = hypre_CTAlloc(HYPRE_Int, hypre_CSRMatrixNumRows(A), HYPRE_MEMORY_DEVICE);
#else
   HYPRE_Int *result = NULL;
#endif

   HYPRE_CUDA_LAUNCH( hypreCUDAKernel_CSRMatrixReplaceDiagDevice, gDim, bDim,
                      new_diag, v, hypre_CSRMatrixNumRows(A),
                      hypre_CSRMatrixI(A), hypre_CSRMatrixJ(A), hypre_CSRMatrixData(A),
                      tol, result );

#if HYPRE_DEBUG
   ierr = HYPRE_THRUST_CALL( reduce,
                             result,
                             result + hypre_CSRMatrixNumRows(A) );

   hypre_TFree(result, HYPRE_MEMORY_DEVICE);
#endif

   hypre_SyncCudaComputeStream(hypre_handle());

   return ierr;
}

typedef thrust::tuple<HYPRE_Int, HYPRE_Int> Int2;
struct Int2Unequal : public thrust::unary_function<Int2, bool>
{
   __host__ __device__
   bool operator()(const Int2& t) const
   {
      return (thrust::get<0>(t) != thrust::get<1>(t));
   }
};

HYPRE_Int
hypre_CSRMatrixRemoveDiagonalDevice(hypre_CSRMatrix *A)
{
   HYPRE_Int      nrows  = hypre_CSRMatrixNumRows(A);
   HYPRE_Int      nnz    = hypre_CSRMatrixNumNonzeros(A);
   HYPRE_Int     *A_i    = hypre_CSRMatrixI(A);
   HYPRE_Int     *A_j    = hypre_CSRMatrixJ(A);
   HYPRE_Complex *A_data = hypre_CSRMatrixData(A);
   HYPRE_Int     *A_ii   = hypreDevice_CsrRowPtrsToIndices(nrows, nnz, A_i);
   HYPRE_Int      new_nnz;
   HYPRE_Int     *new_ii;
   HYPRE_Int     *new_j;
   HYPRE_Complex *new_data;

   new_nnz = HYPRE_THRUST_CALL( count_if,
                                thrust::make_zip_iterator(thrust::make_tuple(A_ii, A_j)),
                                thrust::make_zip_iterator(thrust::make_tuple(A_ii, A_j)) + nnz,
                                Int2Unequal() );

   if (new_nnz == nnz)
   {
      /* no diagonal entries found */
      hypre_TFree(A_ii, HYPRE_MEMORY_DEVICE);
      return hypre_error_flag;
   }

   new_ii = hypre_TAlloc(HYPRE_Int, new_nnz, HYPRE_MEMORY_DEVICE);
   new_j = hypre_TAlloc(HYPRE_Int, new_nnz, HYPRE_MEMORY_DEVICE);

   if (A_data)
   {
      new_data = hypre_TAlloc(HYPRE_Complex, new_nnz, HYPRE_MEMORY_DEVICE);

      thrust::zip_iterator< thrust::tuple<HYPRE_Int*, HYPRE_Int*, HYPRE_Complex*> > new_end;

      new_end = HYPRE_THRUST_CALL( copy_if,
                                   thrust::make_zip_iterator(thrust::make_tuple(A_ii, A_j, A_data)),
                                   thrust::make_zip_iterator(thrust::make_tuple(A_ii, A_j, A_data)) + nnz,
                                   thrust::make_zip_iterator(thrust::make_tuple(A_ii, A_j)),
                                   thrust::make_zip_iterator(thrust::make_tuple(new_ii, new_j, new_data)),
                                   Int2Unequal() );

      hypre_assert( thrust::get<0>(new_end.get_iterator_tuple()) == new_ii + new_nnz );
   }
   else
   {
      new_data = NULL;

      thrust::zip_iterator< thrust::tuple<HYPRE_Int*, HYPRE_Int*> > new_end;

      new_end = HYPRE_THRUST_CALL( copy_if,
                                   thrust::make_zip_iterator(thrust::make_tuple(A_ii, A_j)),
                                   thrust::make_zip_iterator(thrust::make_tuple(A_ii, A_j)) + nnz,
                                   thrust::make_zip_iterator(thrust::make_tuple(A_ii, A_j)),
                                   thrust::make_zip_iterator(thrust::make_tuple(new_ii, new_j)),
                                   Int2Unequal() );

      hypre_assert( thrust::get<0>(new_end.get_iterator_tuple()) == new_ii + new_nnz );
   }

   hypre_TFree(A_ii,   HYPRE_MEMORY_DEVICE);
   hypre_TFree(A_i,    HYPRE_MEMORY_DEVICE);
   hypre_TFree(A_j,    HYPRE_MEMORY_DEVICE);
   hypre_TFree(A_data, HYPRE_MEMORY_DEVICE);

   hypre_CSRMatrixNumNonzeros(A) = new_nnz;
   hypre_CSRMatrixI(A) = hypreDevice_CsrRowIndicesToPtrs(nrows, new_nnz, new_ii);
   hypre_CSRMatrixJ(A) = new_j;
   hypre_CSRMatrixData(A) = new_data;
   hypre_TFree(new_ii, HYPRE_MEMORY_DEVICE);

   return hypre_error_flag;
}

/* type == 0, sum,
 *         1, abs sum (l-1)
 *         2, square sum (l-2)
 */
template<HYPRE_Int type>
__global__ void
hypreCUDAKernel_CSRRowSum( HYPRE_Int      nrows,
                           HYPRE_Int     *ia,
                           HYPRE_Int     *ja,
                           HYPRE_Complex *aa,
                           HYPRE_Int     *CF_i,
                           HYPRE_Int     *CF_j,
                           HYPRE_Complex *row_sum,
                           HYPRE_Complex  scal,
                           HYPRE_Int      set)
{
   HYPRE_Int row_i = hypre_cuda_get_grid_warp_id<1, 1>();

   if (row_i >= nrows)
   {
      return;
   }

   HYPRE_Int lane = hypre_cuda_get_lane_id<1>();
   HYPRE_Int p = 0, q = 0;

   if (lane < 2)
   {
      p = read_only_load(ia + row_i + lane);
   }
   q = __shfl_sync(HYPRE_WARP_FULL_MASK, p, 1);
   p = __shfl_sync(HYPRE_WARP_FULL_MASK, p, 0);

   HYPRE_Complex row_sum_i = 0.0;

   for (HYPRE_Int j = p + lane; __any_sync(HYPRE_WARP_FULL_MASK, j < q); j += HYPRE_WARP_SIZE)
   {
      if ( j >= q || (CF_i && CF_j && read_only_load(&CF_i[row_i]) != read_only_load(&CF_j[ja[j]])) )
      {
         continue;
      }

      HYPRE_Complex aii = aa[j];

      if (type == 0)
      {
         row_sum_i += aii;
      }
      else if (type == 1)
      {
         row_sum_i += fabs(aii);
      }
      else if (type == 2)
      {
         row_sum_i += aii * aii;
      }
   }

   row_sum_i = warp_reduce_sum(row_sum_i);

   if (lane == 0)
   {
      if (set)
      {
         row_sum[row_i] = scal * row_sum_i;
      }
      else
      {
         row_sum[row_i] += scal * row_sum_i;
      }
   }
}

void
hypre_CSRMatrixComputeRowSumDevice( hypre_CSRMatrix *A,
                                    HYPRE_Int       *CF_i,
                                    HYPRE_Int       *CF_j,
                                    HYPRE_Complex   *row_sum,
                                    HYPRE_Int        type,
                                    HYPRE_Complex    scal,
                                    const char      *set_or_add)
{
   HYPRE_Int      nrows  = hypre_CSRMatrixNumRows(A);
   HYPRE_Complex *A_data = hypre_CSRMatrixData(A);
   HYPRE_Int     *A_i    = hypre_CSRMatrixI(A);
   HYPRE_Int     *A_j    = hypre_CSRMatrixJ(A);
   dim3           bDim, gDim;

   bDim = hypre_GetDefaultCUDABlockDimension();
   gDim = hypre_GetDefaultCUDAGridDimension(nrows, "warp", bDim);

   if (type == 0)
   {
      HYPRE_CUDA_LAUNCH( hypreCUDAKernel_CSRRowSum<0>, gDim, bDim, nrows, A_i, A_j, A_data, CF_i, CF_j,
                         row_sum, scal, set_or_add[0] == 's' );
   }
   else if (type == 1)
   {
      HYPRE_CUDA_LAUNCH( hypreCUDAKernel_CSRRowSum<1>, gDim, bDim, nrows, A_i, A_j, A_data, CF_i, CF_j,
                         row_sum, scal, set_or_add[0] == 's' );
   }
   else if (type == 2)
   {
      HYPRE_CUDA_LAUNCH( hypreCUDAKernel_CSRRowSum<2>, gDim, bDim, nrows, A_i, A_j, A_data, CF_i, CF_j,
                         row_sum, scal, set_or_add[0] == 's' );
   }

   hypre_SyncCudaComputeStream(hypre_handle());
}

/* type 0: diag
 *      1: abs diag
 *      2: diag inverse
 *      3: diag inverse sqrt
 *      4: abs diag inverse sqrt
 */
__global__ void
hypreCUDAKernel_CSRExtractDiag( HYPRE_Int      nrows,
                                HYPRE_Int     *ia,
                                HYPRE_Int     *ja,
                                HYPRE_Complex *aa,
                                HYPRE_Complex *d,
                                HYPRE_Int      type)
{
   HYPRE_Int row = hypre_cuda_get_grid_warp_id<1, 1>();

   if (row >= nrows)
   {
      return;
   }

   HYPRE_Int lane = hypre_cuda_get_lane_id<1>();
   HYPRE_Int p = 0, q = 0;

   if (lane < 2)
   {
      p = read_only_load(ia + row + lane);
   }
   q = __shfl_sync(HYPRE_WARP_FULL_MASK, p, 1);
   p = __shfl_sync(HYPRE_WARP_FULL_MASK, p, 0);

   HYPRE_Int has_diag = 0;

   for (HYPRE_Int j = p + lane; __any_sync(HYPRE_WARP_FULL_MASK, j < q); j += HYPRE_WARP_SIZE)
   {
      hypre_int find_diag = j < q && ja[j] == row;

      if (find_diag)
      {
         if (type == 0)
         {
            d[row] = aa[j];
         }
         else if (type == 1)
         {
            d[row] = fabs(aa[j]);
         }
         else if (type == 2)
         {
            d[row] = 1.0 / aa[j];
         }
         else if (type == 3)
         {
            d[row] = 1.0 / sqrt(aa[j]);
         }
         else if (type == 4)
         {
            d[row] = 1.0 / sqrt(fabs(aa[j]));
         }
      }

      if ( __any_sync(HYPRE_WARP_FULL_MASK, find_diag) )
      {
         has_diag = 1;
         break;
      }
   }

   if (!has_diag && lane == 0)
   {
      d[row] = 0.0;
   }
}

void
hypre_CSRMatrixExtractDiagonalDevice( hypre_CSRMatrix *A,
                                      HYPRE_Complex   *d,
                                      HYPRE_Int        type)
{
   HYPRE_Int      nrows  = hypre_CSRMatrixNumRows(A);
   HYPRE_Complex *A_data = hypre_CSRMatrixData(A);
   HYPRE_Int     *A_i    = hypre_CSRMatrixI(A);
   HYPRE_Int     *A_j    = hypre_CSRMatrixJ(A);
   dim3           bDim, gDim;

   bDim = hypre_GetDefaultCUDABlockDimension();
   gDim = hypre_GetDefaultCUDAGridDimension(nrows, "warp", bDim);

   HYPRE_CUDA_LAUNCH( hypreCUDAKernel_CSRExtractDiag, gDim, bDim, nrows, A_i, A_j, A_data, d, type );

   hypre_SyncCudaComputeStream(hypre_handle());
}

/* return C = [A; B] */
hypre_CSRMatrix*
hypre_CSRMatrixStack2Device(hypre_CSRMatrix *A, hypre_CSRMatrix *B)
{
   hypre_GpuProfilingPushRange("CSRMatrixStack2");

   hypre_assert( hypre_CSRMatrixNumCols(A) == hypre_CSRMatrixNumCols(B) );

   hypre_CSRMatrix *C = hypre_CSRMatrixCreate( hypre_CSRMatrixNumRows(A) + hypre_CSRMatrixNumRows(B),
                                               hypre_CSRMatrixNumCols(A),
                                               hypre_CSRMatrixNumNonzeros(A) + hypre_CSRMatrixNumNonzeros(B) );

   HYPRE_Int     *C_i = hypre_TAlloc(HYPRE_Int,     hypre_CSRMatrixNumRows(C) + 1,
                                     HYPRE_MEMORY_DEVICE);
   HYPRE_Int     *C_j = hypre_TAlloc(HYPRE_Int,     hypre_CSRMatrixNumNonzeros(C),
                                     HYPRE_MEMORY_DEVICE);
   HYPRE_Complex *C_a = hypre_TAlloc(HYPRE_Complex, hypre_CSRMatrixNumNonzeros(C),
                                     HYPRE_MEMORY_DEVICE);

   hypre_TMemcpy(C_i, hypre_CSRMatrixI(A), HYPRE_Int, hypre_CSRMatrixNumRows(A) + 1,
                 HYPRE_MEMORY_DEVICE, HYPRE_MEMORY_DEVICE);
   hypre_TMemcpy(C_i + hypre_CSRMatrixNumRows(A) + 1, hypre_CSRMatrixI(B) + 1, HYPRE_Int,
                 hypre_CSRMatrixNumRows(B),
                 HYPRE_MEMORY_DEVICE, HYPRE_MEMORY_DEVICE);
   HYPRE_THRUST_CALL( transform,
                      C_i + hypre_CSRMatrixNumRows(A) + 1,
                      C_i + hypre_CSRMatrixNumRows(C) + 1,
                      thrust::make_constant_iterator(hypre_CSRMatrixNumNonzeros(A)),
                      C_i + hypre_CSRMatrixNumRows(A) + 1,
                      thrust::plus<HYPRE_Int>() );

   hypre_TMemcpy(C_j, hypre_CSRMatrixJ(A), HYPRE_Int, hypre_CSRMatrixNumNonzeros(A),
                 HYPRE_MEMORY_DEVICE, HYPRE_MEMORY_DEVICE);
   hypre_TMemcpy(C_j + hypre_CSRMatrixNumNonzeros(A), hypre_CSRMatrixJ(B), HYPRE_Int,
                 hypre_CSRMatrixNumNonzeros(B),
                 HYPRE_MEMORY_DEVICE, HYPRE_MEMORY_DEVICE);

   hypre_TMemcpy(C_a, hypre_CSRMatrixData(A), HYPRE_Complex, hypre_CSRMatrixNumNonzeros(A),
                 HYPRE_MEMORY_DEVICE, HYPRE_MEMORY_DEVICE);
   hypre_TMemcpy(C_a + hypre_CSRMatrixNumNonzeros(A), hypre_CSRMatrixData(B), HYPRE_Complex,
                 hypre_CSRMatrixNumNonzeros(B),
                 HYPRE_MEMORY_DEVICE, HYPRE_MEMORY_DEVICE);

   hypre_CSRMatrixI(C) = C_i;
   hypre_CSRMatrixJ(C) = C_j;
   hypre_CSRMatrixData(C) = C_a;
   hypre_CSRMatrixMemoryLocation(C) = HYPRE_MEMORY_DEVICE;

   hypre_GpuProfilingPopRange();

   return C;
}

/* A = alp * I */
hypre_CSRMatrix *
hypre_CSRMatrixIdentityDevice(HYPRE_Int n, HYPRE_Complex alp)
{
   hypre_CSRMatrix *A = hypre_CSRMatrixCreate(n, n, n);

   hypre_CSRMatrixInitialize_v2(A, 0, HYPRE_MEMORY_DEVICE);

   HYPRE_THRUST_CALL( sequence,
                      hypre_CSRMatrixI(A),
                      hypre_CSRMatrixI(A) + n + 1,
                      0  );

   HYPRE_THRUST_CALL( sequence,
                      hypre_CSRMatrixJ(A),
                      hypre_CSRMatrixJ(A) + n,
                      0  );

   HYPRE_THRUST_CALL( fill,
                      hypre_CSRMatrixData(A),
                      hypre_CSRMatrixData(A) + n,
                      alp );

   return A;
}

/* this predicate compares first and second element in a tuple in absolute value */
/* first is assumed to be complex, second to be real > 0 */
struct cabsfirst_greaterthan_second_pred : public
   thrust::unary_function<thrust::tuple<HYPRE_Complex, HYPRE_Real>, bool>
{
   __host__ __device__
   bool operator()(const thrust::tuple<HYPRE_Complex, HYPRE_Real>& t) const
   {
      const HYPRE_Complex i = thrust::get<0>(t);
      const HYPRE_Real j = thrust::get<1>(t);

      return hypre_cabs(i) > j;
   }
};

/* drop the entries that are smaller than:
 *    tol if elmt_tols == null,
 *    elmt_tols[j] otherwise where j = 0...NumNonzeros(A) */
HYPRE_Int
hypre_CSRMatrixDropSmallEntriesDevice( hypre_CSRMatrix *A,
                                       HYPRE_Real       tol,
                                       HYPRE_Real      *elmt_tols)
{
   HYPRE_Int      nrows  = hypre_CSRMatrixNumRows(A);
   HYPRE_Int      nnz    = hypre_CSRMatrixNumNonzeros(A);
   HYPRE_Int     *A_i    = hypre_CSRMatrixI(A);
   HYPRE_Int     *A_j    = hypre_CSRMatrixJ(A);
   HYPRE_Complex *A_data = hypre_CSRMatrixData(A);
   HYPRE_Int     *A_ii   = NULL;
   HYPRE_Int      new_nnz = 0;
   HYPRE_Int     *new_ii;
   HYPRE_Int     *new_j;
   HYPRE_Complex *new_data;

   if (elmt_tols == NULL)
   {
      new_nnz = HYPRE_THRUST_CALL( count_if,
                                   A_data,
                                   A_data + nnz,
                                   thrust::not1(less_than<HYPRE_Complex>(tol)) );
   }
   else
   {
      new_nnz = HYPRE_THRUST_CALL( count_if,
                                   thrust::make_zip_iterator(thrust::make_tuple(A_data, elmt_tols)),
                                   thrust::make_zip_iterator(thrust::make_tuple(A_data, elmt_tols)) + nnz,
                                   cabsfirst_greaterthan_second_pred() );
   }

   if (new_nnz == nnz)
   {
      hypre_TFree(A_ii, HYPRE_MEMORY_DEVICE);
      return hypre_error_flag;
   }

   if (!A_ii)
   {
      A_ii = hypreDevice_CsrRowPtrsToIndices(nrows, nnz, A_i);
   }
   new_ii = hypre_TAlloc(HYPRE_Int, new_nnz, HYPRE_MEMORY_DEVICE);
   new_j = hypre_TAlloc(HYPRE_Int, new_nnz, HYPRE_MEMORY_DEVICE);
   new_data = hypre_TAlloc(HYPRE_Complex, new_nnz, HYPRE_MEMORY_DEVICE);

   thrust::zip_iterator< thrust::tuple<HYPRE_Int*, HYPRE_Int*, HYPRE_Complex*> > new_end;

   if (elmt_tols == NULL)
   {
      new_end = HYPRE_THRUST_CALL( copy_if,
                                   thrust::make_zip_iterator(thrust::make_tuple(A_ii, A_j, A_data)),
                                   thrust::make_zip_iterator(thrust::make_tuple(A_ii, A_j, A_data)) + nnz,
                                   A_data,
                                   thrust::make_zip_iterator(thrust::make_tuple(new_ii, new_j, new_data)),
                                   thrust::not1(less_than<HYPRE_Complex>(tol)) );
   }
   else
   {
      new_end = HYPRE_THRUST_CALL( copy_if,
                                   thrust::make_zip_iterator(thrust::make_tuple(A_ii, A_j, A_data)),
                                   thrust::make_zip_iterator(thrust::make_tuple(A_ii, A_j, A_data)) + nnz,
                                   thrust::make_zip_iterator(thrust::make_tuple(A_data, elmt_tols)),
                                   thrust::make_zip_iterator(thrust::make_tuple(new_ii, new_j, new_data)),
                                   cabsfirst_greaterthan_second_pred() );
   }

   hypre_assert( thrust::get<0>(new_end.get_iterator_tuple()) == new_ii + new_nnz );

   hypre_TFree(A_ii,   HYPRE_MEMORY_DEVICE);
   hypre_TFree(A_i,    HYPRE_MEMORY_DEVICE);
   hypre_TFree(A_j,    HYPRE_MEMORY_DEVICE);
   hypre_TFree(A_data, HYPRE_MEMORY_DEVICE);

   hypre_CSRMatrixNumNonzeros(A) = new_nnz;
   hypre_CSRMatrixI(A) = hypreDevice_CsrRowIndicesToPtrs(nrows, new_nnz, new_ii);
   hypre_CSRMatrixJ(A) = new_j;
   hypre_CSRMatrixData(A) = new_data;
   hypre_TFree(new_ii, HYPRE_MEMORY_DEVICE);

   return hypre_error_flag;
}

/* mark is of size nA
 * diag_option: 1: special treatment for diag entries, mark as -2
 */
__global__ void
hypreCUDAKernel_CSRMatrixIntersectPattern(HYPRE_Int  n,
                                          HYPRE_Int  nA,
                                          HYPRE_Int *rowid,
                                          HYPRE_Int *colid,
                                          HYPRE_Int *idx,
                                          HYPRE_Int *mark,
                                          HYPRE_Int  diag_option)
{
   HYPRE_Int i = hypre_cuda_get_grid_thread_id<1, 1>();

   if (i >= n)
   {
      return;
   }

   HYPRE_Int r1 = read_only_load(&rowid[i]);
   HYPRE_Int c1 = read_only_load(&colid[i]);
   HYPRE_Int j = read_only_load(&idx[i]);

   if (0 == diag_option)
   {
      if (j < nA)
      {
         HYPRE_Int r2 = i < n - 1 ? read_only_load(&rowid[i + 1]) : -1;
         HYPRE_Int c2 = i < n - 1 ? read_only_load(&colid[i + 1]) : -1;
         if (r1 == r2 && c1 == c2)
         {
            mark[j] = c1;
         }
         else
         {
            mark[j] = -1;
         }
      }
   }
   else if (1 == diag_option)
   {
      if (j < nA)
      {
         if (r1 == c1)
         {
            mark[j] = -2;
         }
         else
         {
            HYPRE_Int r2 = i < n - 1 ? read_only_load(&rowid[i + 1]) : -1;
            HYPRE_Int c2 = i < n - 1 ? read_only_load(&colid[i + 1]) : -1;
            if (r1 == r2 && c1 == c2)
            {
               mark[j] = c1;
            }
            else
            {
               mark[j] = -1;
            }
         }
      }
   }
}

/* markA: array of size nnz(A), for pattern of (A and B), markA is the column indices as in A_J
 * Otherwise, mark pattern not in A-B as -1 in markA
 * Note the special treatment for diagonal entries of A (marked as -2) */
HYPRE_Int
hypre_CSRMatrixIntersectPattern(hypre_CSRMatrix *A,
                                hypre_CSRMatrix *B,
                                HYPRE_Int       *markA,
                                HYPRE_Int        diag_opt)
{
   HYPRE_Int nrows = hypre_CSRMatrixNumRows(A);
   HYPRE_Int nnzA  = hypre_CSRMatrixNumNonzeros(A);
   HYPRE_Int nnzB  = hypre_CSRMatrixNumNonzeros(B);

   HYPRE_Int *Cii = hypre_TAlloc(HYPRE_Int, nnzA + nnzB, HYPRE_MEMORY_DEVICE);
   HYPRE_Int *Cjj = hypre_TAlloc(HYPRE_Int, nnzA + nnzB, HYPRE_MEMORY_DEVICE);
   HYPRE_Int *idx = hypre_TAlloc(HYPRE_Int, nnzA + nnzB, HYPRE_MEMORY_DEVICE);

   hypreDevice_CsrRowPtrsToIndices_v2(nrows, nnzA, hypre_CSRMatrixI(A), Cii);
   hypreDevice_CsrRowPtrsToIndices_v2(nrows, nnzB, hypre_CSRMatrixI(B), Cii + nnzA);
   hypre_TMemcpy(Cjj,        hypre_CSRMatrixJ(A), HYPRE_Int, nnzA, HYPRE_MEMORY_DEVICE,
                 HYPRE_MEMORY_DEVICE);
   hypre_TMemcpy(Cjj + nnzA, hypre_CSRMatrixJ(B), HYPRE_Int, nnzB, HYPRE_MEMORY_DEVICE,
                 HYPRE_MEMORY_DEVICE);
   HYPRE_THRUST_CALL( sequence, idx, idx + nnzA + nnzB );

   HYPRE_THRUST_CALL( stable_sort_by_key,
                      thrust::make_zip_iterator(thrust::make_tuple(Cii, Cjj)),
                      thrust::make_zip_iterator(thrust::make_tuple(Cii, Cjj)) + nnzA + nnzB,
                      idx );

   hypre_TMemcpy(markA, hypre_CSRMatrixJ(A), HYPRE_Int, nnzA, HYPRE_MEMORY_DEVICE,
                 HYPRE_MEMORY_DEVICE);

   dim3 bDim = hypre_GetDefaultCUDABlockDimension();
   dim3 gDim = hypre_GetDefaultCUDAGridDimension(nnzA + nnzB, "thread", bDim);

   HYPRE_CUDA_LAUNCH( hypreCUDAKernel_CSRMatrixIntersectPattern, gDim, bDim,
                      nnzA + nnzB, nnzA, Cii, Cjj, idx, markA, diag_opt );

   hypre_TFree(Cii, HYPRE_MEMORY_DEVICE);
   hypre_TFree(Cjj, HYPRE_MEMORY_DEVICE);
   hypre_TFree(idx, HYPRE_MEMORY_DEVICE);

   return hypre_error_flag;
}

#endif /* HYPRE_USING_CUDA || defined(HYPRE_USING_HIP) */

#if defined(HYPRE_USING_GPU)

HYPRE_Int
hypre_CSRMatrixTransposeDevice(hypre_CSRMatrix  *A,
                               hypre_CSRMatrix **AT_ptr,
                               HYPRE_Int         data)
{
   hypre_GpuProfilingPushRange("CSRMatrixTranspose");

   HYPRE_Complex    *A_data   = hypre_CSRMatrixData(A);
   HYPRE_Int        *A_i      = hypre_CSRMatrixI(A);
   HYPRE_Int        *A_j      = hypre_CSRMatrixJ(A);
   HYPRE_Int         nrows_A  = hypre_CSRMatrixNumRows(A);
   HYPRE_Int         ncols_A  = hypre_CSRMatrixNumCols(A);
   HYPRE_Int         nnz_A    = hypre_CSRMatrixNumNonzeros(A);
   HYPRE_Complex    *C_data;
   HYPRE_Int        *C_i;
   HYPRE_Int        *C_j;
   hypre_CSRMatrix  *C;


   /* trivial case */
   if (nnz_A == 0)
   {
      C_i =    hypre_CTAlloc(HYPRE_Int,     ncols_A + 1, HYPRE_MEMORY_DEVICE);
      C_j =    hypre_CTAlloc(HYPRE_Int,     0,           HYPRE_MEMORY_DEVICE);
      C_data = hypre_CTAlloc(HYPRE_Complex, 0,           HYPRE_MEMORY_DEVICE);
   }
   else
   {
      if ( !hypre_HandleSpTransUseCusparse(hypre_handle()) )
      {
#if defined(HYPRE_USING_CUDA) || defined(HYPRE_USING_HIP)
         hypreDevice_CSRSpTrans(nrows_A, ncols_A, nnz_A, A_i, A_j, A_data, &C_i, &C_j, &C_data, data);
#endif
      }
      else
      {
#if defined(HYPRE_USING_CUSPARSE)
<<<<<<< HEAD
         hypreDevice_CSRSpTransCusparse(nrows_A, ncols_A, nnz_A, A_i, A_j, A_data, &C_i, &C_j, &C_data, data);
#elif defined(HYPRE_USING_ROCSPARSE)
         hypreDevice_CSRSpTransRocsparse(nrows_A, ncols_A, nnz_A, A_i, A_j, A_data, &C_i, &C_j, &C_data, data);
=======
      hypreDevice_CSRSpTransCusparse(nrows_A, ncols_A, nnz_A, A_i, A_j, A_data, &C_i, &C_j, &C_data,
                                     data);
#elif defined(HYPRE_USING_ROCSPARSE)
      hypreDevice_CSRSpTransRocsparse(nrows_A, ncols_A, nnz_A, A_i, A_j, A_data, &C_i, &C_j, &C_data,
                                      data);
#else
      hypreDevice_CSRSpTrans(nrows_A, ncols_A, nnz_A, A_i, A_j, A_data, &C_i, &C_j, &C_data, data);
>>>>>>> 66e1f2df
#endif
      }
   }

   C = hypre_CSRMatrixCreate(ncols_A, nrows_A, nnz_A);
   hypre_CSRMatrixI(C) = C_i;
   hypre_CSRMatrixJ(C) = C_j;
   hypre_CSRMatrixData(C) = C_data;
   hypre_CSRMatrixMemoryLocation(C) = HYPRE_MEMORY_DEVICE;

   *AT_ptr = C;

   hypre_SyncCudaComputeStream(hypre_handle());

   hypre_GpuProfilingPopRange();

   return hypre_error_flag;
}

#endif /* #if defined(HYPRE_USING_GPU) */

HYPRE_Int
hypre_CSRMatrixSortRow(hypre_CSRMatrix *A)
{
#if defined(HYPRE_USING_CUSPARSE)
   hypre_SortCSRCusparse(hypre_CSRMatrixNumRows(A), hypre_CSRMatrixNumCols(A),
                         hypre_CSRMatrixNumNonzeros(A), hypre_CSRMatrixGPUMatDescr(A),
                         hypre_CSRMatrixI(A), hypre_CSRMatrixJ(A), hypre_CSRMatrixData(A));
#elif defined(HYPRE_USING_ROCSPARSE)
   hypre_SortCSRRocsparse(hypre_CSRMatrixNumRows(A), hypre_CSRMatrixNumCols(A),
                          hypre_CSRMatrixNumNonzeros(A), hypre_CSRMatrixGPUMatDescr(A),
                          hypre_CSRMatrixI(A), hypre_CSRMatrixJ(A), hypre_CSRMatrixData(A));
#else
   hypre_error_w_msg(HYPRE_ERROR_GENERIC,
                     "hypre_CSRMatrixSortRow only implemented for cuSPARSE/rocSPARSE!\n");
#endif

   return hypre_error_flag;
}

#if defined(HYPRE_USING_CUSPARSE)
/* @brief This functions sorts values and column indices in each row in ascending order INPLACE
 * @param[in] n Number of rows
 * @param[in] m Number of columns
 * @param[in] nnzA Number of nonzeroes
 * @param[in] *d_ia (Unsorted) Row indices
 * @param[in,out] *d_ja_sorted On Start: Unsorted column indices. On return: Sorted column indices
 * @param[in,out] *d_a_sorted On Start: Unsorted values. On Return: Sorted values corresponding with column indices
 */
void
hypre_SortCSRCusparse(       HYPRE_Int      n,
                             HYPRE_Int      m,
                             HYPRE_Int      nnzA,
                             cusparseMatDescr_t descrA,
                             const HYPRE_Int     *d_ia,
                             HYPRE_Int     *d_ja_sorted,
                             HYPRE_Complex *d_a_sorted )
{
   cusparseHandle_t cusparsehandle = hypre_HandleCusparseHandle(hypre_handle());

   size_t pBufferSizeInBytes = 0;
   void *pBuffer = NULL;

   csru2csrInfo_t sortInfoA;
   HYPRE_CUSPARSE_CALL( cusparseCreateCsru2csrInfo(&sortInfoA) );

   HYPRE_Int isDoublePrecision = sizeof(HYPRE_Complex) == sizeof(hypre_double);
   HYPRE_Int isSinglePrecision = sizeof(HYPRE_Complex) == sizeof(hypre_double) / 2;

   if (isDoublePrecision)
   {
      HYPRE_CUSPARSE_CALL( cusparseDcsru2csr_bufferSizeExt(cusparsehandle,
                                                           n, m, nnzA, d_a_sorted, d_ia, d_ja_sorted,
                                                           sortInfoA, &pBufferSizeInBytes) );

      pBuffer = hypre_TAlloc(char, pBufferSizeInBytes, HYPRE_MEMORY_DEVICE);

      HYPRE_CUSPARSE_CALL( cusparseDcsru2csr(cusparsehandle,
                                             n, m, nnzA, descrA, d_a_sorted, d_ia, d_ja_sorted,
                                             sortInfoA, pBuffer) );
   }
   else if (isSinglePrecision)
   {
      HYPRE_CUSPARSE_CALL( cusparseScsru2csr_bufferSizeExt(cusparsehandle,
                                                           n, m, nnzA, (float *) d_a_sorted, d_ia, d_ja_sorted,
                                                           sortInfoA, &pBufferSizeInBytes));

      pBuffer = hypre_TAlloc(char, pBufferSizeInBytes, HYPRE_MEMORY_DEVICE);

      HYPRE_CUSPARSE_CALL( cusparseScsru2csr(cusparsehandle,
                                             n, m, nnzA, descrA, (float *)d_a_sorted, d_ia, d_ja_sorted,
                                             sortInfoA, pBuffer) );
   }

   hypre_TFree(pBuffer, HYPRE_MEMORY_DEVICE);
   HYPRE_CUSPARSE_CALL(cusparseDestroyCsru2csrInfo(sortInfoA));
}

HYPRE_Int
hypre_CSRMatrixTriLowerUpperSolveCusparse(char             uplo,
                                          hypre_CSRMatrix *A,
                                          HYPRE_Real      *l1_norms,
                                          hypre_Vector    *f,
                                          hypre_Vector    *u )
{
   HYPRE_Int      nrow   = hypre_CSRMatrixNumRows(A);
   HYPRE_Int      ncol   = hypre_CSRMatrixNumCols(A);
   HYPRE_Int      nnzA   = hypre_CSRMatrixNumNonzeros(A);
   HYPRE_Int     *A_i    = hypre_CSRMatrixI(A);
   HYPRE_Int     *A_j    = hypre_CSRMatrixJ(A);
   HYPRE_Complex *A_a    = hypre_CSRMatrixData(A);
   HYPRE_Int     *A_sj   = hypre_CSRMatrixSortedJ(A);
   HYPRE_Complex *A_sa   = hypre_CSRMatrixSortedData(A);
   HYPRE_Complex *f_data = hypre_VectorData(f);
   HYPRE_Complex *u_data = hypre_VectorData(u);
   HYPRE_Complex  alpha  = 1.0;
   hypre_int      buffer_size;
   hypre_int      structural_zero;

   if (nrow != ncol)
   {
      hypre_assert(0);
      hypre_error_in_arg(1);
      return hypre_error_flag;
   }

   if (nrow <= 0)
   {
      return hypre_error_flag;
   }

   if (nnzA <= 0)
   {
      hypre_assert(0);
      hypre_error_in_arg(1);
      return hypre_error_flag;
   }

   cusparseHandle_t handle = hypre_HandleCusparseHandle(hypre_handle());
   cusparseMatDescr_t descr = hypre_CSRMatrixGPUMatDescr(A);

   if ( !A_sj && !A_sa )
   {
      hypre_CSRMatrixSortedJ(A) = A_sj = hypre_TAlloc(HYPRE_Int, nnzA, HYPRE_MEMORY_DEVICE);
      hypre_CSRMatrixSortedData(A) = A_sa = hypre_TAlloc(HYPRE_Complex, nnzA, HYPRE_MEMORY_DEVICE);
      hypre_TMemcpy(A_sj, A_j, HYPRE_Int, nnzA, HYPRE_MEMORY_DEVICE, HYPRE_MEMORY_DEVICE);
      hypre_TMemcpy(A_sa, A_a, HYPRE_Complex, nnzA, HYPRE_MEMORY_DEVICE, HYPRE_MEMORY_DEVICE);

#if defined(HYPRE_USING_CUDA)
      hypre_CSRMatrixData(A) = A_sa;
      HYPRE_Int err = 0;
      if (l1_norms)
      {
         err = hypre_CSRMatrixReplaceDiagDevice(A, l1_norms, INFINITY, 0.0);
      }
      else
      {
         err = hypre_CSRMatrixFixZeroDiagDevice(A, INFINITY, 0.0);
      }
      hypre_CSRMatrixData(A) = A_a;
      if (err)
      {
         hypre_error_w_msg(1, "structural zero in hypre_CSRMatrixTriLowerUpperSolveCusparse");
         //hypre_assert(0);
      }
#endif

      hypre_SortCSRCusparse(nrow, ncol, nnzA, descr, A_i, A_sj, A_sa);
   }

   HYPRE_CUSPARSE_CALL( cusparseSetMatDiagType(descr, CUSPARSE_DIAG_TYPE_NON_UNIT) );

   if (!hypre_CSRMatrixCsrsvData(A))
   {
      hypre_CSRMatrixCsrsvData(A) = hypre_CsrsvDataCreate();
   }
   hypre_CsrsvData *csrsv_data = hypre_CSRMatrixCsrsvData(A);

   if (uplo == 'L')
   {
      HYPRE_CUSPARSE_CALL( cusparseSetMatFillMode(descr, CUSPARSE_FILL_MODE_LOWER) );

      if (!hypre_CsrsvDataInfoL(csrsv_data))
      {
         HYPRE_CUSPARSE_CALL( cusparseCreateCsrsv2Info(&hypre_CsrsvDataInfoL(csrsv_data)) );

         HYPRE_CUSPARSE_CALL( cusparseDcsrsv2_bufferSize(handle, CUSPARSE_OPERATION_NON_TRANSPOSE,
                                                         nrow, nnzA, descr, A_sa, A_i, A_sj, hypre_CsrsvDataInfoL(csrsv_data), &buffer_size) );

         if (hypre_CsrsvDataBufferSize(csrsv_data) < buffer_size)
         {
            hypre_CsrsvDataBuffer(csrsv_data) = hypre_TReAlloc_v2(hypre_CsrsvDataBuffer(csrsv_data),
                                                                  char, hypre_CsrsvDataBufferSize(csrsv_data),
                                                                  char, buffer_size,
                                                                  HYPRE_MEMORY_DEVICE);
            hypre_CsrsvDataBufferSize(csrsv_data) = buffer_size;
         }

         HYPRE_CUSPARSE_CALL( cusparseDcsrsv2_analysis(handle, CUSPARSE_OPERATION_NON_TRANSPOSE,
                                                       nrow, nnzA, descr, A_sa, A_i, A_sj,
                                                       hypre_CsrsvDataInfoL(csrsv_data), CUSPARSE_SOLVE_POLICY_USE_LEVEL,
                                                       hypre_CsrsvDataBuffer(csrsv_data)) );

         cusparseStatus_t status = cusparseXcsrsv2_zeroPivot(handle, hypre_CsrsvDataInfoL(csrsv_data),
                                                             &structural_zero);
         if (CUSPARSE_STATUS_ZERO_PIVOT == status)
         {
            char msg[256];
            hypre_sprintf(msg, "hypre_CSRMatrixTriLowerUpperSolveCusparse A(%d,%d) is missing\n",
                          structural_zero, structural_zero);
            hypre_error_w_msg(1, msg);
            //hypre_assert(0);
         }
      }

      HYPRE_CUSPARSE_CALL( cusparseDcsrsv2_solve(handle, CUSPARSE_OPERATION_NON_TRANSPOSE,
                                                 nrow, nnzA, &alpha, descr, A_sa, A_i, A_sj,
                                                 hypre_CsrsvDataInfoL(csrsv_data), f_data, u_data,
                                                 CUSPARSE_SOLVE_POLICY_USE_LEVEL,
                                                 hypre_CsrsvDataBuffer(csrsv_data)) );
   }
   else
   {
      HYPRE_CUSPARSE_CALL( cusparseSetMatFillMode(descr, CUSPARSE_FILL_MODE_UPPER) );

      if (!hypre_CsrsvDataInfoU(csrsv_data))
      {
         HYPRE_CUSPARSE_CALL( cusparseCreateCsrsv2Info(&hypre_CsrsvDataInfoU(csrsv_data)) );

         HYPRE_CUSPARSE_CALL( cusparseDcsrsv2_bufferSize(handle, CUSPARSE_OPERATION_NON_TRANSPOSE,
                                                         nrow, nnzA, descr, A_sa, A_i, A_sj, hypre_CsrsvDataInfoU(csrsv_data), &buffer_size) );

         if (hypre_CsrsvDataBufferSize(csrsv_data) < buffer_size)
         {
            hypre_CsrsvDataBuffer(csrsv_data) = hypre_TReAlloc_v2(hypre_CsrsvDataBuffer(csrsv_data),
                                                                  char, hypre_CsrsvDataBufferSize(csrsv_data),
                                                                  char, buffer_size,
                                                                  HYPRE_MEMORY_DEVICE);
            hypre_CsrsvDataBufferSize(csrsv_data) = buffer_size;
         }

         HYPRE_CUSPARSE_CALL( cusparseDcsrsv2_analysis(handle, CUSPARSE_OPERATION_NON_TRANSPOSE,
                                                       nrow, nnzA, descr, A_sa, A_i, A_sj,
                                                       hypre_CsrsvDataInfoU(csrsv_data), CUSPARSE_SOLVE_POLICY_USE_LEVEL,
                                                       hypre_CsrsvDataBuffer(csrsv_data)) );

         cusparseStatus_t status = cusparseXcsrsv2_zeroPivot(handle, hypre_CsrsvDataInfoU(csrsv_data),
                                                             &structural_zero);
         if (CUSPARSE_STATUS_ZERO_PIVOT == status)
         {
            char msg[256];
            hypre_sprintf(msg, "hypre_CSRMatrixTriLowerUpperSolveCusparse A(%d,%d) is missing\n",
                          structural_zero, structural_zero);
            hypre_error_w_msg(1, msg);
            //hypre_assert(0);
         }
      }

      HYPRE_CUSPARSE_CALL( cusparseDcsrsv2_solve(handle, CUSPARSE_OPERATION_NON_TRANSPOSE,
                                                 nrow, nnzA, &alpha, descr, A_sa, A_i, A_sj,
                                                 hypre_CsrsvDataInfoU(csrsv_data), f_data, u_data,
                                                 CUSPARSE_SOLVE_POLICY_USE_LEVEL,
                                                 hypre_CsrsvDataBuffer(csrsv_data)) );
   }

   return hypre_error_flag;
}

#endif /* #if defined(HYPRE_USING_CUSPARSE) */


#if defined(HYPRE_USING_ROCSPARSE)
HYPRE_Int
hypre_CSRMatrixTriLowerUpperSolveRocsparse(char              uplo,
                                           hypre_CSRMatrix * A,
                                           HYPRE_Real      * l1_norms,
                                           hypre_Vector    * f,
                                           hypre_Vector    * u )
{
   HYPRE_Int      nrow   = hypre_CSRMatrixNumRows(A);
   HYPRE_Int      ncol   = hypre_CSRMatrixNumCols(A);
   HYPRE_Int      nnzA   = hypre_CSRMatrixNumNonzeros(A);
   HYPRE_Int     *A_i    = hypre_CSRMatrixI(A);
   HYPRE_Int     *A_j    = hypre_CSRMatrixJ(A);
   HYPRE_Complex *A_a    = hypre_CSRMatrixData(A);
   HYPRE_Int     *A_sj   = hypre_CSRMatrixSortedJ(A);
   HYPRE_Complex *A_sa   = hypre_CSRMatrixSortedData(A);
   HYPRE_Complex *f_data = hypre_VectorData(f);
   HYPRE_Complex *u_data = hypre_VectorData(u);
   HYPRE_Complex  alpha  = 1.0;
   size_t         buffer_size;
   hypre_int      structural_zero;

   if (nrow != ncol)
   {
      hypre_assert(0);
      hypre_error_in_arg(1);
      return hypre_error_flag;
   }

   if (nrow <= 0)
   {
      return hypre_error_flag;
   }

   if (nnzA <= 0)
   {
      hypre_assert(0);
      hypre_error_in_arg(1);
      return hypre_error_flag;
   }

   rocsparse_handle handle = hypre_HandleCusparseHandle(hypre_handle());
   rocsparse_mat_descr descr = hypre_CSRMatrixGPUMatDescr(A);

   if ( !A_sj && !A_sa )
   {
      hypre_CSRMatrixSortedJ(A) = A_sj = hypre_TAlloc(HYPRE_Int, nnzA, HYPRE_MEMORY_DEVICE);
      hypre_CSRMatrixSortedData(A) = A_sa = hypre_TAlloc(HYPRE_Complex, nnzA, HYPRE_MEMORY_DEVICE);
      hypre_TMemcpy(A_sj, A_j, HYPRE_Int, nnzA, HYPRE_MEMORY_DEVICE, HYPRE_MEMORY_DEVICE);
      hypre_TMemcpy(A_sa, A_a, HYPRE_Complex, nnzA, HYPRE_MEMORY_DEVICE, HYPRE_MEMORY_DEVICE);

#if defined(HYPRE_USING_HIP)
      hypre_CSRMatrixData(A) = A_sa;
      HYPRE_Int err = 0;
      if (l1_norms)
      {
         err = hypre_CSRMatrixReplaceDiagDevice(A, l1_norms, INFINITY, 0.0);
      }
      else
      {
         err = hypre_CSRMatrixFixZeroDiagDevice(A, INFINITY, 0.0);
      }
      hypre_CSRMatrixData(A) = A_a;
      if (err)
      {
         hypre_error_w_msg(1, "structural zero in hypre_CSRMatrixTriLowerUpperSolveRocsparse");
         //hypre_assert(0);
      }
#endif

      hypre_SortCSRRocsparse(nrow, ncol, nnzA, descr, A_i, A_sj, A_sa);
   }

   HYPRE_ROCSPARSE_CALL( rocsparse_set_mat_diag_type(descr, rocsparse_diag_type_non_unit) );

   if (!hypre_CSRMatrixCsrsvData(A))
   {
      hypre_CSRMatrixCsrsvData(A) = hypre_CsrsvDataCreate();
   }
   hypre_CsrsvData *csrsv_data = hypre_CSRMatrixCsrsvData(A);

   if (uplo == 'L')
   {
      HYPRE_ROCSPARSE_CALL( rocsparse_set_mat_fill_mode(descr, rocsparse_fill_mode_lower) );

      if (!hypre_CsrsvDataInfoL(csrsv_data))
      {
         HYPRE_ROCSPARSE_CALL( rocsparse_create_mat_info(&hypre_CsrsvDataInfoL(csrsv_data)) );

         HYPRE_ROCSPARSE_CALL( rocsparse_dcsrsv_buffer_size(handle, rocsparse_operation_none,
                                                            nrow, nnzA, descr, A_sa, A_i, A_sj, hypre_CsrsvDataInfoL(csrsv_data), &buffer_size) );

         if (hypre_CsrsvDataBufferSize(csrsv_data) < buffer_size)
         {
            hypre_CsrsvDataBuffer(csrsv_data) = hypre_TReAlloc_v2(hypre_CsrsvDataBuffer(csrsv_data),
                                                                  char, hypre_CsrsvDataBufferSize(csrsv_data),
                                                                  char, buffer_size,
                                                                  HYPRE_MEMORY_DEVICE);
            hypre_CsrsvDataBufferSize(csrsv_data) = buffer_size;
         }

         HYPRE_ROCSPARSE_CALL( rocsparse_dcsrsv_analysis(handle, rocsparse_operation_none,
                                                         nrow, nnzA, descr, A_sa, A_i, A_sj,
                                                         hypre_CsrsvDataInfoL(csrsv_data), rocsparse_analysis_policy_reuse,
                                                         rocsparse_solve_policy_auto, hypre_CsrsvDataBuffer(csrsv_data)) );

         rocsparse_status status = rocsparse_csrsv_zero_pivot(handle, descr,
                                                              hypre_CsrsvDataInfoL(csrsv_data), &structural_zero);
         if (rocsparse_status_zero_pivot == status)
         {
            char msg[256];
            hypre_sprintf(msg, "hypre_CSRMatrixTriLowerUpperSolveRocsparse A(%d,%d) is missing\n",
                          structural_zero, structural_zero);
            hypre_error_w_msg(1, msg);
            //hypre_assert(0);
         }
      }

      HYPRE_ROCSPARSE_CALL( rocsparse_dcsrsv_solve(handle, rocsparse_operation_none,
                                                   nrow, nnzA, &alpha, descr, A_sa, A_i, A_sj,
                                                   hypre_CsrsvDataInfoL(csrsv_data), f_data, u_data,
                                                   rocsparse_solve_policy_auto,
                                                   hypre_CsrsvDataBuffer(csrsv_data)) );
   }
   else
   {
      HYPRE_ROCSPARSE_CALL( rocsparse_set_mat_fill_mode(descr, rocsparse_fill_mode_upper) );

      if (!hypre_CsrsvDataInfoU(csrsv_data))
      {
         HYPRE_ROCSPARSE_CALL( rocsparse_create_mat_info(&hypre_CsrsvDataInfoU(csrsv_data)) );

         HYPRE_ROCSPARSE_CALL( rocsparse_dcsrsv_buffer_size(handle, rocsparse_operation_none,
                                                            nrow, nnzA, descr, A_sa, A_i, A_sj, hypre_CsrsvDataInfoU(csrsv_data), &buffer_size) );

         if (hypre_CsrsvDataBufferSize(csrsv_data) < buffer_size)
         {
            hypre_CsrsvDataBuffer(csrsv_data) = hypre_TReAlloc_v2(hypre_CsrsvDataBuffer(csrsv_data),
                                                                  char, hypre_CsrsvDataBufferSize(csrsv_data),
                                                                  char, buffer_size,
                                                                  HYPRE_MEMORY_DEVICE);
            hypre_CsrsvDataBufferSize(csrsv_data) = buffer_size;
         }

         HYPRE_ROCSPARSE_CALL( rocsparse_dcsrsv_analysis(handle, rocsparse_operation_none,
                                                         nrow, nnzA, descr, A_sa, A_i, A_sj,
                                                         hypre_CsrsvDataInfoU(csrsv_data), rocsparse_analysis_policy_reuse,
                                                         rocsparse_solve_policy_auto, hypre_CsrsvDataBuffer(csrsv_data)) );

         rocsparse_status status = rocsparse_csrsv_zero_pivot(handle, descr,
                                                              hypre_CsrsvDataInfoU(csrsv_data), &structural_zero);
         if (rocsparse_status_zero_pivot == status)
         {
            char msg[256];
            hypre_sprintf(msg, "hypre_CSRMatrixTriLowerUpperSolveRocsparse A(%d,%d) is missing\n",
                          structural_zero, structural_zero);
            hypre_error_w_msg(1, msg);
            //hypre_assert(0);
         }
      }

      HYPRE_ROCSPARSE_CALL( rocsparse_dcsrsv_solve(handle, rocsparse_operation_none,
                                                   nrow, nnzA, &alpha, descr, A_sa, A_i, A_sj,
                                                   hypre_CsrsvDataInfoU(csrsv_data), f_data, u_data,
                                                   rocsparse_solve_policy_auto,
                                                   hypre_CsrsvDataBuffer(csrsv_data)) );
   }

   return hypre_error_flag;
}

/* @brief This functions sorts values and column indices in each row in ascending order OUT-OF-PLACE
 * @param[in] n Number of rows
 * @param[in] m Number of columns
 * @param[in] nnzA Number of nonzeroes
 * @param[in] *d_ia (Unsorted) Row indices
 * @param[in,out] *d_ja_sorted On Start: Unsorted column indices. On return: Sorted column indices
 * @param[in,out] *d_a_sorted On Start: Unsorted values. On Return: Sorted values corresponding with column indices
 */
void
hypre_SortCSRRocsparse(       HYPRE_Int      n,
                              HYPRE_Int      m,
                              HYPRE_Int      nnzA,
                              rocsparse_mat_descr descrA,
                              const HYPRE_Int     *d_ia,
                              HYPRE_Int     *d_ja_sorted,
                              HYPRE_Complex *d_a_sorted )
{
   rocsparse_handle handle = hypre_HandleCusparseHandle(hypre_handle());

   size_t pBufferSizeInBytes = 0;
   void *pBuffer = NULL;
   HYPRE_Int *P = NULL;

   HYPRE_Int isDoublePrecision = sizeof(HYPRE_Complex) == sizeof(hypre_double);
   HYPRE_Int isSinglePrecision = sizeof(HYPRE_Complex) == sizeof(hypre_double) / 2;

   // FIXME: There is not in-place version of csr sort in rocSPARSE currently, so we make
   //        a temporary copy of the data for gthr, sort that, and then copy the sorted values
   //        back to the array being returned. Where there is an in-place version available,
   //        we should use it.
   HYPRE_Complex *d_a_tmp;
   d_a_tmp  = hypre_TAlloc(HYPRE_Complex, nnzA, HYPRE_MEMORY_DEVICE);

   HYPRE_ROCSPARSE_CALL( rocsparse_csrsort_buffer_size(handle, n, m, nnzA, d_ia, d_ja_sorted,
                                                       &pBufferSizeInBytes) );

   pBuffer = hypre_TAlloc(char, pBufferSizeInBytes, HYPRE_MEMORY_DEVICE);
   P       = hypre_TAlloc(HYPRE_Int, nnzA, HYPRE_MEMORY_DEVICE);

   HYPRE_ROCSPARSE_CALL( rocsparse_create_identity_permutation(handle, nnzA, P) );
   HYPRE_ROCSPARSE_CALL( rocsparse_csrsort(handle, n, m, nnzA, descrA, d_ia, d_ja_sorted, P,
                                           pBuffer) );

   if (isDoublePrecision)
   {
      HYPRE_ROCSPARSE_CALL( rocsparse_dgthr(handle, nnzA, d_a_sorted, d_a_tmp, P,
                                            rocsparse_index_base_zero) );
   }
   else if (isSinglePrecision)
   {
      HYPRE_ROCSPARSE_CALL( rocsparse_sgthr(handle, nnzA, (float *) d_a_sorted, (float *) d_a_tmp, P,
                                            rocsparse_index_base_zero) );
   }

   hypre_TFree(pBuffer, HYPRE_MEMORY_DEVICE);
   hypre_TFree(P, HYPRE_MEMORY_DEVICE);

   hypre_TMemcpy(d_a_sorted, d_a_tmp, HYPRE_Complex, nnzA, HYPRE_MEMORY_DEVICE, HYPRE_MEMORY_DEVICE);

   hypre_TFree(d_a_tmp, HYPRE_MEMORY_DEVICE);
}
#endif // #if defined(HYPRE_USING_ROCSPARSE)

void hypre_CSRMatrixGpuSpMVAnalysis(hypre_CSRMatrix *matrix)
{
#if defined(HYPRE_USING_ROCSPARSE)

   HYPRE_ROCSPARSE_CALL( rocsparse_dcsrmv_analysis(hypre_HandleCusparseHandle(hypre_handle()),
                                                   rocsparse_operation_none,
                                                   hypre_CSRMatrixNumRows(matrix),
                                                   hypre_CSRMatrixNumCols(matrix),
                                                   hypre_CSRMatrixNumNonzeros(matrix),
                                                   hypre_CSRMatrixGPUMatDescr(matrix),
                                                   hypre_CSRMatrixData(matrix),
                                                   hypre_CSRMatrixI(matrix),
                                                   hypre_CSRMatrixJ(matrix),
                                                   hypre_CSRMatrixGPUMatInfo(matrix)) );

#endif // #if defined(HYPRE_USING_ROCSPARSE)
}<|MERGE_RESOLUTION|>--- conflicted
+++ resolved
@@ -1550,19 +1550,11 @@
       else
       {
 #if defined(HYPRE_USING_CUSPARSE)
-<<<<<<< HEAD
-         hypreDevice_CSRSpTransCusparse(nrows_A, ncols_A, nnz_A, A_i, A_j, A_data, &C_i, &C_j, &C_data, data);
+         hypreDevice_CSRSpTransCusparse(nrows_A, ncols_A, nnz_A, A_i, A_j, A_data, &C_i, &C_j, &C_data,
+                                        data);
 #elif defined(HYPRE_USING_ROCSPARSE)
-         hypreDevice_CSRSpTransRocsparse(nrows_A, ncols_A, nnz_A, A_i, A_j, A_data, &C_i, &C_j, &C_data, data);
-=======
-      hypreDevice_CSRSpTransCusparse(nrows_A, ncols_A, nnz_A, A_i, A_j, A_data, &C_i, &C_j, &C_data,
-                                     data);
-#elif defined(HYPRE_USING_ROCSPARSE)
-      hypreDevice_CSRSpTransRocsparse(nrows_A, ncols_A, nnz_A, A_i, A_j, A_data, &C_i, &C_j, &C_data,
-                                      data);
-#else
-      hypreDevice_CSRSpTrans(nrows_A, ncols_A, nnz_A, A_i, A_j, A_data, &C_i, &C_j, &C_data, data);
->>>>>>> 66e1f2df
+         hypreDevice_CSRSpTransRocsparse(nrows_A, ncols_A, nnz_A, A_i, A_j, A_data, &C_i, &C_j, &C_data,
+                                         data);
 #endif
       }
    }
