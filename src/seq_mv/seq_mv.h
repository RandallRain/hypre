
/*** DO NOT EDIT THIS FILE DIRECTLY (use 'headers' to generate) ***/

#ifndef hypre_MV_HEADER
#define hypre_MV_HEADER

#include <stdlib.h>
#include <stdio.h>
#include <math.h>

#include <HYPRE_config.h>

#include "HYPRE_seq_mv.h"

#include "_hypre_utilities.h"

#ifdef __cplusplus
extern "C" {
#endif

/******************************************************************************
 * Copyright 1998-2019 Lawrence Livermore National Security, LLC and other
 * HYPRE Project Developers. See the top-level COPYRIGHT file for details.
 *
 * SPDX-License-Identifier: (Apache-2.0 OR MIT)
 ******************************************************************************/

/******************************************************************************
 *
 * Header info for CSR Matrix data structures
 *
 * Note: this matrix currently uses 0-based indexing.
 *
 *****************************************************************************/

#ifndef hypre_CSR_MATRIX_HEADER
#define hypre_CSR_MATRIX_HEADER

#if defined(HYPRE_USING_CUSPARSE) || defined(HYPRE_USING_ROCSPARSE)
struct hypre_CsrsvData;
typedef struct hypre_CsrsvData hypre_CsrsvData;
#endif

#if defined(HYPRE_USING_CUSPARSE) || defined(HYPRE_USING_ROCSPARSE)
struct hypre_GpuMatData;
typedef struct hypre_GpuMatData hypre_GpuMatData;
#endif

/*--------------------------------------------------------------------------
 * CSR Matrix
 *--------------------------------------------------------------------------*/

typedef struct
{
   HYPRE_Int            *i;
   HYPRE_Int            *j;
   HYPRE_BigInt         *big_j;
   HYPRE_Int             num_rows;
   HYPRE_Int             num_cols;
   HYPRE_Int             num_nonzeros;
   hypre_int            *i_short;
   hypre_int            *j_short;
   HYPRE_Int             owns_data;       /* Does the CSRMatrix create/destroy `data', `i', `j'? */
   HYPRE_Complex        *data;
   HYPRE_Int            *rownnz;          /* for compressing rows in matrix multiplication  */
   HYPRE_Int             num_rownnz;
   HYPRE_MemoryLocation  memory_location; /* memory location of arrays i, j, data */
#if defined(HYPRE_USING_CUSPARSE) || defined(HYPRE_USING_ROCSPARSE)
   HYPRE_Int            *sorted_j;        /* some cusparse routines require sorted CSR */
   HYPRE_Complex        *sorted_data;
   hypre_CsrsvData      *csrsv_data;
   hypre_GpuMatData     *mat_data;
#endif
} hypre_CSRMatrix;

/*--------------------------------------------------------------------------
 * Accessor functions for the CSR Matrix structure
 *--------------------------------------------------------------------------*/

#define hypre_CSRMatrixData(matrix)                 ((matrix) -> data)
#define hypre_CSRMatrixI(matrix)                    ((matrix) -> i)
#define hypre_CSRMatrixJ(matrix)                    ((matrix) -> j)
#define hypre_CSRMatrixBigJ(matrix)                 ((matrix) -> big_j)
#define hypre_CSRMatrixNumRows(matrix)              ((matrix) -> num_rows)
#define hypre_CSRMatrixNumCols(matrix)              ((matrix) -> num_cols)
#define hypre_CSRMatrixNumNonzeros(matrix)          ((matrix) -> num_nonzeros)
#define hypre_CSRMatrixRownnz(matrix)               ((matrix) -> rownnz)
#define hypre_CSRMatrixNumRownnz(matrix)            ((matrix) -> num_rownnz)
#define hypre_CSRMatrixOwnsData(matrix)             ((matrix) -> owns_data)
#define hypre_CSRMatrixMemoryLocation(matrix)       ((matrix) -> memory_location)

#if defined(HYPRE_USING_CUSPARSE) || defined(HYPRE_USING_ROCSPARSE)
#define hypre_CSRMatrixSortedJ(matrix)              ((matrix) -> sorted_j)
#define hypre_CSRMatrixSortedData(matrix)           ((matrix) -> sorted_data)
#define hypre_CSRMatrixCsrsvData(matrix)            ((matrix) -> csrsv_data)
#define hypre_CSRMatrixGPUMatData(matrix)           ((matrix) -> mat_data)
#endif

HYPRE_Int hypre_CSRMatrixGetLoadBalancedPartitionBegin( hypre_CSRMatrix *A );
HYPRE_Int hypre_CSRMatrixGetLoadBalancedPartitionEnd( hypre_CSRMatrix *A );

/*--------------------------------------------------------------------------
 * CSR Boolean Matrix
 *--------------------------------------------------------------------------*/

typedef struct
{
   HYPRE_Int    *i;
   HYPRE_Int    *j;
   HYPRE_BigInt *big_j;
   HYPRE_Int     num_rows;
   HYPRE_Int     num_cols;
   HYPRE_Int     num_nonzeros;
   HYPRE_Int     owns_data;

} hypre_CSRBooleanMatrix;

/*--------------------------------------------------------------------------
 * Accessor functions for the CSR Boolean Matrix structure
 *--------------------------------------------------------------------------*/

#define hypre_CSRBooleanMatrix_Get_I(matrix)        ((matrix)->i)
#define hypre_CSRBooleanMatrix_Get_J(matrix)        ((matrix)->j)
#define hypre_CSRBooleanMatrix_Get_BigJ(matrix)     ((matrix)->big_j)
#define hypre_CSRBooleanMatrix_Get_NRows(matrix)    ((matrix)->num_rows)
#define hypre_CSRBooleanMatrix_Get_NCols(matrix)    ((matrix)->num_cols)
#define hypre_CSRBooleanMatrix_Get_NNZ(matrix)      ((matrix)->num_nonzeros)
#define hypre_CSRBooleanMatrix_Get_OwnsData(matrix) ((matrix)->owns_data)

#endif

/******************************************************************************
 * Copyright 1998-2019 Lawrence Livermore National Security, LLC and other
 * HYPRE Project Developers. See the top-level COPYRIGHT file for details.
 *
 * SPDX-License-Identifier: (Apache-2.0 OR MIT)
 ******************************************************************************/

/******************************************************************************
 *
 * Header info for Mapped Matrix data structures
 *
 *****************************************************************************/

#ifndef hypre_MAPPED_MATRIX_HEADER
#define hypre_MAPPED_MATRIX_HEADER

/*--------------------------------------------------------------------------
 * Mapped Matrix
 *--------------------------------------------------------------------------*/

typedef struct
{
   void               *matrix;
   HYPRE_Int         (*ColMap)(HYPRE_Int, void *);
   void               *MapData;

} hypre_MappedMatrix;

/*--------------------------------------------------------------------------
 * Accessor functions for the Mapped Matrix structure
 *--------------------------------------------------------------------------*/

#define hypre_MappedMatrixMatrix(matrix)           ((matrix) -> matrix)
#define hypre_MappedMatrixColMap(matrix)           ((matrix) -> ColMap)
#define hypre_MappedMatrixMapData(matrix)          ((matrix) -> MapData)

#define hypre_MappedMatrixColIndex(matrix,j) \
         (hypre_MappedMatrixColMap(matrix)(j,hypre_MappedMatrixMapData(matrix)))

#endif

/******************************************************************************
 * Copyright 1998-2019 Lawrence Livermore National Security, LLC and other
 * HYPRE Project Developers. See the top-level COPYRIGHT file for details.
 *
 * SPDX-License-Identifier: (Apache-2.0 OR MIT)
 ******************************************************************************/

/******************************************************************************
 *
 * Header info for Multiblock Matrix data structures
 *
 *****************************************************************************/

#ifndef hypre_MULTIBLOCK_MATRIX_HEADER
#define hypre_MULTIBLOCK_MATRIX_HEADER

/*--------------------------------------------------------------------------
 * Multiblock Matrix
 *--------------------------------------------------------------------------*/

typedef struct
{
   HYPRE_Int             num_submatrices;
   HYPRE_Int            *submatrix_types;
   void                **submatrices;

} hypre_MultiblockMatrix;

/*--------------------------------------------------------------------------
 * Accessor functions for the Multiblock Matrix structure
 *--------------------------------------------------------------------------*/

#define hypre_MultiblockMatrixSubmatrices(matrix)        ((matrix) -> submatrices)
#define hypre_MultiblockMatrixNumSubmatrices(matrix)     ((matrix) -> num_submatrices)
#define hypre_MultiblockMatrixSubmatrixTypes(matrix)     ((matrix) -> submatrix_types)

#define hypre_MultiblockMatrixSubmatrix(matrix,j) (hypre_MultiblockMatrixSubmatrices\
(matrix)[j])
#define hypre_MultiblockMatrixSubmatrixType(matrix,j) (hypre_MultiblockMatrixSubmatrixTypes\
(matrix)[j])

#endif

/******************************************************************************
 * Copyright 1998-2019 Lawrence Livermore National Security, LLC and other
 * HYPRE Project Developers. See the top-level COPYRIGHT file for details.
 *
 * SPDX-License-Identifier: (Apache-2.0 OR MIT)
 ******************************************************************************/

/******************************************************************************
 *
 * Header info for Vector data structure
 *
 *****************************************************************************/

#ifndef hypre_VECTOR_HEADER
#define hypre_VECTOR_HEADER

/*--------------------------------------------------------------------------
 * hypre_Vector
 *--------------------------------------------------------------------------*/

typedef struct
{
   HYPRE_Complex  *data;
   HYPRE_Int       size;

   /* Does the Vector create/destroy `data'? */
   HYPRE_Int       owns_data;

   /* memory location of array data */
   HYPRE_MemoryLocation  memory_location;

   /* For multivectors...*/
   HYPRE_Int   num_vectors;  /* the above "size" is size of one vector */
   HYPRE_Int   multivec_storage_method;
   /* ...if 0, store colwise v0[0], v0[1], ..., v1[0], v1[1], ... v2[0]... */
   /* ...if 1, store rowwise v0[0], v1[0], ..., v0[1], v1[1], ... */
   /* With colwise storage, vj[i] = data[ j*size + i]
      With rowwise storage, vj[i] = data[ j + num_vectors*i] */
   HYPRE_Int  vecstride, idxstride;
   /* ... so vj[i] = data[ j*vecstride + i*idxstride ] regardless of row_storage.*/
} hypre_Vector;

/*--------------------------------------------------------------------------
 * Accessor functions for the Vector structure
 *--------------------------------------------------------------------------*/

#define hypre_VectorData(vector)                  ((vector) -> data)
#define hypre_VectorSize(vector)                  ((vector) -> size)
#define hypre_VectorOwnsData(vector)              ((vector) -> owns_data)
#define hypre_VectorMemoryLocation(vector)        ((vector) -> memory_location)
#define hypre_VectorNumVectors(vector)            ((vector) -> num_vectors)
#define hypre_VectorMultiVecStorageMethod(vector) ((vector) -> multivec_storage_method)
#define hypre_VectorVectorStride(vector)          ((vector) -> vecstride )
#define hypre_VectorIndexStride(vector)           ((vector) -> idxstride )

#endif

/******************************************************************************
 * Copyright 1998-2019 Lawrence Livermore National Security, LLC and other
 * HYPRE Project Developers. See the top-level COPYRIGHT file for details.
 *
 * SPDX-License-Identifier: (Apache-2.0 OR MIT)
 ******************************************************************************/

/* csr_matop.c */
HYPRE_Int hypre_CSRMatrixAddFirstPass ( HYPRE_Int firstrow, HYPRE_Int lastrow, HYPRE_Int *marker,
                                        HYPRE_Int *twspace, HYPRE_Int *map_A2C, HYPRE_Int *map_B2C, hypre_CSRMatrix *A, hypre_CSRMatrix *B,
                                        HYPRE_Int nnzrows_C, HYPRE_Int nrows_C, HYPRE_Int ncols_C, HYPRE_Int *rownnz_C,
                                        HYPRE_MemoryLocation memory_location_C, HYPRE_Int *C_i, hypre_CSRMatrix **C_ptr );
HYPRE_Int hypre_CSRMatrixAddSecondPass ( HYPRE_Int firstrow, HYPRE_Int lastrow, HYPRE_Int *marker,
                                         HYPRE_Int *twspace, HYPRE_Int *map_A2C, HYPRE_Int *map_B2C, HYPRE_Int *rownnz_C,
                                         HYPRE_Complex alpha, HYPRE_Complex beta, hypre_CSRMatrix *A, hypre_CSRMatrix *B,
                                         hypre_CSRMatrix *C);
hypre_CSRMatrix *hypre_CSRMatrixAddHost ( HYPRE_Complex alpha, hypre_CSRMatrix *A,
                                          HYPRE_Complex beta, hypre_CSRMatrix *B );
hypre_CSRMatrix *hypre_CSRMatrixAdd ( HYPRE_Complex alpha, hypre_CSRMatrix *A, HYPRE_Complex beta,
                                      hypre_CSRMatrix *B );
hypre_CSRMatrix *hypre_CSRMatrixBigAdd ( hypre_CSRMatrix *A, hypre_CSRMatrix *B );
hypre_CSRMatrix *hypre_CSRMatrixMultiplyHost ( hypre_CSRMatrix *A, hypre_CSRMatrix *B );
hypre_CSRMatrix *hypre_CSRMatrixMultiply ( hypre_CSRMatrix *A, hypre_CSRMatrix *B );
hypre_CSRMatrix *hypre_CSRMatrixDeleteZeros ( hypre_CSRMatrix *A, HYPRE_Real tol );
HYPRE_Int hypre_CSRMatrixTransposeHost ( hypre_CSRMatrix *A, hypre_CSRMatrix **AT, HYPRE_Int data );
HYPRE_Int hypre_CSRMatrixTranspose ( hypre_CSRMatrix *A, hypre_CSRMatrix **AT, HYPRE_Int data );
HYPRE_Int hypre_CSRMatrixReorder ( hypre_CSRMatrix *A );
HYPRE_Complex hypre_CSRMatrixSumElts ( hypre_CSRMatrix *A );
HYPRE_Real hypre_CSRMatrixFnorm( hypre_CSRMatrix *A );
HYPRE_Int hypre_CSRMatrixSplit(hypre_CSRMatrix *Bs_ext, HYPRE_BigInt first_col_diag_B,
                               HYPRE_BigInt last_col_diag_B, HYPRE_Int num_cols_offd_B, HYPRE_BigInt *col_map_offd_B,
                               HYPRE_Int *num_cols_offd_C_ptr, HYPRE_BigInt **col_map_offd_C_ptr, hypre_CSRMatrix **Bext_diag_ptr,
                               hypre_CSRMatrix **Bext_offd_ptr);
hypre_CSRMatrix * hypre_CSRMatrixAddPartial( hypre_CSRMatrix *A, hypre_CSRMatrix *B,
                                             HYPRE_Int *row_nums);
void hypre_CSRMatrixComputeRowSum( hypre_CSRMatrix *A, HYPRE_Int *CF_i, HYPRE_Int *CF_j,
                                   HYPRE_Complex *row_sum, HYPRE_Int type, HYPRE_Complex scal, const char *set_or_add);
void hypre_CSRMatrixExtractDiagonal( hypre_CSRMatrix *A, HYPRE_Complex *d, HYPRE_Int type);
void hypre_CSRMatrixExtractDiagonalHost( hypre_CSRMatrix *A, HYPRE_Complex *d, HYPRE_Int type);
HYPRE_Int hypre_CSRMatrixScale(hypre_CSRMatrix *A, HYPRE_Complex scalar);
HYPRE_Int hypre_CSRMatrixSetConstantValues( hypre_CSRMatrix *A, HYPRE_Complex value);

/* csr_matop_device.c */
hypre_CSRMatrix *hypre_CSRMatrixAddDevice ( HYPRE_Complex alpha, hypre_CSRMatrix *A,
                                            HYPRE_Complex beta, hypre_CSRMatrix *B );
hypre_CSRMatrix *hypre_CSRMatrixMultiplyDevice ( hypre_CSRMatrix *A, hypre_CSRMatrix *B );
hypre_CSRMatrix *hypre_CSRMatrixTripleMultiplyDevice ( hypre_CSRMatrix *A, hypre_CSRMatrix *B,
                                                       hypre_CSRMatrix *C );
HYPRE_Int hypre_CSRMatrixSplitDevice_core( HYPRE_Int job, HYPRE_Int num_rows, HYPRE_Int B_ext_nnz,
                                           HYPRE_Int *B_ext_ii, HYPRE_BigInt *B_ext_bigj, HYPRE_Complex *B_ext_data, char *B_ext_xata,
                                           HYPRE_BigInt first_col_diag_B, HYPRE_BigInt last_col_diag_B, HYPRE_Int num_cols_offd_B,
                                           HYPRE_BigInt *col_map_offd_B, HYPRE_Int **map_B_to_C_ptr, HYPRE_Int *num_cols_offd_C_ptr,
                                           HYPRE_BigInt **col_map_offd_C_ptr, HYPRE_Int *B_ext_diag_nnz_ptr, HYPRE_Int *B_ext_diag_ii,
                                           HYPRE_Int *B_ext_diag_j, HYPRE_Complex *B_ext_diag_data, char *B_ext_diag_xata,
                                           HYPRE_Int *B_ext_offd_nnz_ptr, HYPRE_Int *B_ext_offd_ii, HYPRE_Int *B_ext_offd_j,
                                           HYPRE_Complex *B_ext_offd_data, char *B_ext_offd_xata );
HYPRE_Int hypre_CSRMatrixSplitDevice(hypre_CSRMatrix *B_ext, HYPRE_BigInt first_col_diag_B,
                                     HYPRE_BigInt last_col_diag_B, HYPRE_Int num_cols_offd_B, HYPRE_BigInt *col_map_offd_B,
                                     HYPRE_Int **map_B_to_C_ptr, HYPRE_Int *num_cols_offd_C_ptr, HYPRE_BigInt **col_map_offd_C_ptr,
                                     hypre_CSRMatrix **B_ext_diag_ptr, hypre_CSRMatrix **B_ext_offd_ptr);
HYPRE_Int hypre_CSRMatrixTransposeDevice ( hypre_CSRMatrix *A, hypre_CSRMatrix **AT,
                                           HYPRE_Int data );
hypre_CSRMatrix* hypre_CSRMatrixAddPartialDevice( hypre_CSRMatrix *A, hypre_CSRMatrix *B,
                                                  HYPRE_Int *row_nums);
HYPRE_Int hypre_CSRMatrixColNNzRealDevice( hypre_CSRMatrix *A, HYPRE_Real *colnnz);
HYPRE_Int hypre_CSRMatrixMoveDiagFirstDevice( hypre_CSRMatrix  *A );
HYPRE_Int hypre_CSRMatrixCheckDiagFirstDevice( hypre_CSRMatrix  *A );
HYPRE_Int hypre_CSRMatrixFixZeroDiagDevice( hypre_CSRMatrix *A, HYPRE_Complex v, HYPRE_Real tol );
HYPRE_Int hypre_CSRMatrixReplaceDiagDevice( hypre_CSRMatrix *A, HYPRE_Complex *new_diag,
                                            HYPRE_Complex v, HYPRE_Real tol );
void hypre_CSRMatrixComputeRowSumDevice( hypre_CSRMatrix *A, HYPRE_Int *CF_i, HYPRE_Int *CF_j,
                                         HYPRE_Complex *row_sum, HYPRE_Int type, HYPRE_Complex scal, const char *set_or_add);
void hypre_CSRMatrixExtractDiagonalDevice( hypre_CSRMatrix *A, HYPRE_Complex *d, HYPRE_Int type);
hypre_CSRMatrix* hypre_CSRMatrixStack2Device(hypre_CSRMatrix *A, hypre_CSRMatrix *B);
hypre_CSRMatrix* hypre_CSRMatrixIdentityDevice(HYPRE_Int n, HYPRE_Complex alp);
HYPRE_Int hypre_CSRMatrixRemoveDiagonalDevice(hypre_CSRMatrix *A);
HYPRE_Int hypre_CSRMatrixDropSmallEntriesDevice( hypre_CSRMatrix *A, HYPRE_Real tol,
                                                 HYPRE_Real *elmt_tols);
HYPRE_Int hypre_CSRMatrixSortRow(hypre_CSRMatrix *A);
HYPRE_Int hypre_CSRMatrixTriLowerUpperSolveDevice(char uplo, hypre_CSRMatrix *A,
                                                  HYPRE_Real *l1_norms, hypre_Vector *f, hypre_Vector *u );
HYPRE_Int hypre_CSRMatrixTriLowerUpperSolveRocsparse(char uplo, hypre_CSRMatrix *A,
                                                     HYPRE_Real *l1_norms, hypre_Vector *f, hypre_Vector *u );
HYPRE_Int hypre_CSRMatrixTriLowerUpperSolveCusparse(char uplo, hypre_CSRMatrix *A,
                                                    HYPRE_Real *l1_norms, hypre_Vector *f, hypre_Vector *u );
HYPRE_Int hypre_CSRMatrixIntersectPattern(hypre_CSRMatrix *A, hypre_CSRMatrix *B, HYPRE_Int *markA,
                                          HYPRE_Int diag_option);

/* csr_matrix.c */
hypre_CSRMatrix *hypre_CSRMatrixCreate ( HYPRE_Int num_rows, HYPRE_Int num_cols,
                                         HYPRE_Int num_nonzeros );
HYPRE_Int hypre_CSRMatrixDestroy ( hypre_CSRMatrix *matrix );
HYPRE_Int hypre_CSRMatrixInitialize_v2( hypre_CSRMatrix *matrix, HYPRE_Int bigInit,
                                        HYPRE_MemoryLocation memory_location );
HYPRE_Int hypre_CSRMatrixInitialize ( hypre_CSRMatrix *matrix );
HYPRE_Int hypre_CSRMatrixBigInitialize ( hypre_CSRMatrix *matrix );
HYPRE_Int hypre_CSRMatrixBigJtoJ ( hypre_CSRMatrix *matrix );
HYPRE_Int hypre_CSRMatrixJtoBigJ ( hypre_CSRMatrix *matrix );
HYPRE_Int hypre_CSRMatrixSetDataOwner ( hypre_CSRMatrix *matrix, HYPRE_Int owns_data );
HYPRE_Int hypre_CSRMatrixSetRownnz ( hypre_CSRMatrix *matrix );
hypre_CSRMatrix *hypre_CSRMatrixRead ( char *file_name );
HYPRE_Int hypre_CSRMatrixPrint ( hypre_CSRMatrix *matrix, const char *file_name );
HYPRE_Int hypre_CSRMatrixPrint2( hypre_CSRMatrix *matrix, const char *file_name );
HYPRE_Int hypre_CSRMatrixPrintHB ( hypre_CSRMatrix *matrix_input, char *file_name );
HYPRE_Int hypre_CSRMatrixPrintMM( hypre_CSRMatrix *matrix, HYPRE_Int basei, HYPRE_Int basej,
                                  HYPRE_Int trans, const char *file_name );
HYPRE_Int hypre_CSRMatrixCopy ( hypre_CSRMatrix *A, hypre_CSRMatrix *B, HYPRE_Int copy_data );
hypre_CSRMatrix *hypre_CSRMatrixClone ( hypre_CSRMatrix *A, HYPRE_Int copy_data );
hypre_CSRMatrix *hypre_CSRMatrixClone_v2( hypre_CSRMatrix *A, HYPRE_Int copy_data,
                                          HYPRE_MemoryLocation memory_location );
hypre_CSRMatrix *hypre_CSRMatrixUnion ( hypre_CSRMatrix *A, hypre_CSRMatrix *B,
                                        HYPRE_BigInt *col_map_offd_A, HYPRE_BigInt *col_map_offd_B, HYPRE_BigInt **col_map_offd_C );
HYPRE_Int hypre_CSRMatrixPrefetch( hypre_CSRMatrix *A, HYPRE_MemoryLocation memory_location);
HYPRE_Int hypre_CSRMatrixCheckSetNumNonzeros( hypre_CSRMatrix *matrix );
HYPRE_Int hypre_CSRMatrixResize( hypre_CSRMatrix *matrix, HYPRE_Int new_num_rows,
                                 HYPRE_Int new_num_cols, HYPRE_Int new_num_nonzeros );

/* csr_matvec.c */
// y[offset:end] = alpha*A[offset:end,:]*x + beta*b[offset:end]
HYPRE_Int hypre_CSRMatrixMatvecOutOfPlace ( HYPRE_Complex alpha, hypre_CSRMatrix *A,
                                            hypre_Vector *x, HYPRE_Complex beta, hypre_Vector *b, hypre_Vector *y, HYPRE_Int offset );
// y = alpha*A + beta*y
HYPRE_Int hypre_CSRMatrixMatvec ( HYPRE_Complex alpha, hypre_CSRMatrix *A, hypre_Vector *x,
                                  HYPRE_Complex beta, hypre_Vector *y );
HYPRE_Int hypre_CSRMatrixMatvecT ( HYPRE_Complex alpha, hypre_CSRMatrix *A, hypre_Vector *x,
                                   HYPRE_Complex beta, hypre_Vector *y );
HYPRE_Int hypre_CSRMatrixMatvec_FF ( HYPRE_Complex alpha, hypre_CSRMatrix *A, hypre_Vector *x,
                                     HYPRE_Complex beta, hypre_Vector *y, HYPRE_Int *CF_marker_x, HYPRE_Int *CF_marker_y,
                                     HYPRE_Int fpt );

/* csr_matvec_device.c */
HYPRE_Int hypre_CSRMatrixMatvecDevice(HYPRE_Int trans, HYPRE_Complex alpha, hypre_CSRMatrix *A,
                                      hypre_Vector *x, HYPRE_Complex beta, hypre_Vector *b, hypre_Vector *y, HYPRE_Int offset );
HYPRE_Int hypre_CSRMatrixMatvecCusparseNewAPI( HYPRE_Int trans, HYPRE_Complex alpha,
                                               hypre_CSRMatrix *A, hypre_Vector *x, HYPRE_Complex beta, hypre_Vector *y, HYPRE_Int offset );
HYPRE_Int hypre_CSRMatrixMatvecCusparseOldAPI( HYPRE_Int trans, HYPRE_Complex alpha,
                                               hypre_CSRMatrix *A, hypre_Vector *x, HYPRE_Complex beta, hypre_Vector *y, HYPRE_Int offset );
HYPRE_Int hypre_CSRMatrixMatvecOMPOffload (HYPRE_Int trans, HYPRE_Complex alpha, hypre_CSRMatrix *A,
                                           hypre_Vector *x, HYPRE_Complex beta, hypre_Vector *y, HYPRE_Int offset );
HYPRE_Int hypre_CSRMatrixMatvecRocsparse (HYPRE_Int trans, HYPRE_Complex alpha, hypre_CSRMatrix *A,
                                          hypre_Vector *x, HYPRE_Complex beta, hypre_Vector *y, HYPRE_Int offset );
HYPRE_Int hypre_CSRMatrixMatvecOnemklsparse (HYPRE_Int trans, HYPRE_Complex alpha,
                                             hypre_CSRMatrix *A,
                                             hypre_Vector *x, HYPRE_Complex beta, hypre_Vector *y, HYPRE_Int offset );

/* genpart.c */
HYPRE_Int hypre_GeneratePartitioning ( HYPRE_BigInt length, HYPRE_Int num_procs,
                                       HYPRE_BigInt **part_ptr );
HYPRE_Int hypre_GenerateLocalPartitioning ( HYPRE_BigInt length, HYPRE_Int num_procs,
                                            HYPRE_Int myid, HYPRE_BigInt *part );

/* HYPRE_csr_matrix.c */
HYPRE_CSRMatrix HYPRE_CSRMatrixCreate ( HYPRE_Int num_rows, HYPRE_Int num_cols,
                                        HYPRE_Int *row_sizes );
HYPRE_Int HYPRE_CSRMatrixDestroy ( HYPRE_CSRMatrix matrix );
HYPRE_Int HYPRE_CSRMatrixInitialize ( HYPRE_CSRMatrix matrix );
HYPRE_CSRMatrix HYPRE_CSRMatrixRead ( char *file_name );
void HYPRE_CSRMatrixPrint ( HYPRE_CSRMatrix matrix, char *file_name );
HYPRE_Int HYPRE_CSRMatrixGetNumRows ( HYPRE_CSRMatrix matrix, HYPRE_Int *num_rows );

/* HYPRE_mapped_matrix.c */
HYPRE_MappedMatrix HYPRE_MappedMatrixCreate ( void );
HYPRE_Int HYPRE_MappedMatrixDestroy ( HYPRE_MappedMatrix matrix );
HYPRE_Int HYPRE_MappedMatrixLimitedDestroy ( HYPRE_MappedMatrix matrix );
HYPRE_Int HYPRE_MappedMatrixInitialize ( HYPRE_MappedMatrix matrix );
HYPRE_Int HYPRE_MappedMatrixAssemble ( HYPRE_MappedMatrix matrix );
void HYPRE_MappedMatrixPrint ( HYPRE_MappedMatrix matrix );
HYPRE_Int HYPRE_MappedMatrixGetColIndex ( HYPRE_MappedMatrix matrix, HYPRE_Int j );
void *HYPRE_MappedMatrixGetMatrix ( HYPRE_MappedMatrix matrix );
HYPRE_Int HYPRE_MappedMatrixSetMatrix ( HYPRE_MappedMatrix matrix, void *matrix_data );
HYPRE_Int HYPRE_MappedMatrixSetColMap ( HYPRE_MappedMatrix matrix, HYPRE_Int (*ColMap )(HYPRE_Int,
                                                                                        void *));
HYPRE_Int HYPRE_MappedMatrixSetMapData ( HYPRE_MappedMatrix matrix, void *MapData );

/* HYPRE_multiblock_matrix.c */
HYPRE_MultiblockMatrix HYPRE_MultiblockMatrixCreate ( void );
HYPRE_Int HYPRE_MultiblockMatrixDestroy ( HYPRE_MultiblockMatrix matrix );
HYPRE_Int HYPRE_MultiblockMatrixLimitedDestroy ( HYPRE_MultiblockMatrix matrix );
HYPRE_Int HYPRE_MultiblockMatrixInitialize ( HYPRE_MultiblockMatrix matrix );
HYPRE_Int HYPRE_MultiblockMatrixAssemble ( HYPRE_MultiblockMatrix matrix );
void HYPRE_MultiblockMatrixPrint ( HYPRE_MultiblockMatrix matrix );
HYPRE_Int HYPRE_MultiblockMatrixSetNumSubmatrices ( HYPRE_MultiblockMatrix matrix, HYPRE_Int n );
HYPRE_Int HYPRE_MultiblockMatrixSetSubmatrixType ( HYPRE_MultiblockMatrix matrix, HYPRE_Int j,
                                                   HYPRE_Int type );

/* HYPRE_vector.c */
HYPRE_Vector HYPRE_VectorCreate ( HYPRE_Int size );
HYPRE_Int HYPRE_VectorDestroy ( HYPRE_Vector vector );
HYPRE_Int HYPRE_VectorInitialize ( HYPRE_Vector vector );
HYPRE_Int HYPRE_VectorPrint ( HYPRE_Vector vector, char *file_name );
HYPRE_Vector HYPRE_VectorRead ( char *file_name );

/* mapped_matrix.c */
hypre_MappedMatrix *hypre_MappedMatrixCreate ( void );
HYPRE_Int hypre_MappedMatrixDestroy ( hypre_MappedMatrix *matrix );
HYPRE_Int hypre_MappedMatrixLimitedDestroy ( hypre_MappedMatrix *matrix );
HYPRE_Int hypre_MappedMatrixInitialize ( hypre_MappedMatrix *matrix );
HYPRE_Int hypre_MappedMatrixAssemble ( hypre_MappedMatrix *matrix );
void hypre_MappedMatrixPrint ( hypre_MappedMatrix *matrix );
HYPRE_Int hypre_MappedMatrixGetColIndex ( hypre_MappedMatrix *matrix, HYPRE_Int j );
void *hypre_MappedMatrixGetMatrix ( hypre_MappedMatrix *matrix );
HYPRE_Int hypre_MappedMatrixSetMatrix ( hypre_MappedMatrix *matrix, void *matrix_data );
HYPRE_Int hypre_MappedMatrixSetColMap ( hypre_MappedMatrix *matrix, HYPRE_Int (*ColMap )(HYPRE_Int,
                                                                                         void *));
HYPRE_Int hypre_MappedMatrixSetMapData ( hypre_MappedMatrix *matrix, void *map_data );

/* multiblock_matrix.c */
hypre_MultiblockMatrix *hypre_MultiblockMatrixCreate ( void );
HYPRE_Int hypre_MultiblockMatrixDestroy ( hypre_MultiblockMatrix *matrix );
HYPRE_Int hypre_MultiblockMatrixLimitedDestroy ( hypre_MultiblockMatrix *matrix );
HYPRE_Int hypre_MultiblockMatrixInitialize ( hypre_MultiblockMatrix *matrix );
HYPRE_Int hypre_MultiblockMatrixAssemble ( hypre_MultiblockMatrix *matrix );
void hypre_MultiblockMatrixPrint ( hypre_MultiblockMatrix *matrix );
HYPRE_Int hypre_MultiblockMatrixSetNumSubmatrices ( hypre_MultiblockMatrix *matrix, HYPRE_Int n );
HYPRE_Int hypre_MultiblockMatrixSetSubmatrixType ( hypre_MultiblockMatrix *matrix, HYPRE_Int j,
                                                   HYPRE_Int type );
HYPRE_Int hypre_MultiblockMatrixSetSubmatrix ( hypre_MultiblockMatrix *matrix, HYPRE_Int j,
                                               void *submatrix );

/* vector.c */
hypre_Vector *hypre_SeqVectorCreate ( HYPRE_Int size );
hypre_Vector *hypre_SeqMultiVectorCreate ( HYPRE_Int size, HYPRE_Int num_vectors );
HYPRE_Int hypre_SeqVectorDestroy ( hypre_Vector *vector );
HYPRE_Int hypre_SeqVectorInitialize_v2( hypre_Vector *vector,
                                        HYPRE_MemoryLocation memory_location );
HYPRE_Int hypre_SeqVectorInitialize ( hypre_Vector *vector );
HYPRE_Int hypre_SeqVectorSetDataOwner ( hypre_Vector *vector, HYPRE_Int owns_data );
hypre_Vector *hypre_SeqVectorRead ( char *file_name );
HYPRE_Int hypre_SeqVectorPrint ( hypre_Vector *vector, char *file_name );
HYPRE_Int hypre_SeqVectorSetConstantValues ( hypre_Vector *v, HYPRE_Complex value );
HYPRE_Int hypre_SeqVectorSetRandomValues ( hypre_Vector *v, HYPRE_Int seed );
HYPRE_Int hypre_SeqVectorCopy ( hypre_Vector *x, hypre_Vector *y );
hypre_Vector *hypre_SeqVectorCloneDeep ( hypre_Vector *x );
hypre_Vector *hypre_SeqVectorCloneDeep_v2( hypre_Vector *x, HYPRE_MemoryLocation memory_location );
hypre_Vector *hypre_SeqVectorCloneShallow ( hypre_Vector *x );
HYPRE_Int hypre_SeqVectorScale( HYPRE_Complex alpha, hypre_Vector *y );

HYPRE_Int hypre_SeqVectorAxpy ( HYPRE_Complex alpha, hypre_Vector *x, hypre_Vector *y );
HYPRE_Real hypre_SeqVectorInnerProd ( hypre_Vector *x, hypre_Vector *y );
HYPRE_Int hypre_SeqVectorMassInnerProd(hypre_Vector *x, hypre_Vector **y, HYPRE_Int k,
                                       HYPRE_Int unroll, HYPRE_Real *result);
HYPRE_Int hypre_SeqVectorMassInnerProd4(hypre_Vector *x, hypre_Vector **y, HYPRE_Int k,
                                        HYPRE_Real *result);
HYPRE_Int hypre_SeqVectorMassInnerProd8(hypre_Vector *x, hypre_Vector **y, HYPRE_Int k,
                                        HYPRE_Real *result);
HYPRE_Int hypre_SeqVectorMassDotpTwo(hypre_Vector *x, hypre_Vector *y, hypre_Vector **z,
                                     HYPRE_Int k, HYPRE_Int unroll,  HYPRE_Real *result_x, HYPRE_Real *result_y);
HYPRE_Int hypre_SeqVectorMassDotpTwo4(hypre_Vector *x, hypre_Vector *y, hypre_Vector **z,
                                      HYPRE_Int k, HYPRE_Real *result_x, HYPRE_Real *result_y);
HYPRE_Int hypre_SeqVectorMassDotpTwo8(hypre_Vector *x, hypre_Vector *y, hypre_Vector **z,
                                      HYPRE_Int k,  HYPRE_Real *result_x, HYPRE_Real *result_y);
HYPRE_Int hypre_SeqVectorMassAxpy(HYPRE_Complex *alpha, hypre_Vector **x, hypre_Vector *y,
                                  HYPRE_Int k, HYPRE_Int unroll);
HYPRE_Int hypre_SeqVectorMassAxpy4(HYPRE_Complex *alpha, hypre_Vector **x, hypre_Vector *y,
                                   HYPRE_Int k);
HYPRE_Int hypre_SeqVectorMassAxpy8(HYPRE_Complex *alpha, hypre_Vector **x, hypre_Vector *y,
                                   HYPRE_Int k);
HYPRE_Complex hypre_SeqVectorSumElts ( hypre_Vector *vector );
HYPRE_Int hypre_SeqVectorPrefetch(hypre_Vector *x, HYPRE_MemoryLocation memory_location);
//HYPRE_Int hypre_SeqVectorMax( HYPRE_Complex alpha, hypre_Vector *x, HYPRE_Complex beta, hypre_Vector *y );

HYPRE_Int hypreDevice_CSRSpAdd(HYPRE_Int ma, HYPRE_Int mb, HYPRE_Int n, HYPRE_Int nnzA,
                               HYPRE_Int nnzB, HYPRE_Int *d_ia, HYPRE_Int *d_ja, HYPRE_Complex alpha, HYPRE_Complex *d_aa,
                               HYPRE_Int *d_ja_map, HYPRE_Int *d_ib, HYPRE_Int *d_jb, HYPRE_Complex beta, HYPRE_Complex *d_ab,
                               HYPRE_Int *d_jb_map, HYPRE_Int *d_num_b, HYPRE_Int *nnzC_out, HYPRE_Int **d_ic_out,
                               HYPRE_Int **d_jc_out, HYPRE_Complex **d_ac_out);

HYPRE_Int hypreDevice_CSRSpTrans(HYPRE_Int m, HYPRE_Int n, HYPRE_Int nnzA, HYPRE_Int *d_ia,
                                 HYPRE_Int *d_ja, HYPRE_Complex *d_aa, HYPRE_Int **d_ic_out, HYPRE_Int **d_jc_out,
                                 HYPRE_Complex **d_ac_out, HYPRE_Int want_data);

HYPRE_Int hypreDevice_CSRSpTransCusparse(HYPRE_Int m, HYPRE_Int n, HYPRE_Int nnzA, HYPRE_Int *d_ia,
                                         HYPRE_Int *d_ja, HYPRE_Complex *d_aa, HYPRE_Int **d_ic_out, HYPRE_Int **d_jc_out,
                                         HYPRE_Complex **d_ac_out, HYPRE_Int want_data);

HYPRE_Int hypreDevice_CSRSpTransRocsparse(HYPRE_Int m, HYPRE_Int n, HYPRE_Int nnzA, HYPRE_Int *d_ia,
                                          HYPRE_Int *d_ja, HYPRE_Complex *d_aa, HYPRE_Int **d_ic_out, HYPRE_Int **d_jc_out,
                                          HYPRE_Complex **d_ac_out, HYPRE_Int want_data);

HYPRE_Int hypreDevice_CSRSpTransOnemklsparse(HYPRE_Int m, HYPRE_Int n, HYPRE_Int nnzA,
                                             HYPRE_Int *d_ia, HYPRE_Int *d_ja, HYPRE_Complex *d_aa, HYPRE_Int **d_ic_out, HYPRE_Int **d_jc_out,
                                             HYPRE_Complex **d_ac_out, HYPRE_Int want_data);

HYPRE_Int hypreDevice_CSRSpGemm(hypre_CSRMatrix *A, hypre_CSRMatrix *B, hypre_CSRMatrix **C_ptr);

<<<<<<< HEAD
HYPRE_Int hypreDevice_CSRSpGemmCusparseGenericAPI(HYPRE_Int m, HYPRE_Int k, HYPRE_Int n, HYPRE_Int nnzA, HYPRE_Int *d_ia, HYPRE_Int *d_ja, HYPRE_Complex *d_a, HYPRE_Int nnzB, HYPRE_Int *d_ib, HYPRE_Int *d_jb, HYPRE_Complex *d_b, HYPRE_Int *nnzC_out, HYPRE_Int **d_ic_out, HYPRE_Int **d_jc_out, HYPRE_Complex **d_c_out);
=======
HYPRE_Int hypreDevice_CSRSpGemmRownnzEstimate(HYPRE_Int m, HYPRE_Int k, HYPRE_Int n,
                                              HYPRE_Int *d_ia, HYPRE_Int *d_ja, HYPRE_Int *d_ib, HYPRE_Int *d_jb, HYPRE_Int *d_rc);

HYPRE_Int hypreDevice_CSRSpGemmRownnzUpperbound(HYPRE_Int m, HYPRE_Int k, HYPRE_Int n,
                                                HYPRE_Int *d_ia, HYPRE_Int *d_ja, HYPRE_Int *d_ib, HYPRE_Int *d_jb, HYPRE_Int in_rc,
                                                HYPRE_Int *d_rc, HYPRE_Int *d_rf);

HYPRE_Int hypreDevice_CSRSpGemmRownnz(HYPRE_Int m, HYPRE_Int k, HYPRE_Int n, HYPRE_Int *d_ia,
                                      HYPRE_Int *d_ja, HYPRE_Int *d_ib, HYPRE_Int *d_jb, HYPRE_Int in_rc, HYPRE_Int *d_rc);

HYPRE_Int hypreDevice_CSRSpGemmNumerWithRownnzUpperbound(HYPRE_Int m, HYPRE_Int k, HYPRE_Int n,
                                                         HYPRE_Int *d_ia, HYPRE_Int *d_ja, HYPRE_Complex *d_a, HYPRE_Int *d_ib, HYPRE_Int *d_jb,
                                                         HYPRE_Complex *d_b, HYPRE_Int *d_rc, HYPRE_Int exact_rownnz, HYPRE_Int **d_ic_out,
                                                         HYPRE_Int **d_jc_out, HYPRE_Complex **d_c_out, HYPRE_Int *nnzC);

HYPRE_Int hypreDevice_CSRSpGemmNumerWithRownnzEstimate(HYPRE_Int m, HYPRE_Int k, HYPRE_Int n,
                                                       HYPRE_Int *d_ia, HYPRE_Int *d_ja, HYPRE_Complex *d_a, HYPRE_Int *d_ib, HYPRE_Int *d_jb,
                                                       HYPRE_Complex *d_b, HYPRE_Int *d_rc, HYPRE_Int **d_ic_out, HYPRE_Int **d_jc_out,
                                                       HYPRE_Complex **d_c_out, HYPRE_Int *nnzC);

HYPRE_Int hypreDevice_CSRSpGemmCusparseGenericAPI(HYPRE_Int m, HYPRE_Int k, HYPRE_Int n,
                                                  HYPRE_Int nnzA, HYPRE_Int *d_ia, HYPRE_Int *d_ja, HYPRE_Complex *d_a, HYPRE_Int nnzB,
                                                  HYPRE_Int *d_ib, HYPRE_Int *d_jb, HYPRE_Complex *d_b, HYPRE_Int *nnzC_out, HYPRE_Int **d_ic_out,
                                                  HYPRE_Int **d_jc_out, HYPRE_Complex **d_c_out);
>>>>>>> a2daaf67

HYPRE_Int hypre_SeqVectorElmdivpy( hypre_Vector *x, hypre_Vector *b, hypre_Vector *y );
HYPRE_Int hypre_SeqVectorElmdivpyMarked( hypre_Vector *x, hypre_Vector *b, hypre_Vector *y,
                                         HYPRE_Int *marker, HYPRE_Int marker_val );

HYPRE_Int hypre_CSRMatrixSpMVDevice( HYPRE_Complex alpha, hypre_CSRMatrix *A, hypre_Vector *x,
                                     HYPRE_Complex beta, hypre_Vector *y, HYPRE_Int fill );

#if defined(HYPRE_USING_CUSPARSE) || defined(HYPRE_USING_ROCSPARSE)
hypre_CsrsvData* hypre_CsrsvDataCreate();
void hypre_CsrsvDataDestroy(hypre_CsrsvData *data);
hypre_GpuMatData* hypre_GpuMatDataCreate();
void hypre_GpuMatDataDestroy(hypre_GpuMatData *data);
hypre_GpuMatData* hypre_CSRMatrixGetGPUMatData(hypre_CSRMatrix *matrix);
#define hypre_CSRMatrixGPUMatDescr(matrix)       ( hypre_GpuMatDataMatDecsr(hypre_CSRMatrixGetGPUMatData(matrix)) )
#define hypre_CSRMatrixGPUMatInfo(matrix)        ( hypre_GpuMatDataMatInfo (hypre_CSRMatrixGetGPUMatData(matrix)) )
#define hypre_CSRMatrixGPUMatSpMVBuffer(matrix)  ( hypre_GpuMatDataSpMVBuffer (hypre_CSRMatrixGetGPUMatData(matrix)) )
#endif
void hypre_CSRMatrixGpuSpMVAnalysis(hypre_CSRMatrix *matrix);

#ifdef __cplusplus
}
#endif

#endif
<|MERGE_RESOLUTION|>--- conflicted
+++ resolved
@@ -555,34 +555,10 @@
 
 HYPRE_Int hypreDevice_CSRSpGemm(hypre_CSRMatrix *A, hypre_CSRMatrix *B, hypre_CSRMatrix **C_ptr);
 
-<<<<<<< HEAD
-HYPRE_Int hypreDevice_CSRSpGemmCusparseGenericAPI(HYPRE_Int m, HYPRE_Int k, HYPRE_Int n, HYPRE_Int nnzA, HYPRE_Int *d_ia, HYPRE_Int *d_ja, HYPRE_Complex *d_a, HYPRE_Int nnzB, HYPRE_Int *d_ib, HYPRE_Int *d_jb, HYPRE_Complex *d_b, HYPRE_Int *nnzC_out, HYPRE_Int **d_ic_out, HYPRE_Int **d_jc_out, HYPRE_Complex **d_c_out);
-=======
-HYPRE_Int hypreDevice_CSRSpGemmRownnzEstimate(HYPRE_Int m, HYPRE_Int k, HYPRE_Int n,
-                                              HYPRE_Int *d_ia, HYPRE_Int *d_ja, HYPRE_Int *d_ib, HYPRE_Int *d_jb, HYPRE_Int *d_rc);
-
-HYPRE_Int hypreDevice_CSRSpGemmRownnzUpperbound(HYPRE_Int m, HYPRE_Int k, HYPRE_Int n,
-                                                HYPRE_Int *d_ia, HYPRE_Int *d_ja, HYPRE_Int *d_ib, HYPRE_Int *d_jb, HYPRE_Int in_rc,
-                                                HYPRE_Int *d_rc, HYPRE_Int *d_rf);
-
-HYPRE_Int hypreDevice_CSRSpGemmRownnz(HYPRE_Int m, HYPRE_Int k, HYPRE_Int n, HYPRE_Int *d_ia,
-                                      HYPRE_Int *d_ja, HYPRE_Int *d_ib, HYPRE_Int *d_jb, HYPRE_Int in_rc, HYPRE_Int *d_rc);
-
-HYPRE_Int hypreDevice_CSRSpGemmNumerWithRownnzUpperbound(HYPRE_Int m, HYPRE_Int k, HYPRE_Int n,
-                                                         HYPRE_Int *d_ia, HYPRE_Int *d_ja, HYPRE_Complex *d_a, HYPRE_Int *d_ib, HYPRE_Int *d_jb,
-                                                         HYPRE_Complex *d_b, HYPRE_Int *d_rc, HYPRE_Int exact_rownnz, HYPRE_Int **d_ic_out,
-                                                         HYPRE_Int **d_jc_out, HYPRE_Complex **d_c_out, HYPRE_Int *nnzC);
-
-HYPRE_Int hypreDevice_CSRSpGemmNumerWithRownnzEstimate(HYPRE_Int m, HYPRE_Int k, HYPRE_Int n,
-                                                       HYPRE_Int *d_ia, HYPRE_Int *d_ja, HYPRE_Complex *d_a, HYPRE_Int *d_ib, HYPRE_Int *d_jb,
-                                                       HYPRE_Complex *d_b, HYPRE_Int *d_rc, HYPRE_Int **d_ic_out, HYPRE_Int **d_jc_out,
-                                                       HYPRE_Complex **d_c_out, HYPRE_Int *nnzC);
-
 HYPRE_Int hypreDevice_CSRSpGemmCusparseGenericAPI(HYPRE_Int m, HYPRE_Int k, HYPRE_Int n,
                                                   HYPRE_Int nnzA, HYPRE_Int *d_ia, HYPRE_Int *d_ja, HYPRE_Complex *d_a, HYPRE_Int nnzB,
                                                   HYPRE_Int *d_ib, HYPRE_Int *d_jb, HYPRE_Complex *d_b, HYPRE_Int *nnzC_out, HYPRE_Int **d_ic_out,
                                                   HYPRE_Int **d_jc_out, HYPRE_Complex **d_c_out);
->>>>>>> a2daaf67
 
 HYPRE_Int hypre_SeqVectorElmdivpy( hypre_Vector *x, hypre_Vector *b, hypre_Vector *y );
 HYPRE_Int hypre_SeqVectorElmdivpyMarked( hypre_Vector *x, hypre_Vector *b, hypre_Vector *y,
