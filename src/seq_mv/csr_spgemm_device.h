/******************************************************************************
 * Copyright (c) 1998 Lawrence Livermore National Security, LLC and other
 * HYPRE Project Developers. See the top-level COPYRIGHT file for details.
 *
 * SPDX-License-Identifier: (Apache-2.0 OR MIT)
 ******************************************************************************/

#ifndef CSR_SPGEMM_DEVICE_H
#define CSR_SPGEMM_DEVICE_H

#include "_hypre_utilities.hpp"

#if defined(HYPRE_USING_CUDA) || defined(HYPRE_USING_HIP)

#define COHEN_USE_SHMEM 0

static const char HYPRE_SPGEMM_HASH_TYPE = 'D';

<<<<<<< HEAD
/* default settings associated with bin 5 */
#if defined(HYPRE_USING_CUDA)
#define HYPRE_SPGEMM_NUMER_HASH_SIZE 256
#endif
#if defined(HYPRE_USING_HIP)
#define HYPRE_SPGEMM_NUMER_HASH_SIZE 128
#endif
#define HYPRE_SPGEMM_SYMBL_HASH_SIZE 512
#define HYPRE_SPGEMM_BASE_GROUP_SIZE 32
=======
/* bin settings                             0   1   2    3    4    5     6     7     8     9     10 */
constexpr HYPRE_Int SYMBL_HASH_SIZE[11] = { 0, 32, 64, 128, 256, 512, 1024, 2048, 4096, 8192, 16384 };
#if defined(HYPRE_USING_CUDA)
constexpr HYPRE_Int NUMER_HASH_SIZE[11] = { 0, 16, 32,  64, 128, 256,  512, 1024, 2048, 4096,  8192 };
#elif defined(HYPRE_USING_HIP)
constexpr HYPRE_Int NUMER_HASH_SIZE[11] = { 0,  8, 16,  32,  64, 128,  256,  512, 1024, 2048,  4096 };
#endif
constexpr HYPRE_Int T_GROUP_SIZE[11]    = { 0,  2,  4,   8,  16,  32,   64,  128,  256,  512,  1024 };

#if defined(HYPRE_USING_CUDA)
#define HYPRE_SPGEMM_DEFAULT_BIN 5
#elif defined(HYPRE_USING_HIP)
#define HYPRE_SPGEMM_DEFAULT_BIN 6
#endif

>>>>>>> 4411530e
/* unroll factor in the kernels */
#if defined(HYPRE_USING_CUDA)
#define HYPRE_SPGEMM_NUMER_UNROLL 256
#define HYPRE_SPGEMM_SYMBL_UNROLL 512
#elif defined(HYPRE_USING_HIP)
#define HYPRE_SPGEMM_NUMER_UNROLL 256
#define HYPRE_SPGEMM_SYMBL_UNROLL 512
#endif

//#define HYPRE_SPGEMM_TIMING
//#define HYPRE_SPGEMM_PRINTF
//#define HYPRE_SPGEMM_NVTX

/* ----------------------------------------------------------------------------------------------- *
 * these are under the assumptions made in spgemm on block sizes: only use in csr_spgemm routines
<<<<<<< HEAD
 * where we assume CUDA block is 3D and blockDim.x * blockDim.y = GROUP_SIZE
 *------------------------------------------------------------------------------------------------ */

/* the number of threads in the block */
=======
 * where we assume CUDA block is 3D and blockDim.x * blockDim.y = GROUP_SIZE which is a multiple
 * of HYPRE_WARP_SIZE
 *------------------------------------------------------------------------------------------------ */

/* the number of groups in block */
static __device__ __forceinline__
hypre_int get_num_groups()
{
   return blockDim.z;
}

/* the group id in the block */
static __device__ __forceinline__
hypre_int get_group_id()
{
   return threadIdx.z;
}

/* the thread id (lane) in the group */
static __device__ __forceinline__
hypre_int get_group_lane_id()
{
   return hypre_cuda_get_thread_id<2>();
}

/* the warp id in the group */
template <HYPRE_Int GROUP_SIZE>
static __device__ __forceinline__
hypre_int get_warp_in_group_id()
{
   if (GROUP_SIZE <= HYPRE_WARP_SIZE)
   {
      return 0;
   }
   else
   {
      return hypre_cuda_get_warp_id<2>();
   }
}

/* group reads 2 values from ptr to v1 and v2
 * GROUP_SIZE must be >= 2
 */
template <HYPRE_Int GROUP_SIZE>
static __device__ __forceinline__
void group_read(const HYPRE_Int *ptr, bool valid_ptr, HYPRE_Int &v1, HYPRE_Int &v2)
{
   if (GROUP_SIZE >= HYPRE_WARP_SIZE)
   {
      /* lane = warp_lane
       * Note: use "2" since assume HYPRE_WARP_SIZE divides (blockDim.x * blockDim.y) */
      hypre_DeviceItem item;
      const HYPRE_Int lane = hypre_gpu_get_lane_id<2>(item);

      if (lane < 2)
      {
         v1 = read_only_load(ptr + lane);
      }
      v2 = __shfl_sync(HYPRE_WARP_FULL_MASK, v1, 1);
      v1 = __shfl_sync(HYPRE_WARP_FULL_MASK, v1, 0);
   }
   else
   {
      /* lane = group_lane */
      const HYPRE_Int lane = get_group_lane_id();

      if (valid_ptr && lane < 2)
      {
         v1 = read_only_load(ptr + lane);
      }
      v2 = __shfl_sync(HYPRE_WARP_FULL_MASK, v1, 1, GROUP_SIZE);
      v1 = __shfl_sync(HYPRE_WARP_FULL_MASK, v1, 0, GROUP_SIZE);
   }
}

/* group reads a value from ptr to v1
 * GROUP_SIZE must be >= 2
 */
template <HYPRE_Int GROUP_SIZE>
>>>>>>> 4411530e
static __device__ __forceinline__
void group_read(const HYPRE_Int *ptr, bool valid_ptr, HYPRE_Int &v1)
{
<<<<<<< HEAD
   return (blockDim.x * blockDim.y * blockDim.z);
}

/* the thread id in the block */
=======
   if (GROUP_SIZE >= HYPRE_WARP_SIZE)
   {
      /* lane = warp_lane
       * Note: use "2" since assume HYPRE_WARP_SIZE divides (blockDim.x * blockDim.y) */
      hypre_DeviceItem item;
      const HYPRE_Int lane = hypre_gpu_get_lane_id<2>(item);

      if (!lane)
      {
         v1 = read_only_load(ptr);
      }
      v1 = __shfl_sync(HYPRE_WARP_FULL_MASK, v1, 0);
   }
   else
   {
      /* lane = group_lane */
      const HYPRE_Int lane = get_group_lane_id();

      if (valid_ptr && !lane)
      {
         v1 = read_only_load(ptr);
      }
      v1 = __shfl_sync(HYPRE_WARP_FULL_MASK, v1, 0, GROUP_SIZE);
   }
}

template <typename T, HYPRE_Int NUM_GROUPS_PER_BLOCK, HYPRE_Int GROUP_SIZE>
>>>>>>> 4411530e
static __device__ __forceinline__
T group_reduce_sum(T in)
{
<<<<<<< HEAD
   return (threadIdx.z * blockDim.x * blockDim.y + threadIdx.y * blockDim.x + threadIdx.x);
}

/* the number of groups in block */
static __device__ __forceinline__
hypre_int get_num_groups()
{
   return blockDim.z;
}

/* the group id in the block */
static __device__ __forceinline__
hypre_int get_group_id()
{
   return threadIdx.z;
}

/* the thread id (lane) in the group */
=======
#if defined(HYPRE_DEBUG)
   hypre_device_assert(GROUP_SIZE <= HYPRE_WARP_SIZE);
#endif

#pragma unroll
   for (hypre_int d = GROUP_SIZE / 2; d > 0; d >>= 1)
   {
      in += __shfl_down_sync(HYPRE_WARP_FULL_MASK, in, d);
   }

   return in;
}

/* s_WarpData[NUM_GROUPS_PER_BLOCK * GROUP_SIZE / HYPRE_WARP_SIZE] */
template <typename T, HYPRE_Int NUM_GROUPS_PER_BLOCK, HYPRE_Int GROUP_SIZE>
static __device__ __forceinline__
T group_reduce_sum(T in, volatile T *s_WarpData)
{
#if defined(HYPRE_DEBUG)
   hypre_device_assert(GROUP_SIZE > HYPRE_WARP_SIZE);
#endif

   T out = warp_reduce_sum(in);

   hypre_DeviceItem item;
   const HYPRE_Int warp_lane_id = hypre_gpu_get_lane_id<2>(item);
   const HYPRE_Int warp_id = hypre_cuda_get_warp_id<3>();

   if (warp_lane_id == 0)
   {
      s_WarpData[warp_id] = out;
   }

   __syncthreads();

   if (get_warp_in_group_id<GROUP_SIZE>() == 0)
   {
      const T a = warp_lane_id < GROUP_SIZE / HYPRE_WARP_SIZE ? s_WarpData[warp_id + warp_lane_id] : 0.0;
      out = warp_reduce_sum(a);
   }

   __syncthreads();

   return out;
}

/* GROUP_SIZE must <= HYPRE_WARP_SIZE */
template <typename T, HYPRE_Int GROUP_SIZE>
>>>>>>> 4411530e
static __device__ __forceinline__
T group_prefix_sum(hypre_int lane_id, T in, T &all_sum)
{
<<<<<<< HEAD
   return threadIdx.y * blockDim.x + threadIdx.x;
}

/* the warp id in the block */
static __device__ __forceinline__
hypre_int get_warp_id()
{
   return get_thread_id() >> HYPRE_WARP_BITSHIFT;
}

/* the warp id in the group */
template <HYPRE_Int GROUP_SIZE>
static __device__ __forceinline__
hypre_int get_warp_in_group_id()
{
   if (GROUP_SIZE <= HYPRE_WARP_SIZE)
   {
      return 0;
   }
   else
   {
      return get_lane_id() >> HYPRE_WARP_BITSHIFT;
   }
}

/* return the thread id (lane) in warp */
static __device__ __forceinline__
hypre_int get_warp_lane_id()
{
   return get_lane_id() & (HYPRE_WARP_SIZE - 1);
}

/* group reads 2 values from ptr to v1 and v2
 * GROUP_SIZE must be >= 2
 * lane = GROUP_SIZE >= HYPRE_WARP_SIZE ? warp_lane : group_lane
 */
template <HYPRE_Int GROUP_SIZE>
static __device__ __forceinline__
void group_read(const HYPRE_Int *ptr, bool valid_ptr, HYPRE_Int &v1, HYPRE_Int &v2, HYPRE_Int lane)
{
   if (GROUP_SIZE >= HYPRE_WARP_SIZE)
   {
      if (lane < 2)
      {
         v1 = read_only_load(ptr + lane);
      }
      v2 = __shfl_sync(HYPRE_WARP_FULL_MASK, v1, 1);
      v1 = __shfl_sync(HYPRE_WARP_FULL_MASK, v1, 0);
   }
   else
   {
      if (valid_ptr && lane < 2)
      {
         v1 = read_only_load(ptr + lane);
      }
      v2 = __shfl_sync(HYPRE_WARP_FULL_MASK, v1, 1, GROUP_SIZE);
      v1 = __shfl_sync(HYPRE_WARP_FULL_MASK, v1, 0, GROUP_SIZE);
   }
}

/* group reads a value from ptr to v1
 * lane = GROUP_SIZE >= HYPRE_WARP_SIZE ? warp_lane : group_lane
 */
template <HYPRE_Int GROUP_SIZE>
static __device__ __forceinline__
void group_read(const HYPRE_Int *ptr, bool valid_ptr, HYPRE_Int &v1, HYPRE_Int lane)
{
   if (GROUP_SIZE >= HYPRE_WARP_SIZE)
   {
      if (!lane)
      {
         v1 = read_only_load(ptr);
      }
      v1 = __shfl_sync(HYPRE_WARP_FULL_MASK, v1, 0);
   }
   else
   {
      if (valid_ptr && !lane)
      {
         v1 = read_only_load(ptr);
      }
      v1 = __shfl_sync(HYPRE_WARP_FULL_MASK, v1, 0, GROUP_SIZE);
   }
}

template <typename T, HYPRE_Int NUM_GROUPS_PER_BLOCK, HYPRE_Int GROUP_SIZE>
static __device__ __forceinline__
T group_reduce_sum(T in)
{
#if defined(HYPRE_DEBUG)
   hypre_device_assert(GROUP_SIZE <= HYPRE_WARP_SIZE);
#endif

#pragma unroll
   for (hypre_int d = GROUP_SIZE / 2; d > 0; d >>= 1)
   {
      in += __shfl_down_sync(HYPRE_WARP_FULL_MASK, in, d);
   }

   return in;
}

/* s_WarpData[NUM_GROUPS_PER_BLOCK * GROUP_SIZE / HYPRE_WARP_SIZE] */
template <typename T, HYPRE_Int NUM_GROUPS_PER_BLOCK, HYPRE_Int GROUP_SIZE>
static __device__ __forceinline__
T group_reduce_sum(T in, volatile T *s_WarpData)
{
#if defined(HYPRE_DEBUG)
   hypre_device_assert(GROUP_SIZE > HYPRE_WARP_SIZE);
#endif

   T out = warp_reduce_sum(in);

   const HYPRE_Int warp_lane_id = get_warp_lane_id();
   const HYPRE_Int warp_id = get_warp_id();

   if (warp_lane_id == 0)
   {
      s_WarpData[warp_id] = out;
   }

   __syncthreads();

   if (get_warp_in_group_id<GROUP_SIZE>() == 0)
   {
      const T a = warp_lane_id < GROUP_SIZE / HYPRE_WARP_SIZE ? s_WarpData[warp_id + warp_lane_id] : 0.0;
      out = warp_reduce_sum(a);
   }

   __syncthreads();

   return out;
}

/* GROUP_SIZE must <= HYPRE_WARP_SIZE */
template <typename T, HYPRE_Int GROUP_SIZE>
static __device__ __forceinline__
T group_prefix_sum(hypre_int lane_id, T in, T &all_sum)
{
=======
>>>>>>> 4411530e
#pragma unroll
   for (hypre_int d = 2; d <= GROUP_SIZE; d <<= 1)
   {
      T t = __shfl_up_sync(HYPRE_WARP_FULL_MASK, in, d >> 1, GROUP_SIZE);
      if ( (lane_id & (d - 1)) == (d - 1) )
      {
         in += t;
      }
   }

   all_sum = __shfl_sync(HYPRE_WARP_FULL_MASK, in, GROUP_SIZE - 1, GROUP_SIZE);

   if (lane_id == GROUP_SIZE - 1)
   {
      in = 0;
   }

#pragma unroll
   for (hypre_int d = GROUP_SIZE >> 1; d > 0; d >>= 1)
   {
      T t = __shfl_xor_sync(HYPRE_WARP_FULL_MASK, in, d, GROUP_SIZE);

      if ( (lane_id & (d - 1)) == (d - 1))
      {
         if ( (lane_id & ((d << 1) - 1)) == ((d << 1) - 1) )
         {
            in += t;
         }
         else
         {
            in = t;
         }
      }
   }
   return in;
}

template <HYPRE_Int GROUP_SIZE>
static __device__ __forceinline__
void group_sync()
{
   if (GROUP_SIZE <= HYPRE_WARP_SIZE)
   {
      __syncwarp();
   }
   else
   {
      __syncthreads();
   }
}

/* Hash functions */
static __device__ __forceinline__
HYPRE_Int Hash2Func(HYPRE_Int key)
{
   //return ( (key << 1) | 1 );
   //TODO: 6 --> should depend on hash1 size
   return ( (key >> 6) | 1 );
}

template <char HASHTYPE>
static __device__ __forceinline__
HYPRE_Int HashFunc(HYPRE_Int m, HYPRE_Int key, HYPRE_Int i, HYPRE_Int prev)
{
   HYPRE_Int hashval = 0;

   /* assume m is power of 2 */
   if (HASHTYPE == 'L')
   {
      //hashval = (key + i) % m;
      hashval = ( prev + 1 ) & (m - 1);
   }
   else if (HASHTYPE == 'Q')
   {
      //hashval = (key + (i + i*i)/2) & (m-1);
      hashval = ( prev + i ) & (m - 1);
   }
   else if (HASHTYPE == 'D')
   {
      //hashval = (key + i*Hash2Func(key) ) & (m - 1);
      hashval = ( prev + Hash2Func(key) ) & (m - 1);
   }

   return hashval;
}

template <HYPRE_Int SHMEM_HASH_SIZE, char HASHTYPE>
static __device__ __forceinline__
HYPRE_Int HashFunc(HYPRE_Int key, HYPRE_Int i, HYPRE_Int prev)
{
   HYPRE_Int hashval = 0;

   /* assume m is power of 2 */
   if (HASHTYPE == 'L')
   {
      //hashval = (key + i) % SHMEM_HASH_SIZE;
      hashval = ( prev + 1 ) & (SHMEM_HASH_SIZE - 1);
   }
   else if (HASHTYPE == 'Q')
   {
      //hashval = (key + (i + i*i)/2) & (SHMEM_HASH_SIZE-1);
      hashval = ( prev + i ) & (SHMEM_HASH_SIZE - 1);
   }
   else if (HASHTYPE == 'D')
   {
      //hashval = (key + i*Hash2Func(key) ) & (SHMEM_HASH_SIZE - 1);
      hashval = ( prev + Hash2Func(key) ) & (SHMEM_HASH_SIZE - 1);
   }

   return hashval;
}

template<typename T>
struct spgemm_bin_op : public thrust::unary_function<T, char>
{
   char s, t, u; /* s: base size of bins; t: lowest bin; u: highest bin */

   spgemm_bin_op(char s_, char t_, char u_) { s = s_; t = t_; u = u_; }

   __device__ char operator()(const T &x)
   {
      if (x <= 0)
      {
         return 0;
      }

      const T y = (x + s - 1) / s;

      if ( y <= (1 << (t - 1)) )
      {
         return t;
      }

      for (char i = t; i < u - 1; i++)
      {
         if (y <= (1 << i))
         {
            return i + 1;
         }
      }

      return u;
   }
};

void hypre_create_ija(HYPRE_Int m, HYPRE_Int *row_id, HYPRE_Int *d_c, HYPRE_Int *d_i,
                      HYPRE_Int **d_j, HYPRE_Complex **d_a, HYPRE_Int *nnz_ptr );

void hypre_create_ija(HYPRE_Int SHMEM_HASH_SIZE, HYPRE_Int m, HYPRE_Int *row_id, HYPRE_Int *d_c,
                      HYPRE_Int *d_i, HYPRE_Int **d_j, HYPRE_Complex **d_a, HYPRE_Int *nnz_ptr );

HYPRE_Int hypre_SpGemmCreateGlobalHashTable( HYPRE_Int num_rows, HYPRE_Int *row_id,
                                             HYPRE_Int num_ghash, HYPRE_Int *row_sizes, HYPRE_Int SHMEM_HASH_SIZE, HYPRE_Int **ghash_i_ptr,
                                             HYPRE_Int **ghash_j_ptr, HYPRE_Complex **ghash_a_ptr, HYPRE_Int *ghash_size_ptr);

HYPRE_Int hypreDevice_CSRSpGemmRownnzEstimate(HYPRE_Int m, HYPRE_Int k, HYPRE_Int n,
                                              HYPRE_Int *d_ia, HYPRE_Int *d_ja, HYPRE_Int *d_ib, HYPRE_Int *d_jb, HYPRE_Int *d_rc,
                                              HYPRE_Int row_est_mtd);

HYPRE_Int hypreDevice_CSRSpGemmRownnzUpperbound(HYPRE_Int m, HYPRE_Int k, HYPRE_Int n,
                                                HYPRE_Int *d_ia, HYPRE_Int *d_ja, HYPRE_Int *d_ib, HYPRE_Int *d_jb, HYPRE_Int in_rc,
                                                HYPRE_Int *d_rc, HYPRE_Int *rownnz_exact_ptr);

HYPRE_Int hypreDevice_CSRSpGemmRownnz(HYPRE_Int m, HYPRE_Int k, HYPRE_Int n, HYPRE_Int nnzA,
                                      HYPRE_Int *d_ia,
                                      HYPRE_Int *d_ja, HYPRE_Int *d_ib, HYPRE_Int *d_jb, HYPRE_Int in_rc, HYPRE_Int *d_rc);

HYPRE_Int hypreDevice_CSRSpGemmNumerWithRownnzUpperbound(HYPRE_Int m, HYPRE_Int k, HYPRE_Int n,
                                                         HYPRE_Int *d_ia, HYPRE_Int *d_ja, HYPRE_Complex *d_a, HYPRE_Int *d_ib, HYPRE_Int *d_jb,
                                                         HYPRE_Complex *d_b, HYPRE_Int *d_rc, HYPRE_Int exact_rownnz, HYPRE_Int **d_ic_out,
                                                         HYPRE_Int **d_jc_out, HYPRE_Complex **d_c_out, HYPRE_Int *nnzC);

HYPRE_Int hypre_SpGemmCreateBins( HYPRE_Int m, char s, char t, char u, HYPRE_Int *d_rc,
                                  bool d_rc_indice_in, HYPRE_Int *d_rc_indice, HYPRE_Int *h_bin_ptr );

template <HYPRE_Int BIN, HYPRE_Int SHMEM_HASH_SIZE, HYPRE_Int GROUP_SIZE, bool HAS_RIND>
HYPRE_Int hypre_spgemm_symbolic_rownnz( HYPRE_Int m, HYPRE_Int *row_ind, HYPRE_Int k, HYPRE_Int n,
                                        bool need_ghash, HYPRE_Int *d_ia, HYPRE_Int *d_ja, HYPRE_Int *d_ib, HYPRE_Int *d_jb,
                                        HYPRE_Int *d_rc, bool can_fail, char *d_rf );

template <HYPRE_Int BIN, HYPRE_Int SHMEM_HASH_SIZE, HYPRE_Int GROUP_SIZE, bool HAS_RIND>
HYPRE_Int hypre_spgemm_numerical_with_rownnz( HYPRE_Int m, HYPRE_Int *row_ind, HYPRE_Int k,
                                              HYPRE_Int n, bool need_ghash,
                                              HYPRE_Int exact_rownnz, HYPRE_Int *d_ia, HYPRE_Int *d_ja, HYPRE_Complex *d_a,
                                              HYPRE_Int *d_ib, HYPRE_Int *d_jb, HYPRE_Complex *d_b, HYPRE_Int *d_rc, HYPRE_Int *d_ic,
                                              HYPRE_Int *d_jc, HYPRE_Complex *d_c );

template <HYPRE_Int SHMEM_HASH_SIZE, HYPRE_Int GROUP_SIZE>
HYPRE_Int hypre_spgemm_symbolic_max_num_blocks( HYPRE_Int multiProcessorCount,
                                                HYPRE_Int *num_blocks_ptr, HYPRE_Int *block_size_ptr );

template <HYPRE_Int SHMEM_HASH_SIZE, HYPRE_Int GROUP_SIZE>
HYPRE_Int hypre_spgemm_numerical_max_num_blocks( HYPRE_Int multiProcessorCount,
                                                 HYPRE_Int *num_blocks_ptr, HYPRE_Int *block_size_ptr );

HYPRE_Int hypreDevice_CSRSpGemmBinnedGetBlockNumDim();

<<<<<<< HEAD
template <HYPRE_Int GROUP_SIZE> HYPRE_Int hypreDevice_CSRSpGemmNumerPostCopy( HYPRE_Int m,
                                                                              HYPRE_Int *d_rc, HYPRE_Int *nnzC, HYPRE_Int **d_ic, HYPRE_Int **d_jc, HYPRE_Complex **d_c);
=======
template <HYPRE_Int GROUP_SIZE>
HYPRE_Int hypreDevice_CSRSpGemmNumerPostCopy( HYPRE_Int m, HYPRE_Int *d_rc, HYPRE_Int *nnzC,
                                              HYPRE_Int **d_ic, HYPRE_Int **d_jc, HYPRE_Complex **d_c);
>>>>>>> 4411530e

template <HYPRE_Int GROUP_SIZE>
static constexpr HYPRE_Int
hypre_spgemm_get_num_groups_per_block()
{
#if defined(HYPRE_USING_CUDA)
   return hypre_min(hypre_max(512 / GROUP_SIZE, 1), 64);
#elif defined(HYPRE_USING_HIP)
   return hypre_max(512 / GROUP_SIZE, 1);
#endif
}

#if defined(HYPRE_SPGEMM_PRINTF) || defined(HYPRE_SPGEMM_TIMING)
#define HYPRE_SPGEMM_PRINT(...) hypre_ParPrintf(hypre_MPI_COMM_WORLD, __VA_ARGS__)
#else
#define HYPRE_SPGEMM_PRINT(...)
#endif

#endif /* HYPRE_USING_CUDA || defined(HYPRE_USING_HIP) */
#endif /* #ifndef CSR_SPGEMM_DEVICE_H */
<|MERGE_RESOLUTION|>--- conflicted
+++ resolved
@@ -16,17 +16,6 @@
 
 static const char HYPRE_SPGEMM_HASH_TYPE = 'D';
 
-<<<<<<< HEAD
-/* default settings associated with bin 5 */
-#if defined(HYPRE_USING_CUDA)
-#define HYPRE_SPGEMM_NUMER_HASH_SIZE 256
-#endif
-#if defined(HYPRE_USING_HIP)
-#define HYPRE_SPGEMM_NUMER_HASH_SIZE 128
-#endif
-#define HYPRE_SPGEMM_SYMBL_HASH_SIZE 512
-#define HYPRE_SPGEMM_BASE_GROUP_SIZE 32
-=======
 /* bin settings                             0   1   2    3    4    5     6     7     8     9     10 */
 constexpr HYPRE_Int SYMBL_HASH_SIZE[11] = { 0, 32, 64, 128, 256, 512, 1024, 2048, 4096, 8192, 16384 };
 #if defined(HYPRE_USING_CUDA)
@@ -42,7 +31,6 @@
 #define HYPRE_SPGEMM_DEFAULT_BIN 6
 #endif
 
->>>>>>> 4411530e
 /* unroll factor in the kernels */
 #if defined(HYPRE_USING_CUDA)
 #define HYPRE_SPGEMM_NUMER_UNROLL 256
@@ -58,12 +46,6 @@
 
 /* ----------------------------------------------------------------------------------------------- *
  * these are under the assumptions made in spgemm on block sizes: only use in csr_spgemm routines
-<<<<<<< HEAD
- * where we assume CUDA block is 3D and blockDim.x * blockDim.y = GROUP_SIZE
- *------------------------------------------------------------------------------------------------ */
-
-/* the number of threads in the block */
-=======
  * where we assume CUDA block is 3D and blockDim.x * blockDim.y = GROUP_SIZE which is a multiple
  * of HYPRE_WARP_SIZE
  *------------------------------------------------------------------------------------------------ */
@@ -143,16 +125,9 @@
  * GROUP_SIZE must be >= 2
  */
 template <HYPRE_Int GROUP_SIZE>
->>>>>>> 4411530e
 static __device__ __forceinline__
 void group_read(const HYPRE_Int *ptr, bool valid_ptr, HYPRE_Int &v1)
 {
-<<<<<<< HEAD
-   return (blockDim.x * blockDim.y * blockDim.z);
-}
-
-/* the thread id in the block */
-=======
    if (GROUP_SIZE >= HYPRE_WARP_SIZE)
    {
       /* lane = warp_lane
@@ -180,30 +155,9 @@
 }
 
 template <typename T, HYPRE_Int NUM_GROUPS_PER_BLOCK, HYPRE_Int GROUP_SIZE>
->>>>>>> 4411530e
 static __device__ __forceinline__
 T group_reduce_sum(T in)
 {
-<<<<<<< HEAD
-   return (threadIdx.z * blockDim.x * blockDim.y + threadIdx.y * blockDim.x + threadIdx.x);
-}
-
-/* the number of groups in block */
-static __device__ __forceinline__
-hypre_int get_num_groups()
-{
-   return blockDim.z;
-}
-
-/* the group id in the block */
-static __device__ __forceinline__
-hypre_int get_group_id()
-{
-   return threadIdx.z;
-}
-
-/* the thread id (lane) in the group */
-=======
 #if defined(HYPRE_DEBUG)
    hypre_device_assert(GROUP_SIZE <= HYPRE_WARP_SIZE);
 #endif
@@ -252,152 +206,9 @@
 
 /* GROUP_SIZE must <= HYPRE_WARP_SIZE */
 template <typename T, HYPRE_Int GROUP_SIZE>
->>>>>>> 4411530e
 static __device__ __forceinline__
 T group_prefix_sum(hypre_int lane_id, T in, T &all_sum)
 {
-<<<<<<< HEAD
-   return threadIdx.y * blockDim.x + threadIdx.x;
-}
-
-/* the warp id in the block */
-static __device__ __forceinline__
-hypre_int get_warp_id()
-{
-   return get_thread_id() >> HYPRE_WARP_BITSHIFT;
-}
-
-/* the warp id in the group */
-template <HYPRE_Int GROUP_SIZE>
-static __device__ __forceinline__
-hypre_int get_warp_in_group_id()
-{
-   if (GROUP_SIZE <= HYPRE_WARP_SIZE)
-   {
-      return 0;
-   }
-   else
-   {
-      return get_lane_id() >> HYPRE_WARP_BITSHIFT;
-   }
-}
-
-/* return the thread id (lane) in warp */
-static __device__ __forceinline__
-hypre_int get_warp_lane_id()
-{
-   return get_lane_id() & (HYPRE_WARP_SIZE - 1);
-}
-
-/* group reads 2 values from ptr to v1 and v2
- * GROUP_SIZE must be >= 2
- * lane = GROUP_SIZE >= HYPRE_WARP_SIZE ? warp_lane : group_lane
- */
-template <HYPRE_Int GROUP_SIZE>
-static __device__ __forceinline__
-void group_read(const HYPRE_Int *ptr, bool valid_ptr, HYPRE_Int &v1, HYPRE_Int &v2, HYPRE_Int lane)
-{
-   if (GROUP_SIZE >= HYPRE_WARP_SIZE)
-   {
-      if (lane < 2)
-      {
-         v1 = read_only_load(ptr + lane);
-      }
-      v2 = __shfl_sync(HYPRE_WARP_FULL_MASK, v1, 1);
-      v1 = __shfl_sync(HYPRE_WARP_FULL_MASK, v1, 0);
-   }
-   else
-   {
-      if (valid_ptr && lane < 2)
-      {
-         v1 = read_only_load(ptr + lane);
-      }
-      v2 = __shfl_sync(HYPRE_WARP_FULL_MASK, v1, 1, GROUP_SIZE);
-      v1 = __shfl_sync(HYPRE_WARP_FULL_MASK, v1, 0, GROUP_SIZE);
-   }
-}
-
-/* group reads a value from ptr to v1
- * lane = GROUP_SIZE >= HYPRE_WARP_SIZE ? warp_lane : group_lane
- */
-template <HYPRE_Int GROUP_SIZE>
-static __device__ __forceinline__
-void group_read(const HYPRE_Int *ptr, bool valid_ptr, HYPRE_Int &v1, HYPRE_Int lane)
-{
-   if (GROUP_SIZE >= HYPRE_WARP_SIZE)
-   {
-      if (!lane)
-      {
-         v1 = read_only_load(ptr);
-      }
-      v1 = __shfl_sync(HYPRE_WARP_FULL_MASK, v1, 0);
-   }
-   else
-   {
-      if (valid_ptr && !lane)
-      {
-         v1 = read_only_load(ptr);
-      }
-      v1 = __shfl_sync(HYPRE_WARP_FULL_MASK, v1, 0, GROUP_SIZE);
-   }
-}
-
-template <typename T, HYPRE_Int NUM_GROUPS_PER_BLOCK, HYPRE_Int GROUP_SIZE>
-static __device__ __forceinline__
-T group_reduce_sum(T in)
-{
-#if defined(HYPRE_DEBUG)
-   hypre_device_assert(GROUP_SIZE <= HYPRE_WARP_SIZE);
-#endif
-
-#pragma unroll
-   for (hypre_int d = GROUP_SIZE / 2; d > 0; d >>= 1)
-   {
-      in += __shfl_down_sync(HYPRE_WARP_FULL_MASK, in, d);
-   }
-
-   return in;
-}
-
-/* s_WarpData[NUM_GROUPS_PER_BLOCK * GROUP_SIZE / HYPRE_WARP_SIZE] */
-template <typename T, HYPRE_Int NUM_GROUPS_PER_BLOCK, HYPRE_Int GROUP_SIZE>
-static __device__ __forceinline__
-T group_reduce_sum(T in, volatile T *s_WarpData)
-{
-#if defined(HYPRE_DEBUG)
-   hypre_device_assert(GROUP_SIZE > HYPRE_WARP_SIZE);
-#endif
-
-   T out = warp_reduce_sum(in);
-
-   const HYPRE_Int warp_lane_id = get_warp_lane_id();
-   const HYPRE_Int warp_id = get_warp_id();
-
-   if (warp_lane_id == 0)
-   {
-      s_WarpData[warp_id] = out;
-   }
-
-   __syncthreads();
-
-   if (get_warp_in_group_id<GROUP_SIZE>() == 0)
-   {
-      const T a = warp_lane_id < GROUP_SIZE / HYPRE_WARP_SIZE ? s_WarpData[warp_id + warp_lane_id] : 0.0;
-      out = warp_reduce_sum(a);
-   }
-
-   __syncthreads();
-
-   return out;
-}
-
-/* GROUP_SIZE must <= HYPRE_WARP_SIZE */
-template <typename T, HYPRE_Int GROUP_SIZE>
-static __device__ __forceinline__
-T group_prefix_sum(hypre_int lane_id, T in, T &all_sum)
-{
-=======
->>>>>>> 4411530e
 #pragma unroll
    for (hypre_int d = 2; d <= GROUP_SIZE; d <<= 1)
    {
@@ -595,14 +406,9 @@
 
 HYPRE_Int hypreDevice_CSRSpGemmBinnedGetBlockNumDim();
 
-<<<<<<< HEAD
-template <HYPRE_Int GROUP_SIZE> HYPRE_Int hypreDevice_CSRSpGemmNumerPostCopy( HYPRE_Int m,
-                                                                              HYPRE_Int *d_rc, HYPRE_Int *nnzC, HYPRE_Int **d_ic, HYPRE_Int **d_jc, HYPRE_Complex **d_c);
-=======
 template <HYPRE_Int GROUP_SIZE>
 HYPRE_Int hypreDevice_CSRSpGemmNumerPostCopy( HYPRE_Int m, HYPRE_Int *d_rc, HYPRE_Int *nnzC,
                                               HYPRE_Int **d_ic, HYPRE_Int **d_jc, HYPRE_Complex **d_c);
->>>>>>> 4411530e
 
 template <HYPRE_Int GROUP_SIZE>
 static constexpr HYPRE_Int
