/******************************************************************************
 * Copyright 1998-2019 Lawrence Livermore National Security, LLC and other
 * HYPRE Project Developers. See the top-level COPYRIGHT file for details.
 *
 * SPDX-License-Identifier: (Apache-2.0 OR MIT)
 ******************************************************************************/

/******************************************************************************
 *
 * Matvec functions for hypre_CSRMatrix class.
 *
 *****************************************************************************/

#include "seq_mv.h"
#include "_hypre_utilities.hpp"

#if defined(HYPRE_USING_CUDA) || defined(HYPRE_USING_HIP)

#define SPMV_BLOCKDIM 512
#define VERSION 1

#define SPMV_ADD_SUM(p)                                              \
{                                                                    \
   const HYPRE_Int col = read_only_load(&d_ja[p]);                   \
   if (F == 0)                                                       \
   {                                                                 \
      const T val = d_a ? read_only_load(&d_a[p]) : 1.0;             \
      sum += val * read_only_load(&d_x[col]);                        \
   }                                                                 \
   else if (F == -1)                                                 \
   {                                                                 \
      if (col <= grid_group_id)                                      \
      {                                                              \
         const T val = d_a ? read_only_load(&d_a[p]) : 1.0;          \
         sum += val * read_only_load(&d_x[col]);                     \
      }                                                              \
   }                                                                 \
   else if (F == 1)                                                  \
   {                                                                 \
      if (col >= grid_group_id)                                      \
      {                                                              \
         const T val = d_a ? read_only_load(&d_a[p]) : 1.0;          \
         sum += val * read_only_load(&d_x[col]);                     \
      }                                                              \
   }                                                                 \
   else if (F == -2)                                                 \
   {                                                                 \
      if (col < grid_group_id)                                       \
      {                                                              \
         const T val = d_a ? read_only_load(&d_a[p]) : 1.0;          \
         sum += val * read_only_load(&d_x[col]);                     \
      }                                                              \
   }                                                                 \
   else if (F == 2)                                                  \
   {                                                                 \
      if (col > grid_group_id)                                       \
      {                                                              \
         const T val = d_a ? read_only_load(&d_a[p]) : 1.0;          \
         sum += val * read_only_load(&d_x[col]);                     \
      }                                                              \
   }                                                                 \
}

/* K is the number of threads working on a single row. K = 2, 4, 8, 16, 32 */
template <HYPRE_Int F, HYPRE_Int K, typename T>
__global__ void
hypre_csr_v_k_shuffle(HYPRE_Int     n,
                      T             alpha,
                      HYPRE_Int    *d_ia,
                      HYPRE_Int    *d_ja,
                      T            *d_a,
                      T            *d_x,
                      T             beta,
                      T            *d_y,
                      HYPRE_Int    *d_yind)
{
   /*------------------------------------------------------------*
    *               CSR spmv-vector kernel
    *               warp-shuffle reduction
    *            (Group of K threads) per row
    *------------------------------------------------------------*/
   const HYPRE_Int grid_ngroups = gridDim.x * (SPMV_BLOCKDIM / K);
   HYPRE_Int grid_group_id = (blockIdx.x * SPMV_BLOCKDIM + threadIdx.x) / K;
   const HYPRE_Int group_lane = threadIdx.x & (K - 1);
   const HYPRE_Int warp_lane = threadIdx.x & (HYPRE_WARP_SIZE - 1);
   const HYPRE_Int warp_group_id = warp_lane / K;
   const HYPRE_Int warp_ngroups = HYPRE_WARP_SIZE / K;

   for (; __any_sync(HYPRE_WARP_FULL_MASK, grid_group_id < n); grid_group_id += grid_ngroups)
   {
#if 0
      HYPRE_Int p = 0, q = 0;
      if (grid_group_id < n && group_lane < 2)
      {
         p = read_only_load(&d_ia[grid_group_id + group_lane]);
      }
      q = __shfl_sync(HYPRE_WARP_FULL_MASK, p, 1, K);
      p = __shfl_sync(HYPRE_WARP_FULL_MASK, p, 0, K);
#else
      const HYPRE_Int s = grid_group_id - warp_group_id + warp_lane;
      HYPRE_Int p = 0, q = 0;
      if (s <= n && warp_lane <= warp_ngroups)
      {
         p = read_only_load(&d_ia[s]);
      }
      q = __shfl_sync(HYPRE_WARP_FULL_MASK, p, warp_group_id + 1);
      p = __shfl_sync(HYPRE_WARP_FULL_MASK, p, warp_group_id);
#endif
      T sum = 0.0;
#if VERSION == 1
#pragma unroll 1
      for (p += group_lane; __any_sync(HYPRE_WARP_FULL_MASK, p < q); p += K * 2)
      {
         if (p < q)
         {
            SPMV_ADD_SUM(p)
            if (p + K < q)
            {
               SPMV_ADD_SUM((p + K))
            }
         }
      }
#elif VERSION == 2
#pragma unroll 1
      for (p += group_lane; __any_sync(HYPRE_WARP_FULL_MASK, p < q); p += K)
      {
         if (p < q)
         {
            SPMV_ADD_SUM(p)
         }
      }
#else
#pragma unroll 1
      for (p += group_lane;  p < q; p += K)
      {
         SPMV_ADD_SUM(p)
      }
#endif
      // parallel reduction
#pragma unroll
      for (HYPRE_Int d = K / 2; d > 0; d >>= 1)
      {
         sum += __shfl_down_sync(HYPRE_WARP_FULL_MASK, sum, d);
      }
      if (grid_group_id < n && group_lane == 0)
      {
         HYPRE_Int row = d_yind ? read_only_load(&d_yind[grid_group_id]) : grid_group_id;
         if (beta)
         {
            d_y[row] = alpha * sum + beta * d_y[row];
         }
         else
         {
            d_y[row] = alpha * sum;
         }
      }
   }
}

/* F is fill-mode
 *    0: whole matrix
 *   -1: lower
 *    1: upper
 *   -2: strict lower
 *    2: strict upper
 */
template <HYPRE_Int F>
HYPRE_Int
hypreDevice_CSRMatrixMatvec( HYPRE_Int      nrows,
                             HYPRE_Int      nnz,
                             HYPRE_Complex  alpha,
                             HYPRE_Int     *d_ia,
                             HYPRE_Int     *d_ja,
                             HYPRE_Complex *d_a,
                             HYPRE_Complex *d_x,
                             HYPRE_Complex  beta,
                             HYPRE_Complex *d_y,
                             HYPRE_Int     *d_yind)
{
   const HYPRE_Int rownnz = (nnz + nrows - 1) / nrows;
   const dim3 bDim(SPMV_BLOCKDIM);

   if (rownnz >= 64)
   {
      const HYPRE_Int group_size = 32;
      const HYPRE_Int num_groups_per_block = SPMV_BLOCKDIM / group_size;
      const dim3 gDim((nrows + num_groups_per_block - 1) / num_groups_per_block);
<<<<<<< HEAD
      HYPRE_CUDA_LAUNCH( (hypre_csr_v_k_shuffle<F, group_size, HYPRE_Real>), gDim, bDim,
                         nrows, alpha, d_ia, d_ja, d_a, d_x, beta, d_y, d_yind );
=======
      HYPRE_GPU_LAUNCH( (hypre_csr_v_k_shuffle<F, group_size, HYPRE_Real>), gDim, bDim,
                        nrows, alpha, d_ia, d_ja, d_a, d_x, beta, d_y );
>>>>>>> 5f7608b8
   }
   else if (rownnz >= 32)
   {
      const HYPRE_Int group_size = 16;
      const HYPRE_Int num_groups_per_block = SPMV_BLOCKDIM / group_size;
      const dim3 gDim((nrows + num_groups_per_block - 1) / num_groups_per_block);
<<<<<<< HEAD
      HYPRE_CUDA_LAUNCH( (hypre_csr_v_k_shuffle<F, group_size, HYPRE_Real>), gDim, bDim,
                         nrows, alpha, d_ia, d_ja, d_a, d_x, beta, d_y, d_yind );
=======
      HYPRE_GPU_LAUNCH( (hypre_csr_v_k_shuffle<F, group_size, HYPRE_Real>), gDim, bDim,
                        nrows, alpha, d_ia, d_ja, d_a, d_x, beta, d_y );
>>>>>>> 5f7608b8
   }
   else if (rownnz >= 16)
   {
      const HYPRE_Int group_size = 8;
      const HYPRE_Int num_groups_per_block = SPMV_BLOCKDIM / group_size;
      const dim3 gDim((nrows + num_groups_per_block - 1) / num_groups_per_block);
<<<<<<< HEAD
      HYPRE_CUDA_LAUNCH( (hypre_csr_v_k_shuffle<F, group_size, HYPRE_Real>), gDim, bDim,
                         nrows, alpha, d_ia, d_ja, d_a, d_x, beta, d_y, d_yind );
=======
      HYPRE_GPU_LAUNCH( (hypre_csr_v_k_shuffle<F, group_size, HYPRE_Real>), gDim, bDim,
                        nrows, alpha, d_ia, d_ja, d_a, d_x, beta, d_y );
>>>>>>> 5f7608b8
   }
   else if (rownnz >= 8)
   {
      const HYPRE_Int group_size = 4;
      const HYPRE_Int num_groups_per_block = SPMV_BLOCKDIM / group_size;
      const dim3 gDim((nrows + num_groups_per_block - 1) / num_groups_per_block);
<<<<<<< HEAD
      HYPRE_CUDA_LAUNCH( (hypre_csr_v_k_shuffle<F, group_size, HYPRE_Real>), gDim, bDim,
                         nrows, alpha, d_ia, d_ja, d_a, d_x, beta, d_y, d_yind );
=======
      HYPRE_GPU_LAUNCH( (hypre_csr_v_k_shuffle<F, group_size, HYPRE_Real>), gDim, bDim,
                        nrows, alpha, d_ia, d_ja, d_a, d_x, beta, d_y );
>>>>>>> 5f7608b8
   }
   else
   {
      const HYPRE_Int group_size = 4;
      const HYPRE_Int num_groups_per_block = SPMV_BLOCKDIM / group_size;
      const dim3 gDim((nrows + num_groups_per_block - 1) / num_groups_per_block);
<<<<<<< HEAD
      HYPRE_CUDA_LAUNCH( (hypre_csr_v_k_shuffle<F, group_size, HYPRE_Real>), gDim, bDim,
                         nrows, alpha, d_ia, d_ja, d_a, d_x, beta, d_y, d_yind );
=======
      HYPRE_GPU_LAUNCH( (hypre_csr_v_k_shuffle<F, group_size, HYPRE_Real>), gDim, bDim,
                        nrows, alpha, d_ia, d_ja, d_a, d_x, beta, d_y );
>>>>>>> 5f7608b8
   }

   return hypre_error_flag;
}

/* ind != NULL, y(ind) = alpha*op(B)*x + beta*y(ind)
 * ind == NULL, y      = alpha*op(B)*x + beta*y
 * op(B) = B or B^T
 * the size of y_ind = the number of rows of op(B)
 * Note: if B has no numrical values, assume the values are all ones
 */
HYPRE_Int
hypre_CSRMatrixSpMVDevice( HYPRE_Int        trans,
                           HYPRE_Complex    alpha,
                           hypre_CSRMatrix *B,
                           hypre_Vector    *x,
                           HYPRE_Complex    beta,
                           hypre_Vector    *y,
                           HYPRE_Int       *y_ind,
                           HYPRE_Int        fill )
{
   HYPRE_Int      nrows = trans ? hypre_CSRMatrixNumCols(B) : hypre_CSRMatrixNumRows(B);
   HYPRE_Int      nnz   = hypre_CSRMatrixNumNonzeros(B);
   HYPRE_Complex *d_y   = hypre_VectorData(y);

   if (nnz <= 0 || alpha == 0.0)
   {
      if (y_ind)
      {
         HYPRE_THRUST_CALL( transform,
                            thrust::make_permutation_iterator(d_y, y_ind),
                            thrust::make_permutation_iterator(d_y, y_ind) + nrows,
                            thrust::make_permutation_iterator(d_y, y_ind),
                            beta * _1 );
      }
      else
      {
         hypre_SeqVectorScale(beta, y);
      }

      return hypre_error_flag;
   }

   hypre_CSRMatrix *A = NULL;

   if (trans)
   {
      hypre_CSRMatrixTransposeDevice(B, &A, hypre_CSRMatrixData(B) != NULL);
   }
   else
   {
      A = B;
   }

   hypre_assert(nrows == hypre_CSRMatrixNumRows(A));
   hypre_assert(nrows > 0);

   HYPRE_Int     *d_ia = hypre_CSRMatrixI(A);
   HYPRE_Int     *d_ja = hypre_CSRMatrixJ(A);
   HYPRE_Complex *d_a  = hypre_CSRMatrixData(A);
   HYPRE_Complex *d_x  = hypre_VectorData(x);

   if (fill == 0)
   {
      return hypreDevice_CSRMatrixMatvec<0>(nrows, nnz, alpha, d_ia, d_ja, d_a, d_x, beta, d_y, y_ind);
   }
   else if (fill == 1)
   {
      return hypreDevice_CSRMatrixMatvec<1>(nrows, nnz, alpha, d_ia, d_ja, d_a, d_x, beta, d_y, y_ind);
   }
   else if (fill == -1)
   {
      return hypreDevice_CSRMatrixMatvec < -1 > (nrows, nnz, alpha, d_ia, d_ja, d_a, d_x, beta, d_y,
                                                 y_ind);
   }
   else if (fill == 2)
   {
      return hypreDevice_CSRMatrixMatvec<2>(nrows, nnz, alpha, d_ia, d_ja, d_a, d_x, beta, d_y, y_ind);
   }
   else if (fill == -2)
   {
      return hypreDevice_CSRMatrixMatvec < -2 > (nrows, nnz, alpha, d_ia, d_ja, d_a, d_x, beta, d_y,
                                                 y_ind);
   }

   if (trans)
   {
      hypre_CSRMatrixDestroy(A);
   }

   return hypre_error_flag;
}

#endif /*#if defined(HYPRE_USING_CUDA)  || defined(HYPRE_USING_HIP) */<|MERGE_RESOLUTION|>--- conflicted
+++ resolved
@@ -185,65 +185,40 @@
       const HYPRE_Int group_size = 32;
       const HYPRE_Int num_groups_per_block = SPMV_BLOCKDIM / group_size;
       const dim3 gDim((nrows + num_groups_per_block - 1) / num_groups_per_block);
-<<<<<<< HEAD
-      HYPRE_CUDA_LAUNCH( (hypre_csr_v_k_shuffle<F, group_size, HYPRE_Real>), gDim, bDim,
-                         nrows, alpha, d_ia, d_ja, d_a, d_x, beta, d_y, d_yind );
-=======
-      HYPRE_GPU_LAUNCH( (hypre_csr_v_k_shuffle<F, group_size, HYPRE_Real>), gDim, bDim,
-                        nrows, alpha, d_ia, d_ja, d_a, d_x, beta, d_y );
->>>>>>> 5f7608b8
+      HYPRE_GPU_LAUNCH( (hypre_csr_v_k_shuffle<F, group_size, HYPRE_Real>), gDim, bDim,
+                         nrows, alpha, d_ia, d_ja, d_a, d_x, beta, d_y, d_yind );
    }
    else if (rownnz >= 32)
    {
       const HYPRE_Int group_size = 16;
       const HYPRE_Int num_groups_per_block = SPMV_BLOCKDIM / group_size;
       const dim3 gDim((nrows + num_groups_per_block - 1) / num_groups_per_block);
-<<<<<<< HEAD
-      HYPRE_CUDA_LAUNCH( (hypre_csr_v_k_shuffle<F, group_size, HYPRE_Real>), gDim, bDim,
-                         nrows, alpha, d_ia, d_ja, d_a, d_x, beta, d_y, d_yind );
-=======
-      HYPRE_GPU_LAUNCH( (hypre_csr_v_k_shuffle<F, group_size, HYPRE_Real>), gDim, bDim,
-                        nrows, alpha, d_ia, d_ja, d_a, d_x, beta, d_y );
->>>>>>> 5f7608b8
+      HYPRE_GPU_LAUNCH( (hypre_csr_v_k_shuffle<F, group_size, HYPRE_Real>), gDim, bDim,
+                         nrows, alpha, d_ia, d_ja, d_a, d_x, beta, d_y, d_yind );
    }
    else if (rownnz >= 16)
    {
       const HYPRE_Int group_size = 8;
       const HYPRE_Int num_groups_per_block = SPMV_BLOCKDIM / group_size;
       const dim3 gDim((nrows + num_groups_per_block - 1) / num_groups_per_block);
-<<<<<<< HEAD
-      HYPRE_CUDA_LAUNCH( (hypre_csr_v_k_shuffle<F, group_size, HYPRE_Real>), gDim, bDim,
-                         nrows, alpha, d_ia, d_ja, d_a, d_x, beta, d_y, d_yind );
-=======
-      HYPRE_GPU_LAUNCH( (hypre_csr_v_k_shuffle<F, group_size, HYPRE_Real>), gDim, bDim,
-                        nrows, alpha, d_ia, d_ja, d_a, d_x, beta, d_y );
->>>>>>> 5f7608b8
+      HYPRE_GPU_LAUNCH( (hypre_csr_v_k_shuffle<F, group_size, HYPRE_Real>), gDim, bDim,
+                         nrows, alpha, d_ia, d_ja, d_a, d_x, beta, d_y, d_yind );
    }
    else if (rownnz >= 8)
    {
       const HYPRE_Int group_size = 4;
       const HYPRE_Int num_groups_per_block = SPMV_BLOCKDIM / group_size;
       const dim3 gDim((nrows + num_groups_per_block - 1) / num_groups_per_block);
-<<<<<<< HEAD
-      HYPRE_CUDA_LAUNCH( (hypre_csr_v_k_shuffle<F, group_size, HYPRE_Real>), gDim, bDim,
-                         nrows, alpha, d_ia, d_ja, d_a, d_x, beta, d_y, d_yind );
-=======
-      HYPRE_GPU_LAUNCH( (hypre_csr_v_k_shuffle<F, group_size, HYPRE_Real>), gDim, bDim,
-                        nrows, alpha, d_ia, d_ja, d_a, d_x, beta, d_y );
->>>>>>> 5f7608b8
+      HYPRE_GPU_LAUNCH( (hypre_csr_v_k_shuffle<F, group_size, HYPRE_Real>), gDim, bDim,
+                         nrows, alpha, d_ia, d_ja, d_a, d_x, beta, d_y, d_yind );
    }
    else
    {
       const HYPRE_Int group_size = 4;
       const HYPRE_Int num_groups_per_block = SPMV_BLOCKDIM / group_size;
       const dim3 gDim((nrows + num_groups_per_block - 1) / num_groups_per_block);
-<<<<<<< HEAD
-      HYPRE_CUDA_LAUNCH( (hypre_csr_v_k_shuffle<F, group_size, HYPRE_Real>), gDim, bDim,
-                         nrows, alpha, d_ia, d_ja, d_a, d_x, beta, d_y, d_yind );
-=======
-      HYPRE_GPU_LAUNCH( (hypre_csr_v_k_shuffle<F, group_size, HYPRE_Real>), gDim, bDim,
-                        nrows, alpha, d_ia, d_ja, d_a, d_x, beta, d_y );
->>>>>>> 5f7608b8
+      HYPRE_GPU_LAUNCH( (hypre_csr_v_k_shuffle<F, group_size, HYPRE_Real>), gDim, bDim,
+                         nrows, alpha, d_ia, d_ja, d_a, d_x, beta, d_y, d_yind );
    }
 
    return hypre_error_flag;
