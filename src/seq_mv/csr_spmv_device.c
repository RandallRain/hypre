/******************************************************************************
 * Copyright (c) 1998 Lawrence Livermore National Security, LLC and other
 * HYPRE Project Developers. See the top-level COPYRIGHT file for details.
 *
 * SPDX-License-Identifier: (Apache-2.0 OR MIT)
 ******************************************************************************/

/******************************************************************************
 *
 * Matvec functions for hypre_CSRMatrix class.
 *
 *****************************************************************************/

#include "seq_mv.h"
#include "_hypre_utilities.hpp"

#if defined(HYPRE_USING_CUDA) || defined(HYPRE_USING_HIP)

#define SPMV_BLOCKDIM 512
#define VERSION 1

#define SPMV_ADD_SUM(p)                                              \
{                                                                    \
   const HYPRE_Int col = read_only_load(&d_ja[p]);                   \
   if (F == 0)                                                       \
   {                                                                 \
<<<<<<< HEAD
      const T val = d_a ? read_only_load(&d_a[p]) : T(1);            \
=======
      const T val = d_a ? read_only_load(&d_a[p]) : 1.0;             \
>>>>>>> e766e36e
      sum += val * read_only_load(&d_x[col]);                        \
   }                                                                 \
   else if (F == -1)                                                 \
   {                                                                 \
      if (col <= grid_group_id)                                      \
      {                                                              \
<<<<<<< HEAD
         const T val = d_a ? read_only_load(&d_a[p]) : T(1);         \
=======
         const T val = d_a ? read_only_load(&d_a[p]) : 1.0;          \
>>>>>>> e766e36e
         sum += val * read_only_load(&d_x[col]);                     \
      }                                                              \
   }                                                                 \
   else if (F == 1)                                                  \
   {                                                                 \
      if (col >= grid_group_id)                                      \
      {                                                              \
<<<<<<< HEAD
         const T val = d_a ? read_only_load(&d_a[p]) : T(1);         \
=======
         const T val = d_a ? read_only_load(&d_a[p]) : 1.0;          \
>>>>>>> e766e36e
         sum += val * read_only_load(&d_x[col]);                     \
      }                                                              \
   }                                                                 \
   else if (F == -2)                                                 \
   {                                                                 \
      if (col < grid_group_id)                                       \
      {                                                              \
<<<<<<< HEAD
         const T val = d_a ? read_only_load(&d_a[p]) : T(1);         \
=======
         const T val = d_a ? read_only_load(&d_a[p]) : 1.0;          \
>>>>>>> e766e36e
         sum += val * read_only_load(&d_x[col]);                     \
      }                                                              \
   }                                                                 \
   else if (F == 2)                                                  \
   {                                                                 \
      if (col > grid_group_id)                                       \
      {                                                              \
<<<<<<< HEAD
         const T val = d_a ? read_only_load(&d_a[p]) : T(1);         \
=======
         const T val = d_a ? read_only_load(&d_a[p]) : 1.0;          \
>>>>>>> e766e36e
         sum += val * read_only_load(&d_x[col]);                     \
      }                                                              \
   }                                                                 \
}

/* K is the number of threads working on a single row. K = 2, 4, 8, 16, 32 */
template <HYPRE_Int F, HYPRE_Int K, typename T>
__global__ void
<<<<<<< HEAD
hypre_csr_v_k_shuffle(HYPRE_Int  n,
                      HYPRE_Int *row_id,
                      T          alpha,
                      HYPRE_Int *d_ia,
                      HYPRE_Int *d_ja,
                      T         *d_a,
                      T         *d_x,
                      T          beta,
                      T         *d_y)
=======
hypre_csr_v_k_shuffle(HYPRE_Int     n,
                      T             alpha,
                      HYPRE_Int    *d_ia,
                      HYPRE_Int    *d_ja,
                      T            *d_a,
                      T            *d_x,
                      T             beta,
                      T            *d_y,
                      HYPRE_Int    *d_yind)
>>>>>>> e766e36e
{
   /*------------------------------------------------------------*
    *               CSR spmv-vector kernel
    *               warp-shuffle reduction
    *           (1 group of K threads) per row
    *------------------------------------------------------------*/
   const HYPRE_Int grid_ngroups = gridDim.x * (SPMV_BLOCKDIM / K);
   HYPRE_Int grid_group_id = (blockIdx.x * SPMV_BLOCKDIM + threadIdx.x) / K;
   const HYPRE_Int group_lane = threadIdx.x & (K - 1);

   for (; __any_sync(HYPRE_WARP_FULL_MASK, grid_group_id < n); grid_group_id += grid_ngroups)
   {
      HYPRE_Int grid_row_id = -1, p = 0, q = 0;

      if (row_id)
      {
         if (grid_group_id < n && group_lane == 0)
         {
            grid_row_id = read_only_load(&row_id[grid_group_id]);
         }
         grid_row_id = __shfl_sync(HYPRE_WARP_FULL_MASK, grid_row_id, 0, K);
      }
      else
      {
         grid_row_id = grid_group_id;
      }

      if (grid_group_id < n && group_lane < 2)
      {
         p = read_only_load(&d_ia[grid_row_id + group_lane]);
      }
      q = __shfl_sync(HYPRE_WARP_FULL_MASK, p, 1, K);
      p = __shfl_sync(HYPRE_WARP_FULL_MASK, p, 0, K);

      T sum = 0.0;
#if VERSION == 1
#pragma unroll 1
      for (p += group_lane; __any_sync(HYPRE_WARP_FULL_MASK, p < q); p += K * 2)
      {
         if (p < q)
         {
            SPMV_ADD_SUM(p)
            if (p + K < q)
            {
               SPMV_ADD_SUM((p + K))
            }
         }
      }
#elif VERSION == 2
#pragma unroll 1
      for (p += group_lane; __any_sync(HYPRE_WARP_FULL_MASK, p < q); p += K)
      {
         if (p < q)
         {
            SPMV_ADD_SUM(p)
         }
      }
#else
#pragma unroll 1
      for (p += group_lane;  p < q; p += K)
      {
         SPMV_ADD_SUM(p)
      }
#endif
      // parallel reduction
#pragma unroll
      for (HYPRE_Int d = K / 2; d > 0; d >>= 1)
      {
         sum += __shfl_down_sync(HYPRE_WARP_FULL_MASK, sum, d);
      }
      if (grid_group_id < n && group_lane == 0)
      {
<<<<<<< HEAD
         if (beta)
         {
            d_y[grid_row_id] = alpha * sum + beta * d_y[grid_row_id];
         }
         else
         {
            d_y[grid_row_id] = alpha * sum;
=======
         HYPRE_Int row = d_yind ? read_only_load(&d_yind[grid_group_id]) : grid_group_id;
         if (beta)
         {
            d_y[row] = alpha * sum + beta * d_y[row];
         }
         else
         {
            d_y[row] = alpha * sum;
>>>>>>> e766e36e
         }
      }
   }
}

/* F is fill-mode
 *    0: whole matrix
 *   -1: lower
 *    1: upper
 *   -2: strict lower
 *    2: strict upper
 */
template <HYPRE_Int F, typename T>
HYPRE_Int
<<<<<<< HEAD
hypreDevice_CSRMatrixMatvec( HYPRE_Int  nrows,
                             HYPRE_Int *rowid,
                             HYPRE_Int  nnz,
                             T          alpha,
                             HYPRE_Int *d_ia,
                             HYPRE_Int *d_ja,
                             T         *d_a,
                             T         *d_x,
                             T          beta,
                             T         *d_y )
=======
hypreDevice_CSRMatrixMatvec( HYPRE_Int      nrows,
                             HYPRE_Int      nnz,
                             HYPRE_Complex  alpha,
                             HYPRE_Int     *d_ia,
                             HYPRE_Int     *d_ja,
                             HYPRE_Complex *d_a,
                             HYPRE_Complex *d_x,
                             HYPRE_Complex  beta,
                             HYPRE_Complex *d_y,
                             HYPRE_Int     *d_yind)
>>>>>>> e766e36e
{
   const HYPRE_Int rownnz = (nnz + nrows - 1) / nrows;
   const dim3 bDim(SPMV_BLOCKDIM);

   if (rownnz >= 64)
   {
      const HYPRE_Int group_size = 32;
      const HYPRE_Int num_groups_per_block = SPMV_BLOCKDIM / group_size;
      const dim3 gDim((nrows + num_groups_per_block - 1) / num_groups_per_block);
<<<<<<< HEAD
      HYPRE_GPU_LAUNCH( (hypre_csr_v_k_shuffle<F, group_size, T>), gDim, bDim,
                        nrows, rowid, alpha, d_ia, d_ja, d_a, d_x, beta, d_y );
=======
      HYPRE_GPU_LAUNCH( (hypre_csr_v_k_shuffle<F, group_size, HYPRE_Real>), gDim, bDim,
                        nrows, alpha, d_ia, d_ja, d_a, d_x, beta, d_y, d_yind );
>>>>>>> e766e36e
   }
   else if (rownnz >= 32)
   {
      const HYPRE_Int group_size = 16;
      const HYPRE_Int num_groups_per_block = SPMV_BLOCKDIM / group_size;
      const dim3 gDim((nrows + num_groups_per_block - 1) / num_groups_per_block);
<<<<<<< HEAD
      HYPRE_GPU_LAUNCH( (hypre_csr_v_k_shuffle<F, group_size, T>), gDim, bDim,
                        nrows, rowid, alpha, d_ia, d_ja, d_a, d_x, beta, d_y );
=======
      HYPRE_GPU_LAUNCH( (hypre_csr_v_k_shuffle<F, group_size, HYPRE_Real>), gDim, bDim,
                        nrows, alpha, d_ia, d_ja, d_a, d_x, beta, d_y, d_yind );
>>>>>>> e766e36e
   }
   else if (rownnz >= 16)
   {
      const HYPRE_Int group_size = 8;
      const HYPRE_Int num_groups_per_block = SPMV_BLOCKDIM / group_size;
      const dim3 gDim((nrows + num_groups_per_block - 1) / num_groups_per_block);
<<<<<<< HEAD
      HYPRE_GPU_LAUNCH( (hypre_csr_v_k_shuffle<F, group_size, T>), gDim, bDim,
                        nrows, rowid, alpha, d_ia, d_ja, d_a, d_x, beta, d_y );
=======
      HYPRE_GPU_LAUNCH( (hypre_csr_v_k_shuffle<F, group_size, HYPRE_Real>), gDim, bDim,
                        nrows, alpha, d_ia, d_ja, d_a, d_x, beta, d_y, d_yind );
>>>>>>> e766e36e
   }
   else if (rownnz >= 8)
   {
      const HYPRE_Int group_size = 4;
      const HYPRE_Int num_groups_per_block = SPMV_BLOCKDIM / group_size;
      const dim3 gDim((nrows + num_groups_per_block - 1) / num_groups_per_block);
<<<<<<< HEAD
      HYPRE_GPU_LAUNCH( (hypre_csr_v_k_shuffle<F, group_size, T>), gDim, bDim,
                        nrows, rowid, alpha, d_ia, d_ja, d_a, d_x, beta, d_y );
=======
      HYPRE_GPU_LAUNCH( (hypre_csr_v_k_shuffle<F, group_size, HYPRE_Real>), gDim, bDim,
                        nrows, alpha, d_ia, d_ja, d_a, d_x, beta, d_y, d_yind );
>>>>>>> e766e36e
   }
   else
   {
      const HYPRE_Int group_size = 4;
      const HYPRE_Int num_groups_per_block = SPMV_BLOCKDIM / group_size;
      const dim3 gDim((nrows + num_groups_per_block - 1) / num_groups_per_block);
<<<<<<< HEAD
      HYPRE_GPU_LAUNCH( (hypre_csr_v_k_shuffle<F, group_size, T>), gDim, bDim,
                        nrows, rowid, alpha, d_ia, d_ja, d_a, d_x, beta, d_y );
=======
      HYPRE_GPU_LAUNCH( (hypre_csr_v_k_shuffle<F, group_size, HYPRE_Real>), gDim, bDim,
                        nrows, alpha, d_ia, d_ja, d_a, d_x, beta, d_y, d_yind );
>>>>>>> e766e36e
   }

   return hypre_error_flag;
}

<<<<<<< HEAD
/* y = alpha*op(B)*x + beta*y, op(B) = B or B^T
=======
/* ind != NULL, y(ind) = alpha*op(B)*x + beta*y(ind)
 * ind == NULL, y      = alpha*op(B)*x + beta*y
 * op(B) = B or B^T
 * the size of y_ind = the number of rows of op(B)
>>>>>>> e766e36e
 * Note: if B has no numrical values, assume the values are all ones
 */
HYPRE_Int
hypre_CSRMatrixSpMVDevice( HYPRE_Int        trans,
                           HYPRE_Complex    alpha,
                           hypre_CSRMatrix *B,
                           hypre_Vector    *x,
                           HYPRE_Complex    beta,
                           hypre_Vector    *y,
                           HYPRE_Int       *y_ind,
                           HYPRE_Int        fill )
{
<<<<<<< HEAD
   HYPRE_Int nnz = hypre_CSRMatrixNumNonzeros(B);

   if (nnz <= 0 || alpha == 0.0)
   {
      hypre_SeqVectorScale(beta, y);
=======
   HYPRE_Int      nrows = trans ? hypre_CSRMatrixNumCols(B) : hypre_CSRMatrixNumRows(B);
   HYPRE_Int      nnz   = hypre_CSRMatrixNumNonzeros(B);
   HYPRE_Complex *d_y   = hypre_VectorData(y);

   if (nnz <= 0 || alpha == 0.0)
   {
      if (y_ind)
      {
         HYPRE_THRUST_CALL( transform,
                            thrust::make_permutation_iterator(d_y, y_ind),
                            thrust::make_permutation_iterator(d_y, y_ind) + nrows,
                            thrust::make_permutation_iterator(d_y, y_ind),
                            beta * _1 );
      }
      else
      {
         hypre_SeqVectorScale(beta, y);
      }

>>>>>>> e766e36e
      return hypre_error_flag;
   }

   hypre_CSRMatrix *A = NULL;

   if (trans)
   {
      hypre_CSRMatrixTransposeDevice(B, &A, hypre_CSRMatrixData(B) != NULL);
   }
   else
   {
      A = B;
   }

<<<<<<< HEAD
   HYPRE_Int nrows, *rowid;

   if (hypre_CSRMatrixRownnz(A))
   {
      nrows = hypre_CSRMatrixNumRownnz(A);
      rowid = hypre_CSRMatrixRownnz(A);
   }
   else
   {
      nrows = hypre_CSRMatrixNumRows(A);
      rowid = NULL;
   }

=======
   hypre_assert(nrows == hypre_CSRMatrixNumRows(A));
>>>>>>> e766e36e
   hypre_assert(nrows > 0);

   HYPRE_Int     *d_ia = hypre_CSRMatrixI(A);
   HYPRE_Int     *d_ja = hypre_CSRMatrixJ(A);
   HYPRE_Complex *d_a  = hypre_CSRMatrixData(A);
   HYPRE_Complex *d_x  = hypre_VectorData(x);
<<<<<<< HEAD
   HYPRE_Complex *d_y  = hypre_VectorData(y);

   if (fill == 0)
   {
      return hypreDevice_CSRMatrixMatvec<0>(nrows, rowid, nnz, alpha, d_ia, d_ja, d_a, d_x, beta, d_y);
   }
   else if (fill == 1)
   {
      return hypreDevice_CSRMatrixMatvec<1>(nrows, rowid, nnz, alpha, d_ia, d_ja, d_a, d_x, beta, d_y);
   }
   else if (fill == -1)
   {
      return hypreDevice_CSRMatrixMatvec < -1 > (nrows, rowid, nnz, alpha, d_ia, d_ja, d_a, d_x, beta, d_y);
   }
   else if (fill == 2)
   {
      return hypreDevice_CSRMatrixMatvec<2>(nrows, rowid, nnz, alpha, d_ia, d_ja, d_a, d_x, beta, d_y);
   }
   else if (fill == -2)
   {
      return hypreDevice_CSRMatrixMatvec < -2 > (nrows, rowid, nnz, alpha, d_ia, d_ja, d_a, d_x, beta, d_y);
=======

   if (fill == 0)
   {
      return hypreDevice_CSRMatrixMatvec<0>(nrows, nnz, alpha, d_ia, d_ja, d_a, d_x, beta, d_y, y_ind);
   }
   else if (fill == 1)
   {
      return hypreDevice_CSRMatrixMatvec<1>(nrows, nnz, alpha, d_ia, d_ja, d_a, d_x, beta, d_y, y_ind);
   }
   else if (fill == -1)
   {
      return hypreDevice_CSRMatrixMatvec < -1 > (nrows, nnz, alpha, d_ia, d_ja, d_a, d_x, beta, d_y,
                                                 y_ind);
   }
   else if (fill == 2)
   {
      return hypreDevice_CSRMatrixMatvec<2>(nrows, nnz, alpha, d_ia, d_ja, d_a, d_x, beta, d_y, y_ind);
   }
   else if (fill == -2)
   {
      return hypreDevice_CSRMatrixMatvec < -2 > (nrows, nnz, alpha, d_ia, d_ja, d_a, d_x, beta, d_y,
                                                 y_ind);
>>>>>>> e766e36e
   }

   if (trans)
   {
      hypre_CSRMatrixDestroy(A);
   }

   return hypre_error_flag;
}

HYPRE_Int
hypre_CSRMatrixIntSpMVDevice( HYPRE_Int  nrows,
                              HYPRE_Int  nnz,
                              HYPRE_Int  alpha,
                              HYPRE_Int *d_ia,
                              HYPRE_Int *d_ja,
                              HYPRE_Int *d_a,
                              HYPRE_Int *d_x,
                              HYPRE_Int  beta,
                              HYPRE_Int *d_y )
{
   hypreDevice_CSRMatrixMatvec<0, HYPRE_Int>(nrows, NULL, nnz, alpha, d_ia, d_ja, d_a, d_x, beta, d_y);

   return hypre_error_flag;
}
#endif /*#if defined(HYPRE_USING_CUDA)  || defined(HYPRE_USING_HIP) */<|MERGE_RESOLUTION|>--- conflicted
+++ resolved
@@ -24,22 +24,14 @@
    const HYPRE_Int col = read_only_load(&d_ja[p]);                   \
    if (F == 0)                                                       \
    {                                                                 \
-<<<<<<< HEAD
       const T val = d_a ? read_only_load(&d_a[p]) : T(1);            \
-=======
-      const T val = d_a ? read_only_load(&d_a[p]) : 1.0;             \
->>>>>>> e766e36e
       sum += val * read_only_load(&d_x[col]);                        \
    }                                                                 \
    else if (F == -1)                                                 \
    {                                                                 \
       if (col <= grid_group_id)                                      \
       {                                                              \
-<<<<<<< HEAD
          const T val = d_a ? read_only_load(&d_a[p]) : T(1);         \
-=======
-         const T val = d_a ? read_only_load(&d_a[p]) : 1.0;          \
->>>>>>> e766e36e
          sum += val * read_only_load(&d_x[col]);                     \
       }                                                              \
    }                                                                 \
@@ -47,11 +39,7 @@
    {                                                                 \
       if (col >= grid_group_id)                                      \
       {                                                              \
-<<<<<<< HEAD
          const T val = d_a ? read_only_load(&d_a[p]) : T(1);         \
-=======
-         const T val = d_a ? read_only_load(&d_a[p]) : 1.0;          \
->>>>>>> e766e36e
          sum += val * read_only_load(&d_x[col]);                     \
       }                                                              \
    }                                                                 \
@@ -59,11 +47,7 @@
    {                                                                 \
       if (col < grid_group_id)                                       \
       {                                                              \
-<<<<<<< HEAD
          const T val = d_a ? read_only_load(&d_a[p]) : T(1);         \
-=======
-         const T val = d_a ? read_only_load(&d_a[p]) : 1.0;          \
->>>>>>> e766e36e
          sum += val * read_only_load(&d_x[col]);                     \
       }                                                              \
    }                                                                 \
@@ -71,11 +55,7 @@
    {                                                                 \
       if (col > grid_group_id)                                       \
       {                                                              \
-<<<<<<< HEAD
          const T val = d_a ? read_only_load(&d_a[p]) : T(1);         \
-=======
-         const T val = d_a ? read_only_load(&d_a[p]) : 1.0;          \
->>>>>>> e766e36e
          sum += val * read_only_load(&d_x[col]);                     \
       }                                                              \
    }                                                                 \
@@ -84,7 +64,6 @@
 /* K is the number of threads working on a single row. K = 2, 4, 8, 16, 32 */
 template <HYPRE_Int F, HYPRE_Int K, typename T>
 __global__ void
-<<<<<<< HEAD
 hypre_csr_v_k_shuffle(HYPRE_Int  n,
                       HYPRE_Int *row_id,
                       T          alpha,
@@ -94,17 +73,6 @@
                       T         *d_x,
                       T          beta,
                       T         *d_y)
-=======
-hypre_csr_v_k_shuffle(HYPRE_Int     n,
-                      T             alpha,
-                      HYPRE_Int    *d_ia,
-                      HYPRE_Int    *d_ja,
-                      T            *d_a,
-                      T            *d_x,
-                      T             beta,
-                      T            *d_y,
-                      HYPRE_Int    *d_yind)
->>>>>>> e766e36e
 {
    /*------------------------------------------------------------*
     *               CSR spmv-vector kernel
@@ -177,7 +145,6 @@
       }
       if (grid_group_id < n && group_lane == 0)
       {
-<<<<<<< HEAD
          if (beta)
          {
             d_y[grid_row_id] = alpha * sum + beta * d_y[grid_row_id];
@@ -185,16 +152,6 @@
          else
          {
             d_y[grid_row_id] = alpha * sum;
-=======
-         HYPRE_Int row = d_yind ? read_only_load(&d_yind[grid_group_id]) : grid_group_id;
-         if (beta)
-         {
-            d_y[row] = alpha * sum + beta * d_y[row];
-         }
-         else
-         {
-            d_y[row] = alpha * sum;
->>>>>>> e766e36e
          }
       }
    }
@@ -209,7 +166,6 @@
  */
 template <HYPRE_Int F, typename T>
 HYPRE_Int
-<<<<<<< HEAD
 hypreDevice_CSRMatrixMatvec( HYPRE_Int  nrows,
                              HYPRE_Int *rowid,
                              HYPRE_Int  nnz,
@@ -220,18 +176,6 @@
                              T         *d_x,
                              T          beta,
                              T         *d_y )
-=======
-hypreDevice_CSRMatrixMatvec( HYPRE_Int      nrows,
-                             HYPRE_Int      nnz,
-                             HYPRE_Complex  alpha,
-                             HYPRE_Int     *d_ia,
-                             HYPRE_Int     *d_ja,
-                             HYPRE_Complex *d_a,
-                             HYPRE_Complex *d_x,
-                             HYPRE_Complex  beta,
-                             HYPRE_Complex *d_y,
-                             HYPRE_Int     *d_yind)
->>>>>>> e766e36e
 {
    const HYPRE_Int rownnz = (nnz + nrows - 1) / nrows;
    const dim3 bDim(SPMV_BLOCKDIM);
@@ -241,78 +185,46 @@
       const HYPRE_Int group_size = 32;
       const HYPRE_Int num_groups_per_block = SPMV_BLOCKDIM / group_size;
       const dim3 gDim((nrows + num_groups_per_block - 1) / num_groups_per_block);
-<<<<<<< HEAD
-      HYPRE_GPU_LAUNCH( (hypre_csr_v_k_shuffle<F, group_size, T>), gDim, bDim,
-                        nrows, rowid, alpha, d_ia, d_ja, d_a, d_x, beta, d_y );
-=======
-      HYPRE_GPU_LAUNCH( (hypre_csr_v_k_shuffle<F, group_size, HYPRE_Real>), gDim, bDim,
-                        nrows, alpha, d_ia, d_ja, d_a, d_x, beta, d_y, d_yind );
->>>>>>> e766e36e
+      HYPRE_GPU_LAUNCH( (hypre_csr_v_k_shuffle<F, group_size, T>), gDim, bDim,
+                        nrows, rowid, alpha, d_ia, d_ja, d_a, d_x, beta, d_y );
    }
    else if (rownnz >= 32)
    {
       const HYPRE_Int group_size = 16;
       const HYPRE_Int num_groups_per_block = SPMV_BLOCKDIM / group_size;
       const dim3 gDim((nrows + num_groups_per_block - 1) / num_groups_per_block);
-<<<<<<< HEAD
-      HYPRE_GPU_LAUNCH( (hypre_csr_v_k_shuffle<F, group_size, T>), gDim, bDim,
-                        nrows, rowid, alpha, d_ia, d_ja, d_a, d_x, beta, d_y );
-=======
-      HYPRE_GPU_LAUNCH( (hypre_csr_v_k_shuffle<F, group_size, HYPRE_Real>), gDim, bDim,
-                        nrows, alpha, d_ia, d_ja, d_a, d_x, beta, d_y, d_yind );
->>>>>>> e766e36e
+      HYPRE_GPU_LAUNCH( (hypre_csr_v_k_shuffle<F, group_size, T>), gDim, bDim,
+                        nrows, rowid, alpha, d_ia, d_ja, d_a, d_x, beta, d_y );
    }
    else if (rownnz >= 16)
    {
       const HYPRE_Int group_size = 8;
       const HYPRE_Int num_groups_per_block = SPMV_BLOCKDIM / group_size;
       const dim3 gDim((nrows + num_groups_per_block - 1) / num_groups_per_block);
-<<<<<<< HEAD
-      HYPRE_GPU_LAUNCH( (hypre_csr_v_k_shuffle<F, group_size, T>), gDim, bDim,
-                        nrows, rowid, alpha, d_ia, d_ja, d_a, d_x, beta, d_y );
-=======
-      HYPRE_GPU_LAUNCH( (hypre_csr_v_k_shuffle<F, group_size, HYPRE_Real>), gDim, bDim,
-                        nrows, alpha, d_ia, d_ja, d_a, d_x, beta, d_y, d_yind );
->>>>>>> e766e36e
+      HYPRE_GPU_LAUNCH( (hypre_csr_v_k_shuffle<F, group_size, T>), gDim, bDim,
+                        nrows, rowid, alpha, d_ia, d_ja, d_a, d_x, beta, d_y );
    }
    else if (rownnz >= 8)
    {
       const HYPRE_Int group_size = 4;
       const HYPRE_Int num_groups_per_block = SPMV_BLOCKDIM / group_size;
       const dim3 gDim((nrows + num_groups_per_block - 1) / num_groups_per_block);
-<<<<<<< HEAD
-      HYPRE_GPU_LAUNCH( (hypre_csr_v_k_shuffle<F, group_size, T>), gDim, bDim,
-                        nrows, rowid, alpha, d_ia, d_ja, d_a, d_x, beta, d_y );
-=======
-      HYPRE_GPU_LAUNCH( (hypre_csr_v_k_shuffle<F, group_size, HYPRE_Real>), gDim, bDim,
-                        nrows, alpha, d_ia, d_ja, d_a, d_x, beta, d_y, d_yind );
->>>>>>> e766e36e
+      HYPRE_GPU_LAUNCH( (hypre_csr_v_k_shuffle<F, group_size, T>), gDim, bDim,
+                        nrows, rowid, alpha, d_ia, d_ja, d_a, d_x, beta, d_y );
    }
    else
    {
       const HYPRE_Int group_size = 4;
       const HYPRE_Int num_groups_per_block = SPMV_BLOCKDIM / group_size;
       const dim3 gDim((nrows + num_groups_per_block - 1) / num_groups_per_block);
-<<<<<<< HEAD
-      HYPRE_GPU_LAUNCH( (hypre_csr_v_k_shuffle<F, group_size, T>), gDim, bDim,
-                        nrows, rowid, alpha, d_ia, d_ja, d_a, d_x, beta, d_y );
-=======
-      HYPRE_GPU_LAUNCH( (hypre_csr_v_k_shuffle<F, group_size, HYPRE_Real>), gDim, bDim,
-                        nrows, alpha, d_ia, d_ja, d_a, d_x, beta, d_y, d_yind );
->>>>>>> e766e36e
+      HYPRE_GPU_LAUNCH( (hypre_csr_v_k_shuffle<F, group_size, T>), gDim, bDim,
+                        nrows, rowid, alpha, d_ia, d_ja, d_a, d_x, beta, d_y );
    }
 
    return hypre_error_flag;
 }
 
-<<<<<<< HEAD
 /* y = alpha*op(B)*x + beta*y, op(B) = B or B^T
-=======
-/* ind != NULL, y(ind) = alpha*op(B)*x + beta*y(ind)
- * ind == NULL, y      = alpha*op(B)*x + beta*y
- * op(B) = B or B^T
- * the size of y_ind = the number of rows of op(B)
->>>>>>> e766e36e
  * Note: if B has no numrical values, assume the values are all ones
  */
 HYPRE_Int
@@ -322,36 +234,13 @@
                            hypre_Vector    *x,
                            HYPRE_Complex    beta,
                            hypre_Vector    *y,
-                           HYPRE_Int       *y_ind,
                            HYPRE_Int        fill )
 {
-<<<<<<< HEAD
    HYPRE_Int nnz = hypre_CSRMatrixNumNonzeros(B);
 
    if (nnz <= 0 || alpha == 0.0)
    {
       hypre_SeqVectorScale(beta, y);
-=======
-   HYPRE_Int      nrows = trans ? hypre_CSRMatrixNumCols(B) : hypre_CSRMatrixNumRows(B);
-   HYPRE_Int      nnz   = hypre_CSRMatrixNumNonzeros(B);
-   HYPRE_Complex *d_y   = hypre_VectorData(y);
-
-   if (nnz <= 0 || alpha == 0.0)
-   {
-      if (y_ind)
-      {
-         HYPRE_THRUST_CALL( transform,
-                            thrust::make_permutation_iterator(d_y, y_ind),
-                            thrust::make_permutation_iterator(d_y, y_ind) + nrows,
-                            thrust::make_permutation_iterator(d_y, y_ind),
-                            beta * _1 );
-      }
-      else
-      {
-         hypre_SeqVectorScale(beta, y);
-      }
-
->>>>>>> e766e36e
       return hypre_error_flag;
    }
 
@@ -366,7 +255,6 @@
       A = B;
    }
 
-<<<<<<< HEAD
    HYPRE_Int nrows, *rowid;
 
    if (hypre_CSRMatrixRownnz(A))
@@ -380,16 +268,12 @@
       rowid = NULL;
    }
 
-=======
-   hypre_assert(nrows == hypre_CSRMatrixNumRows(A));
->>>>>>> e766e36e
    hypre_assert(nrows > 0);
 
    HYPRE_Int     *d_ia = hypre_CSRMatrixI(A);
    HYPRE_Int     *d_ja = hypre_CSRMatrixJ(A);
    HYPRE_Complex *d_a  = hypre_CSRMatrixData(A);
    HYPRE_Complex *d_x  = hypre_VectorData(x);
-<<<<<<< HEAD
    HYPRE_Complex *d_y  = hypre_VectorData(y);
 
    if (fill == 0)
@@ -411,30 +295,6 @@
    else if (fill == -2)
    {
       return hypreDevice_CSRMatrixMatvec < -2 > (nrows, rowid, nnz, alpha, d_ia, d_ja, d_a, d_x, beta, d_y);
-=======
-
-   if (fill == 0)
-   {
-      return hypreDevice_CSRMatrixMatvec<0>(nrows, nnz, alpha, d_ia, d_ja, d_a, d_x, beta, d_y, y_ind);
-   }
-   else if (fill == 1)
-   {
-      return hypreDevice_CSRMatrixMatvec<1>(nrows, nnz, alpha, d_ia, d_ja, d_a, d_x, beta, d_y, y_ind);
-   }
-   else if (fill == -1)
-   {
-      return hypreDevice_CSRMatrixMatvec < -1 > (nrows, nnz, alpha, d_ia, d_ja, d_a, d_x, beta, d_y,
-                                                 y_ind);
-   }
-   else if (fill == 2)
-   {
-      return hypreDevice_CSRMatrixMatvec<2>(nrows, nnz, alpha, d_ia, d_ja, d_a, d_x, beta, d_y, y_ind);
-   }
-   else if (fill == -2)
-   {
-      return hypreDevice_CSRMatrixMatvec < -2 > (nrows, nnz, alpha, d_ia, d_ja, d_a, d_x, beta, d_y,
-                                                 y_ind);
->>>>>>> e766e36e
    }
 
    if (trans)
