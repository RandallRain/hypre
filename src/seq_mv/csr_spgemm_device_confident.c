/******************************************************************************
 * Copyright 1998-2019 Lawrence Livermore National Security, LLC and other
 * HYPRE Project Developers. See the top-level COPYRIGHT file for details.
 *
 * SPDX-License-Identifier: (Apache-2.0 OR MIT)
 ******************************************************************************/

#include "seq_mv.h"
#include "csr_spgemm_device.h"

#if defined(HYPRE_USING_CUDA) || defined(HYPRE_USING_HIP)

<<<<<<< HEAD
template <HYPRE_Int SHMEM_HASH_SIZE, char HASHTYPE>
static __device__ __forceinline__
HYPRE_Int
hypre_spgemm_hash_insert_numer( volatile HYPRE_Int
                                *HashKeys,      /* assumed to be initialized as all -1's */
                                volatile HYPRE_Complex *HashVals,      /* assumed to be initialized as all 0's */
                                HYPRE_Int      key,           /* assumed to be nonnegative */
                                HYPRE_Complex  val )
{
   HYPRE_Int j = 0;

#pragma unroll
   for (HYPRE_Int i = 0; i < SHMEM_HASH_SIZE; i++)
   {
      /* compute the hash value of key */
      if (i == 0)
      {
         j = key & (SHMEM_HASH_SIZE - 1);
      }
      else
      {
         j = HashFunc<SHMEM_HASH_SIZE, HASHTYPE>(key, i, j);
      }

      /* try to insert key+1 into slot j */
      HYPRE_Int old = atomicCAS((HYPRE_Int *)(HashKeys + j), -1, key);

      if (old == -1 || old == key)
      {
         /* this slot was open or contained 'key', update value */
         atomicAdd((HYPRE_Complex*)(HashVals + j), val);
         return j;
      }
   }

   return -1;
}

template <char HASHTYPE>
static __device__ __forceinline__
HYPRE_Int
hypre_spgemm_hash_insert_numer(          HYPRE_Int      HashSize,
                                         volatile HYPRE_Int     *HashKeys,      /* assumed to be initialized as all -1's */
                                         volatile HYPRE_Complex *HashVals,      /* assumed to be initialized as all 0's */
                                         HYPRE_Int      key,           /* assumed to be nonnegative */
                                         HYPRE_Complex  val )
{
   HYPRE_Int j = 0;

#pragma unroll
   for (HYPRE_Int i = 0; i < HashSize; i++)
   {
      /* compute the hash value of key */
      if (i == 0)
      {
         j = key & (HashSize - 1);
      }
      else
      {
         j = HashFunc<HASHTYPE>(HashSize, key, i, j);
      }

      /* try to insert key+1 into slot j */
      HYPRE_Int old = atomicCAS((HYPRE_Int *)(HashKeys + j), -1, key);

      if (old == -1 || old == key)
      {
         /* this slot was open or contained 'key', update value */
         atomicAdd((HYPRE_Complex*)(HashVals + j), val);
         return j;
      }
   }

   return -1;
}

template <HYPRE_Int SHMEM_HASH_SIZE, char HASHTYPE, HYPRE_Int GROUP_SIZE, bool HAS_GHASH>
static __device__ __forceinline__
void
hypre_spgemm_compute_row_numer(          HYPRE_Int      istart_a,
                                         HYPRE_Int      iend_a,
                                         const    HYPRE_Int     *ja,
                                         const    HYPRE_Complex *aa,
                                         const    HYPRE_Int     *ib,
                                         const    HYPRE_Int     *jb,
                                         const    HYPRE_Complex *ab,
                                         volatile HYPRE_Int     *s_HashKeys,
                                         volatile HYPRE_Complex *s_HashVals,
                                         HYPRE_Int      g_HashSize,
                                         HYPRE_Int     *g_HashKeys,
                                         HYPRE_Complex *g_HashVals)
{
   /* load column idx and values of row of A */
   for (HYPRE_Int i = istart_a + threadIdx.y; __any_sync(HYPRE_WARP_FULL_MASK, i < iend_a);
        i += blockDim.y)
   {
      HYPRE_Int     rowB = -1;
      HYPRE_Complex mult = 0.0;

      if (threadIdx.x == 0 && i < iend_a)
      {
         rowB = read_only_load(ja + i);
         mult = read_only_load(aa + i);
      }

#if 0
      //const HYPRE_Int ymask = get_mask<4>(...);
      // TODO: need to confirm the behavior of __ballot_sync, leave it here for now
      //const HYPRE_Int num_valid_rows = __popc(__ballot_sync(ymask, valid_i));
      //for (HYPRE_Int j = 0; j < num_valid_rows; j++)
#endif

      /* threads in the same ygroup work on one row together */
      rowB = __shfl_sync(HYPRE_WARP_FULL_MASK, rowB, 0, blockDim.x);
      mult = __shfl_sync(HYPRE_WARP_FULL_MASK, mult, 0, blockDim.x);
      /* open this row of B, collectively */
      HYPRE_Int tmp = 0;
      if (rowB != -1 && threadIdx.x < 2)
      {
         tmp = read_only_load(ib + rowB + threadIdx.x);
      }
      const HYPRE_Int rowB_start = __shfl_sync(HYPRE_WARP_FULL_MASK, tmp, 0, blockDim.x);
      const HYPRE_Int rowB_end   = __shfl_sync(HYPRE_WARP_FULL_MASK, tmp, 1, blockDim.x);

      for (HYPRE_Int k = rowB_start + threadIdx.x; __any_sync(HYPRE_WARP_FULL_MASK, k < rowB_end);
           k += blockDim.x)
      {
         if (k < rowB_end)
         {
            const HYPRE_Int     k_idx = read_only_load(jb + k);
            const HYPRE_Complex k_val = read_only_load(ab + k) * mult;
            /* first try to insert into shared memory hash table */
            HYPRE_Int pos = hypre_spgemm_hash_insert_numer<SHMEM_HASH_SIZE, HASHTYPE>
                            (s_HashKeys, s_HashVals, k_idx, k_val);

            if (HAS_GHASH && -1 == pos)
            {
               pos = hypre_spgemm_hash_insert_numer<HASHTYPE>
                     (g_HashSize, g_HashKeys, g_HashVals, k_idx, k_val);
            }

            hypre_device_assert(pos != -1);
         }
      }
   }
}

template <HYPRE_Int GROUP_SIZE, HYPRE_Int SHMEM_HASH_SIZE, bool HAS_GHASH>
static __device__ __forceinline__
HYPRE_Int
hypre_spgemm_copy_from_hash_into_C_row(          HYPRE_Int      lane_id,
                                                 volatile HYPRE_Int     *s_HashKeys,
                                                 volatile HYPRE_Complex *s_HashVals,
                                                 HYPRE_Int      ghash_size,
                                                 HYPRE_Int     *jg_start,
                                                 HYPRE_Complex *ag_start,
                                                 HYPRE_Int     *jc_start,
                                                 HYPRE_Complex *ac_start)
{
   HYPRE_Int j = 0;
   const HYPRE_Int STEP_SIZE = hypre_min(GROUP_SIZE, HYPRE_WARP_SIZE);

   /* copy shared memory hash table into C */
#pragma unroll
   for (HYPRE_Int k = lane_id; k < SHMEM_HASH_SIZE; k += STEP_SIZE)
   {
      HYPRE_Int sum;
      HYPRE_Int key = s_HashKeys ? s_HashKeys[k] : -1;
      //const HYPRE_Int in = key != -1;
      HYPRE_Int pos = group_prefix_sum<HYPRE_Int, STEP_SIZE>(lane_id, (HYPRE_Int) (key != -1), sum);
      if (key != -1)
      {
         jc_start[j + pos] = key;
         ac_start[j + pos] = s_HashVals[k];
      }
      j += sum;
   }

   if (HAS_GHASH)
   {
      /* copy global memory hash table into C */
#pragma unroll
      for (HYPRE_Int k = lane_id; __any_sync(HYPRE_WARP_FULL_MASK, k < ghash_size); k += STEP_SIZE)
      {
         HYPRE_Int sum;
         HYPRE_Int key = k < ghash_size ? jg_start[k] : -1;
         //const HYPRE_Int in = key != -1;
         HYPRE_Int pos = group_prefix_sum<HYPRE_Int, STEP_SIZE>(lane_id, (HYPRE_Int) (key != -1), sum);
         if (key != -1)
         {
            jc_start[j + pos] = key;
            ac_start[j + pos] = ag_start[k];
         }
         j += sum;
      }
   }

   return j;
}

template <HYPRE_Int NUM_GROUPS_PER_BLOCK, HYPRE_Int GROUP_SIZE, HYPRE_Int SHMEM_HASH_SIZE, bool HAS_RIND, bool FAILED_SYMBL, char HASHTYPE, bool HAS_GHASH>
__global__ void
hypre_spgemm_numeric( const HYPRE_Int                   M, /* HYPRE_Int K, HYPRE_Int N, */
                      const HYPRE_Int*     __restrict__ rind,
                      const HYPRE_Int*     __restrict__ ia,
                      const HYPRE_Int*     __restrict__ ja,
                      const HYPRE_Complex* __restrict__ aa,
                      const HYPRE_Int*     __restrict__ ib,
                      const HYPRE_Int*     __restrict__ jb,
                      const HYPRE_Complex* __restrict__ ab,
                      const HYPRE_Int*     __restrict__ ic,
                            HYPRE_Int*     __restrict__ jc,
                            HYPRE_Complex* __restrict__ ac,
                            HYPRE_Int*     __restrict__ rc,
                      const HYPRE_Int*     __restrict__ ig,
                            HYPRE_Int*     __restrict__ jg,
                            HYPRE_Complex* __restrict__ ag)
{
   /* number of groups in the grid */
   volatile const HYPRE_Int grid_num_groups = get_num_groups() * gridDim.x;
   /* group id inside the block */
   volatile const HYPRE_Int group_id = get_group_id();
   /* group id in the grid */
   volatile const HYPRE_Int grid_group_id = blockIdx.x * get_num_groups() + group_id;
   /* lane id inside the group */
   volatile const HYPRE_Int lane_id = get_lane_id();
   /* lane id inside the warp */
   volatile const HYPRE_Int warp_lane_id = get_warp_lane_id();
   /* shared memory hash table */
   __shared__ volatile HYPRE_Int     s_HashKeys[NUM_GROUPS_PER_BLOCK * SHMEM_HASH_SIZE];
   __shared__ volatile HYPRE_Complex s_HashVals[NUM_GROUPS_PER_BLOCK * SHMEM_HASH_SIZE];
   /* shared memory hash table for this group */
   volatile HYPRE_Int     *group_s_HashKeys = s_HashKeys + group_id * SHMEM_HASH_SIZE;
   volatile HYPRE_Complex *group_s_HashVals = s_HashVals + group_id * SHMEM_HASH_SIZE;

   hypre_device_assert(blockDim.x * blockDim.y == GROUP_SIZE);

   for (HYPRE_Int i = grid_group_id; __any_sync(HYPRE_WARP_FULL_MASK, i < M); i += grid_num_groups)
   {
      HYPRE_Int ii = -1;

      if (HAS_RIND)
      {
         group_read<GROUP_SIZE>(rind + i, GROUP_SIZE >= HYPRE_WARP_SIZE || i < M,
                                ii,
                                GROUP_SIZE >= HYPRE_WARP_SIZE ? warp_lane_id : lane_id);
      }
      else
      {
         ii = i;
      }

      /* start/end position of global memory hash table */
      HYPRE_Int istart_g = 0, iend_g = 0, ghash_size = 0;

      if (HAS_GHASH)
      {
         group_read<GROUP_SIZE>(ig + grid_group_id, GROUP_SIZE >= HYPRE_WARP_SIZE || i < M,
                                istart_g, iend_g,
                                GROUP_SIZE >= HYPRE_WARP_SIZE ? warp_lane_id : lane_id);

         /* size of global hash table allocated for this row
            (must be power of 2 and >= the actual size of the row of C) */
         ghash_size = iend_g - istart_g;

         /* initialize group's global memory hash table */
#pragma unroll
         for (HYPRE_Int k = lane_id; k < ghash_size; k += GROUP_SIZE)
         {
            jg[istart_g + k] = -1;
            ag[istart_g + k] = 0.0;
         }
      }

      /* initialize group's shared memory hash table */
      if (GROUP_SIZE >= HYPRE_WARP_SIZE || i < M)
      {
#pragma unroll
         for (HYPRE_Int k = lane_id; k < SHMEM_HASH_SIZE; k += GROUP_SIZE)
         {
            group_s_HashKeys[k] = -1;
            group_s_HashVals[k] = 0.0;
         }
      }

      group_sync<GROUP_SIZE>();

      /* start/end position of row of A */
      HYPRE_Int istart_a = 0, iend_a = 0;

      /* load the start and end position of row ii of A */
      group_read<GROUP_SIZE>(ia + ii, GROUP_SIZE >= HYPRE_WARP_SIZE || i < M,
                             istart_a, iend_a,
                             GROUP_SIZE >= HYPRE_WARP_SIZE ? warp_lane_id : lane_id);

      /* work with two hash tables */
      hypre_spgemm_compute_row_numer<SHMEM_HASH_SIZE, HASHTYPE, GROUP_SIZE, HAS_GHASH>(istart_a, iend_a,
                                                                                       ja, aa, ib, jb, ab,
                                                                                       group_s_HashKeys,
                                                                                       group_s_HashVals,
                                                                                       ghash_size,
                                                                                       jg + istart_g, ag + istart_g);

      if (GROUP_SIZE > HYPRE_WARP_SIZE)
      {
         group_sync<GROUP_SIZE>();
      }

      HYPRE_Int jsum = 0;

      /* copy results into the final C */
      if (get_warp_in_group_id<GROUP_SIZE>() == 0)
      {
         HYPRE_Int istart_c = 0;
#ifdef HYPRE_DEBUG
         HYPRE_Int iend_c = 0;
         group_read<GROUP_SIZE>(ic + ii, GROUP_SIZE >= HYPRE_WARP_SIZE || i < M,
                                istart_c, iend_c,
                                GROUP_SIZE >= HYPRE_WARP_SIZE ? warp_lane_id : lane_id);
#else
         group_read<GROUP_SIZE>(ic + ii, GROUP_SIZE >= HYPRE_WARP_SIZE || i < M,
                                istart_c,
                                GROUP_SIZE >= HYPRE_WARP_SIZE ? warp_lane_id : lane_id);
#endif

         jsum = hypre_spgemm_copy_from_hash_into_C_row<GROUP_SIZE, SHMEM_HASH_SIZE, HAS_GHASH>
                (lane_id,
                 GROUP_SIZE >= HYPRE_WARP_SIZE || i < M ? group_s_HashKeys : NULL,
                 group_s_HashVals,
                 ghash_size, jg + istart_g, ag + istart_g,
                 jc + istart_c, ac + istart_c);

#if defined(HYPRE_DEBUG)
         if (FAILED_SYMBL)
         {
            hypre_device_assert(istart_c + jsum <= iend_c);
         }
         else
         {
            hypre_device_assert(istart_c + jsum == iend_c);
         }
#endif
      }

      if (GROUP_SIZE > HYPRE_WARP_SIZE)
      {
         group_sync<GROUP_SIZE>();
      }

      if (FAILED_SYMBL)
      {
         /* when symb mult was failed, save (exact) row nnz */
         if ((GROUP_SIZE >= HYPRE_WARP_SIZE || i < M) && lane_id == 0)
         {
            rc[ii] = jsum;
         }
      }
   }
}

template <HYPRE_Int GROUP_SIZE>
__global__ void
hypre_spgemm_copy_from_Cext_into_C( HYPRE_Int      M,
                                    HYPRE_Int     *ix,
                                    HYPRE_Int     *jx,
                                    HYPRE_Complex *ax,
                                    HYPRE_Int     *ic,
                                    HYPRE_Int     *jc,
                                    HYPRE_Complex *ac )
{
   /* number of groups in the grid */
   const HYPRE_Int grid_num_groups = get_num_groups() * gridDim.x;
   /* group id inside the block */
   const HYPRE_Int group_id = get_group_id();
   /* group id in the grid */
   const HYPRE_Int grid_group_id = blockIdx.x * get_num_groups() + group_id;
   /* lane id inside the group */
   const HYPRE_Int lane_id = get_lane_id();
   /* lane id inside the warp */
   const HYPRE_Int warp_lane_id = get_warp_lane_id();

   hypre_device_assert(blockDim.x * blockDim.y == GROUP_SIZE);

   for (HYPRE_Int i = grid_group_id; __any_sync(HYPRE_WARP_FULL_MASK, i < M); i += grid_num_groups)
   {
      HYPRE_Int istart_c = 0, iend_c = 0, istart_x = 0;

      /* start/end position in C and X */
      group_read<GROUP_SIZE>(ic + i, GROUP_SIZE >= HYPRE_WARP_SIZE || i < M,
                             istart_c, iend_c,
                             GROUP_SIZE >= HYPRE_WARP_SIZE ? warp_lane_id : lane_id);
#if defined(HYPRE_DEBUG)
      HYPRE_Int iend_x = 0;
      group_read<GROUP_SIZE>(ix + i, GROUP_SIZE >= HYPRE_WARP_SIZE || i < M,
                             istart_x, iend_x,
                             GROUP_SIZE >= HYPRE_WARP_SIZE ? warp_lane_id : lane_id);
      hypre_device_assert(iend_c - istart_c <= iend_x - istart_x);
#else
      group_read<GROUP_SIZE>(ix + i, GROUP_SIZE >= HYPRE_WARP_SIZE || i < M,
                             istart_x,
                             GROUP_SIZE >= HYPRE_WARP_SIZE ? warp_lane_id : lane_id);
#endif
      const HYPRE_Int p = istart_x - istart_c;
      for (HYPRE_Int k = istart_c + lane_id; k < iend_c; k += GROUP_SIZE)
      {
         jc[k] = jx[k + p];
         ac[k] = ax[k + p];
      }
   }
}

template <HYPRE_Int GROUP_SIZE>
HYPRE_Int
hypreDevice_CSRSpGemmNumerPostCopy( HYPRE_Int       m,
                                    HYPRE_Int      *d_rc,
                                    HYPRE_Int      *nnzC,
                                    HYPRE_Int     **d_ic,
                                    HYPRE_Int     **d_jc,
                                    HYPRE_Complex **d_c)
{
   HYPRE_Int nnzC_new = hypreDevice_IntegerReduceSum(m, d_rc);

   hypre_assert(nnzC_new <= *nnzC && nnzC_new >= 0);

   if (nnzC_new < *nnzC)
   {
      HYPRE_Int     *d_ic_new = hypre_TAlloc(HYPRE_Int, m + 1, HYPRE_MEMORY_DEVICE);
      HYPRE_Int     *d_jc_new;
      HYPRE_Complex *d_c_new;

      /* alloc final C */
      hypre_create_ija(m, NULL, d_rc, d_ic_new, &d_jc_new, &d_c_new, &nnzC_new);

#ifdef HYPRE_SPGEMM_PRINTF
      printf0("%s[%d]: Post Copy: new nnzC %d\n", __func__, __LINE__, nnzC_new);
#endif

      /* copy to the final C */
      const HYPRE_Int num_groups_per_block  = hypre_min(16 * HYPRE_WARP_SIZE / GROUP_SIZE, 64);
      dim3 bDim(GROUP_SIZE, 1, num_groups_per_block);
      dim3 gDim( (m + bDim.z - 1) / bDim.z );

      HYPRE_CUDA_LAUNCH( (hypre_spgemm_copy_from_Cext_into_C<GROUP_SIZE>), gDim, bDim,
                         m, *d_ic, *d_jc, *d_c, d_ic_new, d_jc_new, d_c_new );

      hypre_TFree(*d_ic, HYPRE_MEMORY_DEVICE);
      hypre_TFree(*d_jc, HYPRE_MEMORY_DEVICE);
      hypre_TFree(*d_c,  HYPRE_MEMORY_DEVICE);

      *d_ic = d_ic_new;
      *d_jc = d_jc_new;
      *d_c  = d_c_new;
      *nnzC = nnzC_new;
   }

   return hypre_error_flag;
}


/* SpGeMM with Rownnz/Upper bound */
template <HYPRE_Int SHMEM_HASH_SIZE, HYPRE_Int GROUP_SIZE, bool HAS_RIND, bool NEED_GHASH>
HYPRE_Int
hypre_spgemm_numerical_with_rownnz( HYPRE_Int      m,
                                    HYPRE_Int     *row_ind,
                                    HYPRE_Int      k,
                                    HYPRE_Int      n,
                                    HYPRE_Int      EXACT_ROWNNZ,
                                    char           hash_type,
                                    HYPRE_Int     *d_ia,
                                    HYPRE_Int     *d_ja,
                                    HYPRE_Complex *d_a,
                                    HYPRE_Int     *d_ib,
                                    HYPRE_Int     *d_jb,
                                    HYPRE_Complex *d_b,
                                    HYPRE_Int     *d_rc,
                                    HYPRE_Int     *d_ic,
                                    HYPRE_Int     *d_jc,
                                    HYPRE_Complex *d_c )
{
#ifdef HYPRE_PROFILE
   hypre_profile_times[HYPRE_TIMER_ID_SPMM_NUMERIC] -= hypre_MPI_Wtime();
#endif

#if defined(HYPRE_USING_CUDA)
   const HYPRE_Int num_groups_per_block  = hypre_min(16 * HYPRE_WARP_SIZE / GROUP_SIZE, 64);
   const HYPRE_Int BDIMX                 = 2;
#elif defined(HYPRE_USING_HIP)
   const HYPRE_Int num_groups_per_block  = hypre_min(16 * HYPRE_WARP_SIZE / GROUP_SIZE, 64);
   const HYPRE_Int BDIMX                 = 4;
#endif
   const HYPRE_Int num_threads_per_block = num_groups_per_block * GROUP_SIZE;
   const HYPRE_Int BDIMY                 = GROUP_SIZE / BDIMX;

   /* CUDA kernel configurations: bDim.z is the number of groups in block */
   dim3 bDim(BDIMX, BDIMY, num_groups_per_block);
   hypre_assert(bDim.x * bDim.y == GROUP_SIZE);
   // total number of threads used: a group works on a row
   HYPRE_Int num_threads = hypre_min((size_t) m * GROUP_SIZE, HYPRE_MAX_NUM_WARPS * HYPRE_WARP_SIZE);
   // grid dimension (number of blocks)
   dim3 gDim( (num_threads + num_threads_per_block - 1) / num_threads_per_block );
   // number of active groups
   HYPRE_Int num_act_groups = hypre_min(bDim.z * gDim.x, m);

   /* ---------------------------------------------------------------------------
    * build hash table
    * ---------------------------------------------------------------------------*/
   HYPRE_Int     *d_ghash_i = NULL;
   HYPRE_Int     *d_ghash_j = NULL;
   HYPRE_Complex *d_ghash_a = NULL;
   HYPRE_Int      ghash_size = 0;

   if (NEED_GHASH)
   {
      hypre_SpGemmCreateGlobalHashTable(m, row_ind, num_act_groups, d_rc, SHMEM_HASH_SIZE,
                                        &d_ghash_i, &d_ghash_j, &d_ghash_a, &ghash_size);
   }

#ifdef HYPRE_SPGEMM_PRINTF
   printf0("%s[%d]: HASH %c, SHMEM_HASH_SIZE %d, GROUP_SIZE %d, EXACT_ROWNNZ %d, NEED_GHASH %d, ghash %p size %d\n",
          __func__, __LINE__,
          hash_type, SHMEM_HASH_SIZE, GROUP_SIZE, EXACT_ROWNNZ, NEED_GHASH, d_ghash_i, ghash_size);
   printf0("%s[%d]: kernel spec [%d %d %d] x [%d %d %d]\n", __func__, __LINE__, gDim.x, gDim.y, gDim.z,
          bDim.x, bDim.y, bDim.z);
#endif

   /* ---------------------------------------------------------------------------
    * numerical multiplication:
    * ---------------------------------------------------------------------------*/
   if (EXACT_ROWNNZ)
   {
      if (NEED_GHASH && ghash_size)
      {
         HYPRE_CUDA_LAUNCH ( (
                                hypre_spgemm_numeric<num_groups_per_block, GROUP_SIZE, SHMEM_HASH_SIZE, HAS_RIND, false, 'D', true>),
                             gDim, bDim, /* shmem_size, */
                             m, row_ind, /* k, n, */ d_ia, d_ja, d_a, d_ib, d_jb, d_b, d_ic, d_jc, d_c, NULL,
                             d_ghash_i, d_ghash_j, d_ghash_a );
      }
      else
      {
         HYPRE_CUDA_LAUNCH ( (
                                hypre_spgemm_numeric<num_groups_per_block, GROUP_SIZE, SHMEM_HASH_SIZE, HAS_RIND, false, 'D', false>),
                             gDim, bDim, /* shmem_size, */
                             m, row_ind, /* k, n, */ d_ia, d_ja, d_a, d_ib, d_jb, d_b, d_ic, d_jc, d_c, NULL,
                             d_ghash_i, d_ghash_j, d_ghash_a );
      }
   }
   else
   {
      if (NEED_GHASH && ghash_size)
      {
         HYPRE_CUDA_LAUNCH ( (
                                hypre_spgemm_numeric<num_groups_per_block, GROUP_SIZE, SHMEM_HASH_SIZE, HAS_RIND, true, 'D', true>),
                             gDim, bDim, /* shmem_size, */
                             m, row_ind, /* k, n, */ d_ia, d_ja, d_a, d_ib, d_jb, d_b, d_ic, d_jc, d_c, d_rc,
                             d_ghash_i, d_ghash_j, d_ghash_a );
      }
      else
      {
         HYPRE_CUDA_LAUNCH ( (
                                hypre_spgemm_numeric<num_groups_per_block, GROUP_SIZE, SHMEM_HASH_SIZE, HAS_RIND, true, 'D', false>),
                             gDim, bDim, /* shmem_size, */
                             m, row_ind, /* k, n, */ d_ia, d_ja, d_a, d_ib, d_jb, d_b, d_ic, d_jc, d_c, d_rc,
                             d_ghash_i, d_ghash_j, d_ghash_a );
      }
   }

   if (NEED_GHASH)
   {
      hypre_TFree(d_ghash_i, HYPRE_MEMORY_DEVICE);
      hypre_TFree(d_ghash_j, HYPRE_MEMORY_DEVICE);
      hypre_TFree(d_ghash_a, HYPRE_MEMORY_DEVICE);
   }

#ifdef HYPRE_PROFILE
   hypre_profile_times[HYPRE_TIMER_ID_SPMM_NUMERIC] += hypre_MPI_Wtime();
#endif

   return hypre_error_flag;
}

=======
/*
 * d_rc: input: nnz (upper bound) of each row
 * exact_rownnz: if d_rc is exact
 */
>>>>>>> cfc7f7bd
HYPRE_Int
hypreDevice_CSRSpGemmNumerWithRownnzUpperbound( HYPRE_Int       m,
                                                HYPRE_Int       k,
                                                HYPRE_Int       n,
                                                HYPRE_Int      *d_ia,
                                                HYPRE_Int      *d_ja,
                                                HYPRE_Complex  *d_a,
                                                HYPRE_Int      *d_ib,
                                                HYPRE_Int      *d_jb,
                                                HYPRE_Complex  *d_b,
                                                HYPRE_Int      *d_rc,
                                                HYPRE_Int       exact_rownnz,
                                                HYPRE_Int     **d_ic_out,
                                                HYPRE_Int     **d_jc_out,
                                                HYPRE_Complex **d_c_out,
                                                HYPRE_Int      *nnzC_out )
{

#ifdef HYPRE_PROFILE
   hypre_profile_times[HYPRE_TIMER_ID_SPMM_NUMERIC] -= hypre_MPI_Wtime();
#endif

#ifdef HYPRE_SPGEMM_NVTX
   hypre_GpuProfilingPushRange("CSRSpGemmNumerBound");
#endif

<<<<<<< HEAD
   const char hash_type = hypre_HandleSpgemmHashType(hypre_handle());
   const HYPRE_Int SHMEM_HASH_SIZE = HYPRE_SPGEMM_NUMER_HASH_SIZE * 16;
   const HYPRE_Int GROUP_SIZE = HYPRE_WARP_SIZE * 16;
=======
   const HYPRE_Int SHMEM_HASH_SIZE = HYPRE_SPGEMM_NUMER_HASH_SIZE;
   const HYPRE_Int GROUP_SIZE = HYPRE_WARP_SIZE;
>>>>>>> cfc7f7bd

#ifdef HYPRE_SPGEMM_PRINTF
   HYPRE_Int max_rc = HYPRE_THRUST_CALL(reduce, d_rc, d_rc + m, 0,      thrust::maximum<HYPRE_Int>());
   HYPRE_Int min_rc = HYPRE_THRUST_CALL(reduce, d_rc, d_rc + m, max_rc, thrust::minimum<HYPRE_Int>());
   printf0("%s[%d]: max RC %d, min RC %d\n", __func__, __LINE__, max_rc, min_rc);
#endif

   /* if rc contains exact rownnz: can allocate the final C=(ic,jc,c) directly;
      if rc contains upper bound : it is a temporary space that is more than enough to store C */
   HYPRE_Int     *d_ic = hypre_TAlloc(HYPRE_Int, m + 1, HYPRE_MEMORY_DEVICE);
   HYPRE_Int     *d_jc;
   HYPRE_Complex *d_c;
   HYPRE_Int      nnzC = -1;

   hypre_create_ija(m, NULL, d_rc, d_ic, &d_jc, &d_c, &nnzC);

#ifdef HYPRE_SPGEMM_PRINTF
   printf0("%s[%d]: nnzC %d\n", __func__, __LINE__, nnzC);
#endif

<<<<<<< HEAD
   /* RL Note: even with exact rownnz, still may need global hash, since shared hash has different size from symbol. */
   hypre_spgemm_numerical_with_rownnz<SHMEM_HASH_SIZE, GROUP_SIZE, false, true>
   (m, NULL, k, n, exact_rownnz, hash_type, d_ia, d_ja, d_a, d_ib, d_jb, d_b, d_rc, d_ic, d_jc, d_c);
=======
   /* even with exact rownnz, still may need global hash, since shared hash is smaller than symbol */
   hypre_spgemm_numerical_with_rownnz<SHMEM_HASH_SIZE, GROUP_SIZE, false>
   (m, NULL, k, n, true, exact_rownnz, d_ia, d_ja, d_a, d_ib, d_jb, d_b, d_rc, d_ic, d_jc, d_c);
>>>>>>> cfc7f7bd

   if (!exact_rownnz)
   {
      hypreDevice_CSRSpGemmNumerPostCopy<GROUP_SIZE>(m, d_rc, &nnzC, &d_ic, &d_jc, &d_c);
   }

   *d_ic_out = d_ic;
   *d_jc_out = d_jc;
   *d_c_out  = d_c;
   *nnzC_out = nnzC;

#ifdef HYPRE_SPGEMM_NVTX
   hypre_GpuProfilingPopRange();
#endif

#ifdef HYPRE_PROFILE
   hypre_profile_times[HYPRE_TIMER_ID_SPMM_NUMERIC] += hypre_MPI_Wtime();
#endif

   return hypre_error_flag;
}

<<<<<<< HEAD
#define HYPRE_SPGEMM_NUMERICAL_WITH_ROWNNZ_BINNED(b, SHMEM_HASH_SIZE, GROUP_SIZE, GHASH)                             \
{                                                                                                                    \
   const HYPRE_Int p = h_bin_ptr[b - 1];                                                                             \
   const HYPRE_Int q = h_bin_ptr[b];                                                                                 \
   const HYPRE_Int bs = q - p;                                                                                       \
   printf0("bin[%d]: %d rows\n", b, bs);                                                                             \
   if (bs)                                                                                                           \
   {                                                                                                                 \
      hypre_spgemm_numerical_with_rownnz<SHMEM_HASH_SIZE, GROUP_SIZE, true, GHASH>                                   \
      (bs, d_rc_indice + p, k, n, exact_rownnz, hash_type, d_ia, d_ja, d_a, d_ib, d_jb, d_b, d_rc, d_ic, d_jc, d_c); \
   }                                                                                                                 \
   HYPRE_SPGEMM_ROW(_spgemm_nrows, bs);                                                                              \
=======
#define HYPRE_SPGEMM_NUMERICAL_WITH_ROWNNZ_BINNED(b, SHMEM_HASH_SIZE, GROUP_SIZE, EXACT_ROWNNZ, GHASH)    \
{                                                                                                         \
   const HYPRE_Int p = h_bin_ptr[b - 1];                                                                  \
   const HYPRE_Int q = h_bin_ptr[b];                                                                      \
   const HYPRE_Int bs = q - p;                                                                            \
   if (bs)                                                                                                \
   {                                                                                                      \
      printf0("bin[%d]: %d rows\n", b, bs);                                                               \
      hypre_spgemm_numerical_with_rownnz<SHMEM_HASH_SIZE, GROUP_SIZE, true>                               \
         (bs, d_rc_indice + p, k, n, GHASH, EXACT_ROWNNZ, d_ia, d_ja, d_a, d_ib, d_jb, d_b, d_rc,         \
          d_ic, d_jc, d_c);                                                                               \
      HYPRE_SPGEMM_ROW(_spgemm_nrows, bs);                                                                \
   }                                                                                                      \
>>>>>>> cfc7f7bd
}

HYPRE_Int
hypreDevice_CSRSpGemmNumerWithRownnzUpperboundBinned( HYPRE_Int       m,
                                                      HYPRE_Int       k,
                                                      HYPRE_Int       n,
                                                      HYPRE_Int      *d_ia,
                                                      HYPRE_Int      *d_ja,
                                                      HYPRE_Complex  *d_a,
                                                      HYPRE_Int      *d_ib,
                                                      HYPRE_Int      *d_jb,
                                                      HYPRE_Complex  *d_b,
                                                      HYPRE_Int      *d_rc,
                                                      HYPRE_Int       exact_rownnz,
                                                      HYPRE_Int     **d_ic_out,
                                                      HYPRE_Int     **d_jc_out,
                                                      HYPRE_Complex **d_c_out,
                                                      HYPRE_Int      *nnzC_out )
{
#ifdef HYPRE_PROFILE
   hypre_profile_times[HYPRE_TIMER_ID_SPMM_NUMERIC] -= hypre_MPI_Wtime();
#endif

#ifdef HYPRE_SPGEMM_NVTX
   hypre_GpuProfilingPushRange("CSRSpGemmNumerBinned");
#endif

#ifdef HYPRE_SPGEMM_TIMING
   HYPRE_Real t1, t2;
#endif

   char hash_type = hypre_HandleSpgemmHashType(hypre_handle());
   if (hash_type != 'L' && hash_type != 'Q' && hash_type != 'D')
   {
      hypre_error_w_msg(1, "Unrecognized hash type ... [L(inear), Q(uadratic), D(ouble)]\n");
      hash_type = 'D';
   }

   /* if rc contains exact rownnz: can allocate the final C=(ic,jc,c) directly;
      if rc contains upper bound : it is a temporary space that is more than enough to store C */
   HYPRE_Int     *d_ic = hypre_TAlloc(HYPRE_Int, m + 1, HYPRE_MEMORY_DEVICE);
   HYPRE_Int     *d_jc;
   HYPRE_Complex *d_c;
   HYPRE_Int      nnzC = -1;

   hypre_create_ija(m, NULL, d_rc, d_ic, &d_jc, &d_c, &nnzC);

   HYPRE_Int *d_rc_indice = hypre_TAlloc(HYPRE_Int, m, HYPRE_MEMORY_DEVICE);
   HYPRE_Int  h_bin_ptr[HYPRE_SPGEMM_NBIN + 1];
   const HYPRE_Int s = 8, t = 3, u = HYPRE_SPGEMM_NBIN;
<<<<<<< HEAD

#if defined(HYPRE_DEBUG)
   HYPRE_Int _spgemm_nrows = 0;
#endif

=======

#if defined(HYPRE_DEBUG)
   HYPRE_Int _spgemm_nrows = 0;
#endif

>>>>>>> cfc7f7bd
   /* create binning */
#ifdef HYPRE_SPGEMM_TIMING
   t1 = hypre_MPI_Wtime();
#endif

   hypre_SpGemmCreateBins<s, t, u>(m, d_rc, false, d_rc_indice, h_bin_ptr);

#ifdef HYPRE_SPGEMM_TIMING
   hypre_ForceSyncCudaComputeStream(hypre_handle());
   t2 = hypre_MPI_Wtime() - t1;
   printf0("%s[%d]: Binning time %f\n", __func__, __LINE__, t2);
#endif

#if 0
   HYPRE_SPGEMM_NUMERICAL_WITH_ROWNNZ_BINNED( 1,  HYPRE_SPGEMM_NUMER_HASH_SIZE / 16,
                                              HYPRE_WARP_SIZE / 16, exact_rownnz, false);  /* 16,      2 */
   HYPRE_SPGEMM_NUMERICAL_WITH_ROWNNZ_BINNED( 2,  HYPRE_SPGEMM_NUMER_HASH_SIZE /  8,
<<<<<<< HEAD
                                              HYPRE_WARP_SIZE /  8, false);  /* 32,      4 */
=======
                                              HYPRE_WARP_SIZE /  8, exact_rownnz, false);  /* 32,      4 */
>>>>>>> cfc7f7bd
#endif
   HYPRE_SPGEMM_NUMERICAL_WITH_ROWNNZ_BINNED( 3,  HYPRE_SPGEMM_NUMER_HASH_SIZE /  4,
                                              HYPRE_WARP_SIZE /  4, exact_rownnz, false);  /* 64,      8 */
   HYPRE_SPGEMM_NUMERICAL_WITH_ROWNNZ_BINNED( 4,  HYPRE_SPGEMM_NUMER_HASH_SIZE /  2,
<<<<<<< HEAD
                                              HYPRE_WARP_SIZE /  2, false);  /* 128,    16 */
   HYPRE_SPGEMM_NUMERICAL_WITH_ROWNNZ_BINNED( 5,  HYPRE_SPGEMM_NUMER_HASH_SIZE, HYPRE_WARP_SIZE,
                                              false);  /* 256,    32 */
=======
                                              HYPRE_WARP_SIZE /  2, exact_rownnz, false);  /* 128,    16 */
   HYPRE_SPGEMM_NUMERICAL_WITH_ROWNNZ_BINNED( 5,  HYPRE_SPGEMM_NUMER_HASH_SIZE,
                                              HYPRE_WARP_SIZE,      exact_rownnz, false);  /* 256,    32 */
>>>>>>> cfc7f7bd
   HYPRE_SPGEMM_NUMERICAL_WITH_ROWNNZ_BINNED( 6,  HYPRE_SPGEMM_NUMER_HASH_SIZE *  2,
                                              HYPRE_WARP_SIZE *  2, exact_rownnz, false);  /* 512,    64 */
   HYPRE_SPGEMM_NUMERICAL_WITH_ROWNNZ_BINNED( 7,  HYPRE_SPGEMM_NUMER_HASH_SIZE *  4,
                                              HYPRE_WARP_SIZE *  4, exact_rownnz, false);  /* 1024,  128 */
   HYPRE_SPGEMM_NUMERICAL_WITH_ROWNNZ_BINNED( 8,  HYPRE_SPGEMM_NUMER_HASH_SIZE *  8,
                                              HYPRE_WARP_SIZE *  8, exact_rownnz, false);  /* 2048,  256 */
   HYPRE_SPGEMM_NUMERICAL_WITH_ROWNNZ_BINNED( 9,  HYPRE_SPGEMM_NUMER_HASH_SIZE * 16,
<<<<<<< HEAD
                                              HYPRE_WARP_SIZE * 16, false);  /* 4096,  512 */
=======
                                              HYPRE_WARP_SIZE * 16, exact_rownnz, false);  /* 4096,  512 */
>>>>>>> cfc7f7bd
#if 0
   HYPRE_SPGEMM_NUMERICAL_WITH_ROWNNZ_BINNED(10,  HYPRE_SPGEMM_NUMER_HASH_SIZE * 32,
                                             HYPRE_WARP_SIZE * 32, true);   /* 8192, 1024 */
#endif

#if defined(HYPRE_DEBUG)
<<<<<<< HEAD
   if (_spgemm_nrows != m)
   {
      exit(1);
   }
=======
>>>>>>> cfc7f7bd
   hypre_assert(_spgemm_nrows == m);
#endif

   if (!exact_rownnz)
   {
      hypreDevice_CSRSpGemmNumerPostCopy<HYPRE_WARP_SIZE>(m, d_rc, &nnzC, &d_ic, &d_jc, &d_c);
   }

   *d_ic_out = d_ic;
   *d_jc_out = d_jc;
   *d_c_out  = d_c;
   *nnzC_out = nnzC;

   hypre_TFree(d_rc_indice, HYPRE_MEMORY_DEVICE);

#ifdef HYPRE_SPGEMM_NVTX
   hypre_GpuProfilingPopRange();
#endif

#ifdef HYPRE_PROFILE
   hypre_profile_times[HYPRE_TIMER_ID_SPMM_NUMERIC] += hypre_MPI_Wtime();
#endif

   return hypre_error_flag;
}

#endif /* HYPRE_USING_CUDA  || defined(HYPRE_USING_HIP) */
<|MERGE_RESOLUTION|>--- conflicted
+++ resolved
@@ -10,594 +10,10 @@
 
 #if defined(HYPRE_USING_CUDA) || defined(HYPRE_USING_HIP)
 
-<<<<<<< HEAD
-template <HYPRE_Int SHMEM_HASH_SIZE, char HASHTYPE>
-static __device__ __forceinline__
-HYPRE_Int
-hypre_spgemm_hash_insert_numer( volatile HYPRE_Int
-                                *HashKeys,      /* assumed to be initialized as all -1's */
-                                volatile HYPRE_Complex *HashVals,      /* assumed to be initialized as all 0's */
-                                HYPRE_Int      key,           /* assumed to be nonnegative */
-                                HYPRE_Complex  val )
-{
-   HYPRE_Int j = 0;
-
-#pragma unroll
-   for (HYPRE_Int i = 0; i < SHMEM_HASH_SIZE; i++)
-   {
-      /* compute the hash value of key */
-      if (i == 0)
-      {
-         j = key & (SHMEM_HASH_SIZE - 1);
-      }
-      else
-      {
-         j = HashFunc<SHMEM_HASH_SIZE, HASHTYPE>(key, i, j);
-      }
-
-      /* try to insert key+1 into slot j */
-      HYPRE_Int old = atomicCAS((HYPRE_Int *)(HashKeys + j), -1, key);
-
-      if (old == -1 || old == key)
-      {
-         /* this slot was open or contained 'key', update value */
-         atomicAdd((HYPRE_Complex*)(HashVals + j), val);
-         return j;
-      }
-   }
-
-   return -1;
-}
-
-template <char HASHTYPE>
-static __device__ __forceinline__
-HYPRE_Int
-hypre_spgemm_hash_insert_numer(          HYPRE_Int      HashSize,
-                                         volatile HYPRE_Int     *HashKeys,      /* assumed to be initialized as all -1's */
-                                         volatile HYPRE_Complex *HashVals,      /* assumed to be initialized as all 0's */
-                                         HYPRE_Int      key,           /* assumed to be nonnegative */
-                                         HYPRE_Complex  val )
-{
-   HYPRE_Int j = 0;
-
-#pragma unroll
-   for (HYPRE_Int i = 0; i < HashSize; i++)
-   {
-      /* compute the hash value of key */
-      if (i == 0)
-      {
-         j = key & (HashSize - 1);
-      }
-      else
-      {
-         j = HashFunc<HASHTYPE>(HashSize, key, i, j);
-      }
-
-      /* try to insert key+1 into slot j */
-      HYPRE_Int old = atomicCAS((HYPRE_Int *)(HashKeys + j), -1, key);
-
-      if (old == -1 || old == key)
-      {
-         /* this slot was open or contained 'key', update value */
-         atomicAdd((HYPRE_Complex*)(HashVals + j), val);
-         return j;
-      }
-   }
-
-   return -1;
-}
-
-template <HYPRE_Int SHMEM_HASH_SIZE, char HASHTYPE, HYPRE_Int GROUP_SIZE, bool HAS_GHASH>
-static __device__ __forceinline__
-void
-hypre_spgemm_compute_row_numer(          HYPRE_Int      istart_a,
-                                         HYPRE_Int      iend_a,
-                                         const    HYPRE_Int     *ja,
-                                         const    HYPRE_Complex *aa,
-                                         const    HYPRE_Int     *ib,
-                                         const    HYPRE_Int     *jb,
-                                         const    HYPRE_Complex *ab,
-                                         volatile HYPRE_Int     *s_HashKeys,
-                                         volatile HYPRE_Complex *s_HashVals,
-                                         HYPRE_Int      g_HashSize,
-                                         HYPRE_Int     *g_HashKeys,
-                                         HYPRE_Complex *g_HashVals)
-{
-   /* load column idx and values of row of A */
-   for (HYPRE_Int i = istart_a + threadIdx.y; __any_sync(HYPRE_WARP_FULL_MASK, i < iend_a);
-        i += blockDim.y)
-   {
-      HYPRE_Int     rowB = -1;
-      HYPRE_Complex mult = 0.0;
-
-      if (threadIdx.x == 0 && i < iend_a)
-      {
-         rowB = read_only_load(ja + i);
-         mult = read_only_load(aa + i);
-      }
-
-#if 0
-      //const HYPRE_Int ymask = get_mask<4>(...);
-      // TODO: need to confirm the behavior of __ballot_sync, leave it here for now
-      //const HYPRE_Int num_valid_rows = __popc(__ballot_sync(ymask, valid_i));
-      //for (HYPRE_Int j = 0; j < num_valid_rows; j++)
-#endif
-
-      /* threads in the same ygroup work on one row together */
-      rowB = __shfl_sync(HYPRE_WARP_FULL_MASK, rowB, 0, blockDim.x);
-      mult = __shfl_sync(HYPRE_WARP_FULL_MASK, mult, 0, blockDim.x);
-      /* open this row of B, collectively */
-      HYPRE_Int tmp = 0;
-      if (rowB != -1 && threadIdx.x < 2)
-      {
-         tmp = read_only_load(ib + rowB + threadIdx.x);
-      }
-      const HYPRE_Int rowB_start = __shfl_sync(HYPRE_WARP_FULL_MASK, tmp, 0, blockDim.x);
-      const HYPRE_Int rowB_end   = __shfl_sync(HYPRE_WARP_FULL_MASK, tmp, 1, blockDim.x);
-
-      for (HYPRE_Int k = rowB_start + threadIdx.x; __any_sync(HYPRE_WARP_FULL_MASK, k < rowB_end);
-           k += blockDim.x)
-      {
-         if (k < rowB_end)
-         {
-            const HYPRE_Int     k_idx = read_only_load(jb + k);
-            const HYPRE_Complex k_val = read_only_load(ab + k) * mult;
-            /* first try to insert into shared memory hash table */
-            HYPRE_Int pos = hypre_spgemm_hash_insert_numer<SHMEM_HASH_SIZE, HASHTYPE>
-                            (s_HashKeys, s_HashVals, k_idx, k_val);
-
-            if (HAS_GHASH && -1 == pos)
-            {
-               pos = hypre_spgemm_hash_insert_numer<HASHTYPE>
-                     (g_HashSize, g_HashKeys, g_HashVals, k_idx, k_val);
-            }
-
-            hypre_device_assert(pos != -1);
-         }
-      }
-   }
-}
-
-template <HYPRE_Int GROUP_SIZE, HYPRE_Int SHMEM_HASH_SIZE, bool HAS_GHASH>
-static __device__ __forceinline__
-HYPRE_Int
-hypre_spgemm_copy_from_hash_into_C_row(          HYPRE_Int      lane_id,
-                                                 volatile HYPRE_Int     *s_HashKeys,
-                                                 volatile HYPRE_Complex *s_HashVals,
-                                                 HYPRE_Int      ghash_size,
-                                                 HYPRE_Int     *jg_start,
-                                                 HYPRE_Complex *ag_start,
-                                                 HYPRE_Int     *jc_start,
-                                                 HYPRE_Complex *ac_start)
-{
-   HYPRE_Int j = 0;
-   const HYPRE_Int STEP_SIZE = hypre_min(GROUP_SIZE, HYPRE_WARP_SIZE);
-
-   /* copy shared memory hash table into C */
-#pragma unroll
-   for (HYPRE_Int k = lane_id; k < SHMEM_HASH_SIZE; k += STEP_SIZE)
-   {
-      HYPRE_Int sum;
-      HYPRE_Int key = s_HashKeys ? s_HashKeys[k] : -1;
-      //const HYPRE_Int in = key != -1;
-      HYPRE_Int pos = group_prefix_sum<HYPRE_Int, STEP_SIZE>(lane_id, (HYPRE_Int) (key != -1), sum);
-      if (key != -1)
-      {
-         jc_start[j + pos] = key;
-         ac_start[j + pos] = s_HashVals[k];
-      }
-      j += sum;
-   }
-
-   if (HAS_GHASH)
-   {
-      /* copy global memory hash table into C */
-#pragma unroll
-      for (HYPRE_Int k = lane_id; __any_sync(HYPRE_WARP_FULL_MASK, k < ghash_size); k += STEP_SIZE)
-      {
-         HYPRE_Int sum;
-         HYPRE_Int key = k < ghash_size ? jg_start[k] : -1;
-         //const HYPRE_Int in = key != -1;
-         HYPRE_Int pos = group_prefix_sum<HYPRE_Int, STEP_SIZE>(lane_id, (HYPRE_Int) (key != -1), sum);
-         if (key != -1)
-         {
-            jc_start[j + pos] = key;
-            ac_start[j + pos] = ag_start[k];
-         }
-         j += sum;
-      }
-   }
-
-   return j;
-}
-
-template <HYPRE_Int NUM_GROUPS_PER_BLOCK, HYPRE_Int GROUP_SIZE, HYPRE_Int SHMEM_HASH_SIZE, bool HAS_RIND, bool FAILED_SYMBL, char HASHTYPE, bool HAS_GHASH>
-__global__ void
-hypre_spgemm_numeric( const HYPRE_Int                   M, /* HYPRE_Int K, HYPRE_Int N, */
-                      const HYPRE_Int*     __restrict__ rind,
-                      const HYPRE_Int*     __restrict__ ia,
-                      const HYPRE_Int*     __restrict__ ja,
-                      const HYPRE_Complex* __restrict__ aa,
-                      const HYPRE_Int*     __restrict__ ib,
-                      const HYPRE_Int*     __restrict__ jb,
-                      const HYPRE_Complex* __restrict__ ab,
-                      const HYPRE_Int*     __restrict__ ic,
-                            HYPRE_Int*     __restrict__ jc,
-                            HYPRE_Complex* __restrict__ ac,
-                            HYPRE_Int*     __restrict__ rc,
-                      const HYPRE_Int*     __restrict__ ig,
-                            HYPRE_Int*     __restrict__ jg,
-                            HYPRE_Complex* __restrict__ ag)
-{
-   /* number of groups in the grid */
-   volatile const HYPRE_Int grid_num_groups = get_num_groups() * gridDim.x;
-   /* group id inside the block */
-   volatile const HYPRE_Int group_id = get_group_id();
-   /* group id in the grid */
-   volatile const HYPRE_Int grid_group_id = blockIdx.x * get_num_groups() + group_id;
-   /* lane id inside the group */
-   volatile const HYPRE_Int lane_id = get_lane_id();
-   /* lane id inside the warp */
-   volatile const HYPRE_Int warp_lane_id = get_warp_lane_id();
-   /* shared memory hash table */
-   __shared__ volatile HYPRE_Int     s_HashKeys[NUM_GROUPS_PER_BLOCK * SHMEM_HASH_SIZE];
-   __shared__ volatile HYPRE_Complex s_HashVals[NUM_GROUPS_PER_BLOCK * SHMEM_HASH_SIZE];
-   /* shared memory hash table for this group */
-   volatile HYPRE_Int     *group_s_HashKeys = s_HashKeys + group_id * SHMEM_HASH_SIZE;
-   volatile HYPRE_Complex *group_s_HashVals = s_HashVals + group_id * SHMEM_HASH_SIZE;
-
-   hypre_device_assert(blockDim.x * blockDim.y == GROUP_SIZE);
-
-   for (HYPRE_Int i = grid_group_id; __any_sync(HYPRE_WARP_FULL_MASK, i < M); i += grid_num_groups)
-   {
-      HYPRE_Int ii = -1;
-
-      if (HAS_RIND)
-      {
-         group_read<GROUP_SIZE>(rind + i, GROUP_SIZE >= HYPRE_WARP_SIZE || i < M,
-                                ii,
-                                GROUP_SIZE >= HYPRE_WARP_SIZE ? warp_lane_id : lane_id);
-      }
-      else
-      {
-         ii = i;
-      }
-
-      /* start/end position of global memory hash table */
-      HYPRE_Int istart_g = 0, iend_g = 0, ghash_size = 0;
-
-      if (HAS_GHASH)
-      {
-         group_read<GROUP_SIZE>(ig + grid_group_id, GROUP_SIZE >= HYPRE_WARP_SIZE || i < M,
-                                istart_g, iend_g,
-                                GROUP_SIZE >= HYPRE_WARP_SIZE ? warp_lane_id : lane_id);
-
-         /* size of global hash table allocated for this row
-            (must be power of 2 and >= the actual size of the row of C) */
-         ghash_size = iend_g - istart_g;
-
-         /* initialize group's global memory hash table */
-#pragma unroll
-         for (HYPRE_Int k = lane_id; k < ghash_size; k += GROUP_SIZE)
-         {
-            jg[istart_g + k] = -1;
-            ag[istart_g + k] = 0.0;
-         }
-      }
-
-      /* initialize group's shared memory hash table */
-      if (GROUP_SIZE >= HYPRE_WARP_SIZE || i < M)
-      {
-#pragma unroll
-         for (HYPRE_Int k = lane_id; k < SHMEM_HASH_SIZE; k += GROUP_SIZE)
-         {
-            group_s_HashKeys[k] = -1;
-            group_s_HashVals[k] = 0.0;
-         }
-      }
-
-      group_sync<GROUP_SIZE>();
-
-      /* start/end position of row of A */
-      HYPRE_Int istart_a = 0, iend_a = 0;
-
-      /* load the start and end position of row ii of A */
-      group_read<GROUP_SIZE>(ia + ii, GROUP_SIZE >= HYPRE_WARP_SIZE || i < M,
-                             istart_a, iend_a,
-                             GROUP_SIZE >= HYPRE_WARP_SIZE ? warp_lane_id : lane_id);
-
-      /* work with two hash tables */
-      hypre_spgemm_compute_row_numer<SHMEM_HASH_SIZE, HASHTYPE, GROUP_SIZE, HAS_GHASH>(istart_a, iend_a,
-                                                                                       ja, aa, ib, jb, ab,
-                                                                                       group_s_HashKeys,
-                                                                                       group_s_HashVals,
-                                                                                       ghash_size,
-                                                                                       jg + istart_g, ag + istart_g);
-
-      if (GROUP_SIZE > HYPRE_WARP_SIZE)
-      {
-         group_sync<GROUP_SIZE>();
-      }
-
-      HYPRE_Int jsum = 0;
-
-      /* copy results into the final C */
-      if (get_warp_in_group_id<GROUP_SIZE>() == 0)
-      {
-         HYPRE_Int istart_c = 0;
-#ifdef HYPRE_DEBUG
-         HYPRE_Int iend_c = 0;
-         group_read<GROUP_SIZE>(ic + ii, GROUP_SIZE >= HYPRE_WARP_SIZE || i < M,
-                                istart_c, iend_c,
-                                GROUP_SIZE >= HYPRE_WARP_SIZE ? warp_lane_id : lane_id);
-#else
-         group_read<GROUP_SIZE>(ic + ii, GROUP_SIZE >= HYPRE_WARP_SIZE || i < M,
-                                istart_c,
-                                GROUP_SIZE >= HYPRE_WARP_SIZE ? warp_lane_id : lane_id);
-#endif
-
-         jsum = hypre_spgemm_copy_from_hash_into_C_row<GROUP_SIZE, SHMEM_HASH_SIZE, HAS_GHASH>
-                (lane_id,
-                 GROUP_SIZE >= HYPRE_WARP_SIZE || i < M ? group_s_HashKeys : NULL,
-                 group_s_HashVals,
-                 ghash_size, jg + istart_g, ag + istart_g,
-                 jc + istart_c, ac + istart_c);
-
-#if defined(HYPRE_DEBUG)
-         if (FAILED_SYMBL)
-         {
-            hypre_device_assert(istart_c + jsum <= iend_c);
-         }
-         else
-         {
-            hypre_device_assert(istart_c + jsum == iend_c);
-         }
-#endif
-      }
-
-      if (GROUP_SIZE > HYPRE_WARP_SIZE)
-      {
-         group_sync<GROUP_SIZE>();
-      }
-
-      if (FAILED_SYMBL)
-      {
-         /* when symb mult was failed, save (exact) row nnz */
-         if ((GROUP_SIZE >= HYPRE_WARP_SIZE || i < M) && lane_id == 0)
-         {
-            rc[ii] = jsum;
-         }
-      }
-   }
-}
-
-template <HYPRE_Int GROUP_SIZE>
-__global__ void
-hypre_spgemm_copy_from_Cext_into_C( HYPRE_Int      M,
-                                    HYPRE_Int     *ix,
-                                    HYPRE_Int     *jx,
-                                    HYPRE_Complex *ax,
-                                    HYPRE_Int     *ic,
-                                    HYPRE_Int     *jc,
-                                    HYPRE_Complex *ac )
-{
-   /* number of groups in the grid */
-   const HYPRE_Int grid_num_groups = get_num_groups() * gridDim.x;
-   /* group id inside the block */
-   const HYPRE_Int group_id = get_group_id();
-   /* group id in the grid */
-   const HYPRE_Int grid_group_id = blockIdx.x * get_num_groups() + group_id;
-   /* lane id inside the group */
-   const HYPRE_Int lane_id = get_lane_id();
-   /* lane id inside the warp */
-   const HYPRE_Int warp_lane_id = get_warp_lane_id();
-
-   hypre_device_assert(blockDim.x * blockDim.y == GROUP_SIZE);
-
-   for (HYPRE_Int i = grid_group_id; __any_sync(HYPRE_WARP_FULL_MASK, i < M); i += grid_num_groups)
-   {
-      HYPRE_Int istart_c = 0, iend_c = 0, istart_x = 0;
-
-      /* start/end position in C and X */
-      group_read<GROUP_SIZE>(ic + i, GROUP_SIZE >= HYPRE_WARP_SIZE || i < M,
-                             istart_c, iend_c,
-                             GROUP_SIZE >= HYPRE_WARP_SIZE ? warp_lane_id : lane_id);
-#if defined(HYPRE_DEBUG)
-      HYPRE_Int iend_x = 0;
-      group_read<GROUP_SIZE>(ix + i, GROUP_SIZE >= HYPRE_WARP_SIZE || i < M,
-                             istart_x, iend_x,
-                             GROUP_SIZE >= HYPRE_WARP_SIZE ? warp_lane_id : lane_id);
-      hypre_device_assert(iend_c - istart_c <= iend_x - istart_x);
-#else
-      group_read<GROUP_SIZE>(ix + i, GROUP_SIZE >= HYPRE_WARP_SIZE || i < M,
-                             istart_x,
-                             GROUP_SIZE >= HYPRE_WARP_SIZE ? warp_lane_id : lane_id);
-#endif
-      const HYPRE_Int p = istart_x - istart_c;
-      for (HYPRE_Int k = istart_c + lane_id; k < iend_c; k += GROUP_SIZE)
-      {
-         jc[k] = jx[k + p];
-         ac[k] = ax[k + p];
-      }
-   }
-}
-
-template <HYPRE_Int GROUP_SIZE>
-HYPRE_Int
-hypreDevice_CSRSpGemmNumerPostCopy( HYPRE_Int       m,
-                                    HYPRE_Int      *d_rc,
-                                    HYPRE_Int      *nnzC,
-                                    HYPRE_Int     **d_ic,
-                                    HYPRE_Int     **d_jc,
-                                    HYPRE_Complex **d_c)
-{
-   HYPRE_Int nnzC_new = hypreDevice_IntegerReduceSum(m, d_rc);
-
-   hypre_assert(nnzC_new <= *nnzC && nnzC_new >= 0);
-
-   if (nnzC_new < *nnzC)
-   {
-      HYPRE_Int     *d_ic_new = hypre_TAlloc(HYPRE_Int, m + 1, HYPRE_MEMORY_DEVICE);
-      HYPRE_Int     *d_jc_new;
-      HYPRE_Complex *d_c_new;
-
-      /* alloc final C */
-      hypre_create_ija(m, NULL, d_rc, d_ic_new, &d_jc_new, &d_c_new, &nnzC_new);
-
-#ifdef HYPRE_SPGEMM_PRINTF
-      printf0("%s[%d]: Post Copy: new nnzC %d\n", __func__, __LINE__, nnzC_new);
-#endif
-
-      /* copy to the final C */
-      const HYPRE_Int num_groups_per_block  = hypre_min(16 * HYPRE_WARP_SIZE / GROUP_SIZE, 64);
-      dim3 bDim(GROUP_SIZE, 1, num_groups_per_block);
-      dim3 gDim( (m + bDim.z - 1) / bDim.z );
-
-      HYPRE_CUDA_LAUNCH( (hypre_spgemm_copy_from_Cext_into_C<GROUP_SIZE>), gDim, bDim,
-                         m, *d_ic, *d_jc, *d_c, d_ic_new, d_jc_new, d_c_new );
-
-      hypre_TFree(*d_ic, HYPRE_MEMORY_DEVICE);
-      hypre_TFree(*d_jc, HYPRE_MEMORY_DEVICE);
-      hypre_TFree(*d_c,  HYPRE_MEMORY_DEVICE);
-
-      *d_ic = d_ic_new;
-      *d_jc = d_jc_new;
-      *d_c  = d_c_new;
-      *nnzC = nnzC_new;
-   }
-
-   return hypre_error_flag;
-}
-
-
-/* SpGeMM with Rownnz/Upper bound */
-template <HYPRE_Int SHMEM_HASH_SIZE, HYPRE_Int GROUP_SIZE, bool HAS_RIND, bool NEED_GHASH>
-HYPRE_Int
-hypre_spgemm_numerical_with_rownnz( HYPRE_Int      m,
-                                    HYPRE_Int     *row_ind,
-                                    HYPRE_Int      k,
-                                    HYPRE_Int      n,
-                                    HYPRE_Int      EXACT_ROWNNZ,
-                                    char           hash_type,
-                                    HYPRE_Int     *d_ia,
-                                    HYPRE_Int     *d_ja,
-                                    HYPRE_Complex *d_a,
-                                    HYPRE_Int     *d_ib,
-                                    HYPRE_Int     *d_jb,
-                                    HYPRE_Complex *d_b,
-                                    HYPRE_Int     *d_rc,
-                                    HYPRE_Int     *d_ic,
-                                    HYPRE_Int     *d_jc,
-                                    HYPRE_Complex *d_c )
-{
-#ifdef HYPRE_PROFILE
-   hypre_profile_times[HYPRE_TIMER_ID_SPMM_NUMERIC] -= hypre_MPI_Wtime();
-#endif
-
-#if defined(HYPRE_USING_CUDA)
-   const HYPRE_Int num_groups_per_block  = hypre_min(16 * HYPRE_WARP_SIZE / GROUP_SIZE, 64);
-   const HYPRE_Int BDIMX                 = 2;
-#elif defined(HYPRE_USING_HIP)
-   const HYPRE_Int num_groups_per_block  = hypre_min(16 * HYPRE_WARP_SIZE / GROUP_SIZE, 64);
-   const HYPRE_Int BDIMX                 = 4;
-#endif
-   const HYPRE_Int num_threads_per_block = num_groups_per_block * GROUP_SIZE;
-   const HYPRE_Int BDIMY                 = GROUP_SIZE / BDIMX;
-
-   /* CUDA kernel configurations: bDim.z is the number of groups in block */
-   dim3 bDim(BDIMX, BDIMY, num_groups_per_block);
-   hypre_assert(bDim.x * bDim.y == GROUP_SIZE);
-   // total number of threads used: a group works on a row
-   HYPRE_Int num_threads = hypre_min((size_t) m * GROUP_SIZE, HYPRE_MAX_NUM_WARPS * HYPRE_WARP_SIZE);
-   // grid dimension (number of blocks)
-   dim3 gDim( (num_threads + num_threads_per_block - 1) / num_threads_per_block );
-   // number of active groups
-   HYPRE_Int num_act_groups = hypre_min(bDim.z * gDim.x, m);
-
-   /* ---------------------------------------------------------------------------
-    * build hash table
-    * ---------------------------------------------------------------------------*/
-   HYPRE_Int     *d_ghash_i = NULL;
-   HYPRE_Int     *d_ghash_j = NULL;
-   HYPRE_Complex *d_ghash_a = NULL;
-   HYPRE_Int      ghash_size = 0;
-
-   if (NEED_GHASH)
-   {
-      hypre_SpGemmCreateGlobalHashTable(m, row_ind, num_act_groups, d_rc, SHMEM_HASH_SIZE,
-                                        &d_ghash_i, &d_ghash_j, &d_ghash_a, &ghash_size);
-   }
-
-#ifdef HYPRE_SPGEMM_PRINTF
-   printf0("%s[%d]: HASH %c, SHMEM_HASH_SIZE %d, GROUP_SIZE %d, EXACT_ROWNNZ %d, NEED_GHASH %d, ghash %p size %d\n",
-          __func__, __LINE__,
-          hash_type, SHMEM_HASH_SIZE, GROUP_SIZE, EXACT_ROWNNZ, NEED_GHASH, d_ghash_i, ghash_size);
-   printf0("%s[%d]: kernel spec [%d %d %d] x [%d %d %d]\n", __func__, __LINE__, gDim.x, gDim.y, gDim.z,
-          bDim.x, bDim.y, bDim.z);
-#endif
-
-   /* ---------------------------------------------------------------------------
-    * numerical multiplication:
-    * ---------------------------------------------------------------------------*/
-   if (EXACT_ROWNNZ)
-   {
-      if (NEED_GHASH && ghash_size)
-      {
-         HYPRE_CUDA_LAUNCH ( (
-                                hypre_spgemm_numeric<num_groups_per_block, GROUP_SIZE, SHMEM_HASH_SIZE, HAS_RIND, false, 'D', true>),
-                             gDim, bDim, /* shmem_size, */
-                             m, row_ind, /* k, n, */ d_ia, d_ja, d_a, d_ib, d_jb, d_b, d_ic, d_jc, d_c, NULL,
-                             d_ghash_i, d_ghash_j, d_ghash_a );
-      }
-      else
-      {
-         HYPRE_CUDA_LAUNCH ( (
-                                hypre_spgemm_numeric<num_groups_per_block, GROUP_SIZE, SHMEM_HASH_SIZE, HAS_RIND, false, 'D', false>),
-                             gDim, bDim, /* shmem_size, */
-                             m, row_ind, /* k, n, */ d_ia, d_ja, d_a, d_ib, d_jb, d_b, d_ic, d_jc, d_c, NULL,
-                             d_ghash_i, d_ghash_j, d_ghash_a );
-      }
-   }
-   else
-   {
-      if (NEED_GHASH && ghash_size)
-      {
-         HYPRE_CUDA_LAUNCH ( (
-                                hypre_spgemm_numeric<num_groups_per_block, GROUP_SIZE, SHMEM_HASH_SIZE, HAS_RIND, true, 'D', true>),
-                             gDim, bDim, /* shmem_size, */
-                             m, row_ind, /* k, n, */ d_ia, d_ja, d_a, d_ib, d_jb, d_b, d_ic, d_jc, d_c, d_rc,
-                             d_ghash_i, d_ghash_j, d_ghash_a );
-      }
-      else
-      {
-         HYPRE_CUDA_LAUNCH ( (
-                                hypre_spgemm_numeric<num_groups_per_block, GROUP_SIZE, SHMEM_HASH_SIZE, HAS_RIND, true, 'D', false>),
-                             gDim, bDim, /* shmem_size, */
-                             m, row_ind, /* k, n, */ d_ia, d_ja, d_a, d_ib, d_jb, d_b, d_ic, d_jc, d_c, d_rc,
-                             d_ghash_i, d_ghash_j, d_ghash_a );
-      }
-   }
-
-   if (NEED_GHASH)
-   {
-      hypre_TFree(d_ghash_i, HYPRE_MEMORY_DEVICE);
-      hypre_TFree(d_ghash_j, HYPRE_MEMORY_DEVICE);
-      hypre_TFree(d_ghash_a, HYPRE_MEMORY_DEVICE);
-   }
-
-#ifdef HYPRE_PROFILE
-   hypre_profile_times[HYPRE_TIMER_ID_SPMM_NUMERIC] += hypre_MPI_Wtime();
-#endif
-
-   return hypre_error_flag;
-}
-
-=======
 /*
  * d_rc: input: nnz (upper bound) of each row
  * exact_rownnz: if d_rc is exact
  */
->>>>>>> cfc7f7bd
 HYPRE_Int
 hypreDevice_CSRSpGemmNumerWithRownnzUpperbound( HYPRE_Int       m,
                                                 HYPRE_Int       k,
@@ -624,14 +40,8 @@
    hypre_GpuProfilingPushRange("CSRSpGemmNumerBound");
 #endif
 
-<<<<<<< HEAD
-   const char hash_type = hypre_HandleSpgemmHashType(hypre_handle());
-   const HYPRE_Int SHMEM_HASH_SIZE = HYPRE_SPGEMM_NUMER_HASH_SIZE * 16;
-   const HYPRE_Int GROUP_SIZE = HYPRE_WARP_SIZE * 16;
-=======
    const HYPRE_Int SHMEM_HASH_SIZE = HYPRE_SPGEMM_NUMER_HASH_SIZE;
    const HYPRE_Int GROUP_SIZE = HYPRE_WARP_SIZE;
->>>>>>> cfc7f7bd
 
 #ifdef HYPRE_SPGEMM_PRINTF
    HYPRE_Int max_rc = HYPRE_THRUST_CALL(reduce, d_rc, d_rc + m, 0,      thrust::maximum<HYPRE_Int>());
@@ -652,15 +62,9 @@
    printf0("%s[%d]: nnzC %d\n", __func__, __LINE__, nnzC);
 #endif
 
-<<<<<<< HEAD
-   /* RL Note: even with exact rownnz, still may need global hash, since shared hash has different size from symbol. */
-   hypre_spgemm_numerical_with_rownnz<SHMEM_HASH_SIZE, GROUP_SIZE, false, true>
-   (m, NULL, k, n, exact_rownnz, hash_type, d_ia, d_ja, d_a, d_ib, d_jb, d_b, d_rc, d_ic, d_jc, d_c);
-=======
    /* even with exact rownnz, still may need global hash, since shared hash is smaller than symbol */
    hypre_spgemm_numerical_with_rownnz<SHMEM_HASH_SIZE, GROUP_SIZE, false>
    (m, NULL, k, n, true, exact_rownnz, d_ia, d_ja, d_a, d_ib, d_jb, d_b, d_rc, d_ic, d_jc, d_c);
->>>>>>> cfc7f7bd
 
    if (!exact_rownnz)
    {
@@ -683,20 +87,6 @@
    return hypre_error_flag;
 }
 
-<<<<<<< HEAD
-#define HYPRE_SPGEMM_NUMERICAL_WITH_ROWNNZ_BINNED(b, SHMEM_HASH_SIZE, GROUP_SIZE, GHASH)                             \
-{                                                                                                                    \
-   const HYPRE_Int p = h_bin_ptr[b - 1];                                                                             \
-   const HYPRE_Int q = h_bin_ptr[b];                                                                                 \
-   const HYPRE_Int bs = q - p;                                                                                       \
-   printf0("bin[%d]: %d rows\n", b, bs);                                                                             \
-   if (bs)                                                                                                           \
-   {                                                                                                                 \
-      hypre_spgemm_numerical_with_rownnz<SHMEM_HASH_SIZE, GROUP_SIZE, true, GHASH>                                   \
-      (bs, d_rc_indice + p, k, n, exact_rownnz, hash_type, d_ia, d_ja, d_a, d_ib, d_jb, d_b, d_rc, d_ic, d_jc, d_c); \
-   }                                                                                                                 \
-   HYPRE_SPGEMM_ROW(_spgemm_nrows, bs);                                                                              \
-=======
 #define HYPRE_SPGEMM_NUMERICAL_WITH_ROWNNZ_BINNED(b, SHMEM_HASH_SIZE, GROUP_SIZE, EXACT_ROWNNZ, GHASH)    \
 {                                                                                                         \
    const HYPRE_Int p = h_bin_ptr[b - 1];                                                                  \
@@ -710,7 +100,6 @@
           d_ic, d_jc, d_c);                                                                               \
       HYPRE_SPGEMM_ROW(_spgemm_nrows, bs);                                                                \
    }                                                                                                      \
->>>>>>> cfc7f7bd
 }
 
 HYPRE_Int
@@ -761,19 +150,11 @@
    HYPRE_Int *d_rc_indice = hypre_TAlloc(HYPRE_Int, m, HYPRE_MEMORY_DEVICE);
    HYPRE_Int  h_bin_ptr[HYPRE_SPGEMM_NBIN + 1];
    const HYPRE_Int s = 8, t = 3, u = HYPRE_SPGEMM_NBIN;
-<<<<<<< HEAD
 
 #if defined(HYPRE_DEBUG)
    HYPRE_Int _spgemm_nrows = 0;
 #endif
 
-=======
-
-#if defined(HYPRE_DEBUG)
-   HYPRE_Int _spgemm_nrows = 0;
-#endif
-
->>>>>>> cfc7f7bd
    /* create binning */
 #ifdef HYPRE_SPGEMM_TIMING
    t1 = hypre_MPI_Wtime();
@@ -791,24 +172,14 @@
    HYPRE_SPGEMM_NUMERICAL_WITH_ROWNNZ_BINNED( 1,  HYPRE_SPGEMM_NUMER_HASH_SIZE / 16,
                                               HYPRE_WARP_SIZE / 16, exact_rownnz, false);  /* 16,      2 */
    HYPRE_SPGEMM_NUMERICAL_WITH_ROWNNZ_BINNED( 2,  HYPRE_SPGEMM_NUMER_HASH_SIZE /  8,
-<<<<<<< HEAD
-                                              HYPRE_WARP_SIZE /  8, false);  /* 32,      4 */
-=======
                                               HYPRE_WARP_SIZE /  8, exact_rownnz, false);  /* 32,      4 */
->>>>>>> cfc7f7bd
 #endif
    HYPRE_SPGEMM_NUMERICAL_WITH_ROWNNZ_BINNED( 3,  HYPRE_SPGEMM_NUMER_HASH_SIZE /  4,
                                               HYPRE_WARP_SIZE /  4, exact_rownnz, false);  /* 64,      8 */
    HYPRE_SPGEMM_NUMERICAL_WITH_ROWNNZ_BINNED( 4,  HYPRE_SPGEMM_NUMER_HASH_SIZE /  2,
-<<<<<<< HEAD
-                                              HYPRE_WARP_SIZE /  2, false);  /* 128,    16 */
-   HYPRE_SPGEMM_NUMERICAL_WITH_ROWNNZ_BINNED( 5,  HYPRE_SPGEMM_NUMER_HASH_SIZE, HYPRE_WARP_SIZE,
-                                              false);  /* 256,    32 */
-=======
                                               HYPRE_WARP_SIZE /  2, exact_rownnz, false);  /* 128,    16 */
    HYPRE_SPGEMM_NUMERICAL_WITH_ROWNNZ_BINNED( 5,  HYPRE_SPGEMM_NUMER_HASH_SIZE,
                                               HYPRE_WARP_SIZE,      exact_rownnz, false);  /* 256,    32 */
->>>>>>> cfc7f7bd
    HYPRE_SPGEMM_NUMERICAL_WITH_ROWNNZ_BINNED( 6,  HYPRE_SPGEMM_NUMER_HASH_SIZE *  2,
                                               HYPRE_WARP_SIZE *  2, exact_rownnz, false);  /* 512,    64 */
    HYPRE_SPGEMM_NUMERICAL_WITH_ROWNNZ_BINNED( 7,  HYPRE_SPGEMM_NUMER_HASH_SIZE *  4,
@@ -816,24 +187,13 @@
    HYPRE_SPGEMM_NUMERICAL_WITH_ROWNNZ_BINNED( 8,  HYPRE_SPGEMM_NUMER_HASH_SIZE *  8,
                                               HYPRE_WARP_SIZE *  8, exact_rownnz, false);  /* 2048,  256 */
    HYPRE_SPGEMM_NUMERICAL_WITH_ROWNNZ_BINNED( 9,  HYPRE_SPGEMM_NUMER_HASH_SIZE * 16,
-<<<<<<< HEAD
-                                              HYPRE_WARP_SIZE * 16, false);  /* 4096,  512 */
-=======
                                               HYPRE_WARP_SIZE * 16, exact_rownnz, false);  /* 4096,  512 */
->>>>>>> cfc7f7bd
 #if 0
    HYPRE_SPGEMM_NUMERICAL_WITH_ROWNNZ_BINNED(10,  HYPRE_SPGEMM_NUMER_HASH_SIZE * 32,
                                              HYPRE_WARP_SIZE * 32, true);   /* 8192, 1024 */
 #endif
 
 #if defined(HYPRE_DEBUG)
-<<<<<<< HEAD
-   if (_spgemm_nrows != m)
-   {
-      exit(1);
-   }
-=======
->>>>>>> cfc7f7bd
    hypre_assert(_spgemm_nrows == m);
 #endif
 
