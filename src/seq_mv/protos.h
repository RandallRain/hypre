/******************************************************************************
 * Copyright 1998-2019 Lawrence Livermore National Security, LLC and other
 * HYPRE Project Developers. See the top-level COPYRIGHT file for details.
 *
 * SPDX-License-Identifier: (Apache-2.0 OR MIT)
 ******************************************************************************/

/* csr_matop.c */
HYPRE_Int hypre_CSRMatrixAddFirstPass ( HYPRE_Int firstrow, HYPRE_Int lastrow, HYPRE_Int *marker,
                                        HYPRE_Int *twspace, HYPRE_Int *map_A2C, HYPRE_Int *map_B2C, hypre_CSRMatrix *A, hypre_CSRMatrix *B,
                                        HYPRE_Int nnzrows_C, HYPRE_Int nrows_C, HYPRE_Int ncols_C, HYPRE_Int *rownnz_C,
                                        HYPRE_MemoryLocation memory_location_C, HYPRE_Int *C_i, hypre_CSRMatrix **C_ptr );
HYPRE_Int hypre_CSRMatrixAddSecondPass ( HYPRE_Int firstrow, HYPRE_Int lastrow, HYPRE_Int *marker,
                                         HYPRE_Int *twspace, HYPRE_Int *map_A2C, HYPRE_Int *map_B2C, HYPRE_Int *rownnz_C,
                                         HYPRE_Complex alpha, HYPRE_Complex beta, hypre_CSRMatrix *A, hypre_CSRMatrix *B,
                                         hypre_CSRMatrix *C);
hypre_CSRMatrix *hypre_CSRMatrixAddHost ( HYPRE_Complex alpha, hypre_CSRMatrix *A,
                                          HYPRE_Complex beta, hypre_CSRMatrix *B );
hypre_CSRMatrix *hypre_CSRMatrixAdd ( HYPRE_Complex alpha, hypre_CSRMatrix *A, HYPRE_Complex beta,
                                      hypre_CSRMatrix *B );
hypre_CSRMatrix *hypre_CSRMatrixBigAdd ( hypre_CSRMatrix *A, hypre_CSRMatrix *B );
hypre_CSRMatrix *hypre_CSRMatrixMultiplyHost ( hypre_CSRMatrix *A, hypre_CSRMatrix *B );
hypre_CSRMatrix *hypre_CSRMatrixMultiply ( hypre_CSRMatrix *A, hypre_CSRMatrix *B );
hypre_CSRMatrix *hypre_CSRMatrixDeleteZeros ( hypre_CSRMatrix *A, HYPRE_Real tol );
HYPRE_Int hypre_CSRMatrixTransposeHost ( hypre_CSRMatrix *A, hypre_CSRMatrix **AT, HYPRE_Int data );
HYPRE_Int hypre_CSRMatrixTranspose ( hypre_CSRMatrix *A, hypre_CSRMatrix **AT, HYPRE_Int data );
HYPRE_Int hypre_CSRMatrixReorder ( hypre_CSRMatrix *A );
HYPRE_Complex hypre_CSRMatrixSumElts ( hypre_CSRMatrix *A );
HYPRE_Real hypre_CSRMatrixFnorm( hypre_CSRMatrix *A );
HYPRE_Int hypre_CSRMatrixSplit(hypre_CSRMatrix *Bs_ext, HYPRE_BigInt first_col_diag_B,
                               HYPRE_BigInt last_col_diag_B, HYPRE_Int num_cols_offd_B, HYPRE_BigInt *col_map_offd_B,
                               HYPRE_Int *num_cols_offd_C_ptr, HYPRE_BigInt **col_map_offd_C_ptr, hypre_CSRMatrix **Bext_diag_ptr,
                               hypre_CSRMatrix **Bext_offd_ptr);
hypre_CSRMatrix * hypre_CSRMatrixAddPartial( hypre_CSRMatrix *A, hypre_CSRMatrix *B,
                                             HYPRE_Int *row_nums);
void hypre_CSRMatrixComputeRowSum( hypre_CSRMatrix *A, HYPRE_Int *CF_i, HYPRE_Int *CF_j,
                                   HYPRE_Complex *row_sum, HYPRE_Int type, HYPRE_Complex scal, const char *set_or_add);
void hypre_CSRMatrixExtractDiagonal( hypre_CSRMatrix *A, HYPRE_Complex *d, HYPRE_Int type);
void hypre_CSRMatrixExtractDiagonalHost( hypre_CSRMatrix *A, HYPRE_Complex *d, HYPRE_Int type);
HYPRE_Int hypre_CSRMatrixScale(hypre_CSRMatrix *A, HYPRE_Complex scalar);
HYPRE_Int hypre_CSRMatrixSetConstantValues( hypre_CSRMatrix *A, HYPRE_Complex value);

/* csr_matop_device.c */
hypre_CSRMatrix *hypre_CSRMatrixAddDevice ( HYPRE_Complex alpha, hypre_CSRMatrix *A,
                                            HYPRE_Complex beta, hypre_CSRMatrix *B );
hypre_CSRMatrix *hypre_CSRMatrixMultiplyDevice ( hypre_CSRMatrix *A, hypre_CSRMatrix *B );
hypre_CSRMatrix *hypre_CSRMatrixTripleMultiplyDevice ( hypre_CSRMatrix *A, hypre_CSRMatrix *B,
                                                       hypre_CSRMatrix *C );
HYPRE_Int hypre_CSRMatrixSplitDevice_core( HYPRE_Int job, HYPRE_Int num_rows, HYPRE_Int B_ext_nnz,
                                           HYPRE_Int *B_ext_ii, HYPRE_BigInt *B_ext_bigj, HYPRE_Complex *B_ext_data, char *B_ext_xata,
                                           HYPRE_BigInt first_col_diag_B, HYPRE_BigInt last_col_diag_B, HYPRE_Int num_cols_offd_B,
                                           HYPRE_BigInt *col_map_offd_B, HYPRE_Int **map_B_to_C_ptr, HYPRE_Int *num_cols_offd_C_ptr,
                                           HYPRE_BigInt **col_map_offd_C_ptr, HYPRE_Int *B_ext_diag_nnz_ptr, HYPRE_Int *B_ext_diag_ii,
                                           HYPRE_Int *B_ext_diag_j, HYPRE_Complex *B_ext_diag_data, char *B_ext_diag_xata,
                                           HYPRE_Int *B_ext_offd_nnz_ptr, HYPRE_Int *B_ext_offd_ii, HYPRE_Int *B_ext_offd_j,
                                           HYPRE_Complex *B_ext_offd_data, char *B_ext_offd_xata );
HYPRE_Int hypre_CSRMatrixSplitDevice(hypre_CSRMatrix *B_ext, HYPRE_BigInt first_col_diag_B,
                                     HYPRE_BigInt last_col_diag_B, HYPRE_Int num_cols_offd_B, HYPRE_BigInt *col_map_offd_B,
                                     HYPRE_Int **map_B_to_C_ptr, HYPRE_Int *num_cols_offd_C_ptr, HYPRE_BigInt **col_map_offd_C_ptr,
                                     hypre_CSRMatrix **B_ext_diag_ptr, hypre_CSRMatrix **B_ext_offd_ptr);
HYPRE_Int hypre_CSRMatrixTransposeDevice ( hypre_CSRMatrix *A, hypre_CSRMatrix **AT,
                                           HYPRE_Int data );
hypre_CSRMatrix* hypre_CSRMatrixAddPartialDevice( hypre_CSRMatrix *A, hypre_CSRMatrix *B,
                                                  HYPRE_Int *row_nums);
HYPRE_Int hypre_CSRMatrixColNNzRealDevice( hypre_CSRMatrix *A, HYPRE_Real *colnnz);
HYPRE_Int hypre_CSRMatrixMoveDiagFirstDevice( hypre_CSRMatrix  *A );
HYPRE_Int hypre_CSRMatrixCheckDiagFirstDevice( hypre_CSRMatrix  *A );
HYPRE_Int hypre_CSRMatrixFixZeroDiagDevice( hypre_CSRMatrix *A, HYPRE_Complex v, HYPRE_Real tol );
HYPRE_Int hypre_CSRMatrixReplaceDiagDevice( hypre_CSRMatrix *A, HYPRE_Complex *new_diag,
                                            HYPRE_Complex v, HYPRE_Real tol );
void hypre_CSRMatrixComputeRowSumDevice( hypre_CSRMatrix *A, HYPRE_Int *CF_i, HYPRE_Int *CF_j,
                                         HYPRE_Complex *row_sum, HYPRE_Int type, HYPRE_Complex scal, const char *set_or_add);
void hypre_CSRMatrixExtractDiagonalDevice( hypre_CSRMatrix *A, HYPRE_Complex *d, HYPRE_Int type);
hypre_CSRMatrix* hypre_CSRMatrixStack2Device(hypre_CSRMatrix *A, hypre_CSRMatrix *B);
hypre_CSRMatrix* hypre_CSRMatrixIdentityDevice(HYPRE_Int n, HYPRE_Complex alp);
HYPRE_Int hypre_CSRMatrixRemoveDiagonalDevice(hypre_CSRMatrix *A);
HYPRE_Int hypre_CSRMatrixDropSmallEntriesDevice( hypre_CSRMatrix *A, HYPRE_Real tol,
                                                 HYPRE_Real *elmt_tols);
HYPRE_Int hypre_CSRMatrixSortRow(hypre_CSRMatrix *A);
HYPRE_Int hypre_CSRMatrixTriLowerUpperSolveDevice(char uplo, hypre_CSRMatrix *A,
                                                  HYPRE_Real *l1_norms, hypre_Vector *f, hypre_Vector *u );
HYPRE_Int hypre_CSRMatrixTriLowerUpperSolveRocsparse(char uplo, hypre_CSRMatrix *A,
                                                     HYPRE_Real *l1_norms, hypre_Vector *f, hypre_Vector *u );
HYPRE_Int hypre_CSRMatrixTriLowerUpperSolveCusparse(char uplo, hypre_CSRMatrix *A,
                                                    HYPRE_Real *l1_norms, hypre_Vector *f, hypre_Vector *u );
HYPRE_Int hypre_CSRMatrixIntersectPattern(hypre_CSRMatrix *A, hypre_CSRMatrix *B, HYPRE_Int *markA,
                                          HYPRE_Int diag_option);

/* csr_matrix.c */
hypre_CSRMatrix *hypre_CSRMatrixCreate ( HYPRE_Int num_rows, HYPRE_Int num_cols,
                                         HYPRE_Int num_nonzeros );
HYPRE_Int hypre_CSRMatrixDestroy ( hypre_CSRMatrix *matrix );
HYPRE_Int hypre_CSRMatrixInitialize_v2( hypre_CSRMatrix *matrix, HYPRE_Int bigInit,
                                        HYPRE_MemoryLocation memory_location );
HYPRE_Int hypre_CSRMatrixInitialize ( hypre_CSRMatrix *matrix );
HYPRE_Int hypre_CSRMatrixBigInitialize ( hypre_CSRMatrix *matrix );
HYPRE_Int hypre_CSRMatrixBigJtoJ ( hypre_CSRMatrix *matrix );
HYPRE_Int hypre_CSRMatrixJtoBigJ ( hypre_CSRMatrix *matrix );
HYPRE_Int hypre_CSRMatrixSetDataOwner ( hypre_CSRMatrix *matrix, HYPRE_Int owns_data );
HYPRE_Int hypre_CSRMatrixSetRownnz ( hypre_CSRMatrix *matrix );
hypre_CSRMatrix *hypre_CSRMatrixRead ( char *file_name );
HYPRE_Int hypre_CSRMatrixPrint ( hypre_CSRMatrix *matrix, const char *file_name );
HYPRE_Int hypre_CSRMatrixPrint2( hypre_CSRMatrix *matrix, const char *file_name );
HYPRE_Int hypre_CSRMatrixPrintHB ( hypre_CSRMatrix *matrix_input, char *file_name );
HYPRE_Int hypre_CSRMatrixPrintMM( hypre_CSRMatrix *matrix, HYPRE_Int basei, HYPRE_Int basej,
                                  HYPRE_Int trans, const char *file_name );
HYPRE_Int hypre_CSRMatrixCopy ( hypre_CSRMatrix *A, hypre_CSRMatrix *B, HYPRE_Int copy_data );
hypre_CSRMatrix *hypre_CSRMatrixClone ( hypre_CSRMatrix *A, HYPRE_Int copy_data );
hypre_CSRMatrix *hypre_CSRMatrixClone_v2( hypre_CSRMatrix *A, HYPRE_Int copy_data,
                                          HYPRE_MemoryLocation memory_location );
hypre_CSRMatrix *hypre_CSRMatrixUnion ( hypre_CSRMatrix *A, hypre_CSRMatrix *B,
                                        HYPRE_BigInt *col_map_offd_A, HYPRE_BigInt *col_map_offd_B, HYPRE_BigInt **col_map_offd_C );
HYPRE_Int hypre_CSRMatrixPrefetch( hypre_CSRMatrix *A, HYPRE_MemoryLocation memory_location);
HYPRE_Int hypre_CSRMatrixCheckSetNumNonzeros( hypre_CSRMatrix *matrix );
HYPRE_Int hypre_CSRMatrixResize( hypre_CSRMatrix *matrix, HYPRE_Int new_num_rows,
                                 HYPRE_Int new_num_cols, HYPRE_Int new_num_nonzeros );

/* csr_matvec.c */
// y[offset:end] = alpha*A[offset:end,:]*x + beta*b[offset:end]
HYPRE_Int hypre_CSRMatrixMatvecOutOfPlace ( HYPRE_Complex alpha, hypre_CSRMatrix *A,
                                            hypre_Vector *x, HYPRE_Complex beta, hypre_Vector *b, hypre_Vector *y, HYPRE_Int offset );
// y = alpha*A + beta*y
HYPRE_Int hypre_CSRMatrixMatvec ( HYPRE_Complex alpha, hypre_CSRMatrix *A, hypre_Vector *x,
                                  HYPRE_Complex beta, hypre_Vector *y );
HYPRE_Int hypre_CSRMatrixMatvecT ( HYPRE_Complex alpha, hypre_CSRMatrix *A, hypre_Vector *x,
                                   HYPRE_Complex beta, hypre_Vector *y );
HYPRE_Int hypre_CSRMatrixMatvec_FF ( HYPRE_Complex alpha, hypre_CSRMatrix *A, hypre_Vector *x,
                                     HYPRE_Complex beta, hypre_Vector *y, HYPRE_Int *CF_marker_x, HYPRE_Int *CF_marker_y,
                                     HYPRE_Int fpt );

/* csr_matvec_device.c */
<<<<<<< HEAD
HYPRE_Int hypre_CSRMatrixMatvecDevice(HYPRE_Int trans, HYPRE_Complex alpha , hypre_CSRMatrix *A , hypre_Vector *x , HYPRE_Complex beta , hypre_Vector *b, hypre_Vector *y, HYPRE_Int offset );
HYPRE_Int hypre_CSRMatrixMatvecCusparseNewAPI( HYPRE_Int trans, HYPRE_Complex alpha, hypre_CSRMatrix *A, hypre_Vector *x, HYPRE_Complex beta, hypre_Vector *y, HYPRE_Int offset );
HYPRE_Int hypre_CSRMatrixMatvecCusparseOldAPI( HYPRE_Int trans, HYPRE_Complex alpha, hypre_CSRMatrix *A, hypre_Vector *x, HYPRE_Complex beta, hypre_Vector *y, HYPRE_Int offset );
HYPRE_Int hypre_CSRMatrixMatvecOMPOffload (HYPRE_Int trans, HYPRE_Complex alpha , hypre_CSRMatrix *A , hypre_Vector *x , HYPRE_Complex beta , hypre_Vector *y, HYPRE_Int offset );
HYPRE_Int hypre_CSRMatrixMatvecRocsparse (HYPRE_Int trans, HYPRE_Complex alpha , hypre_CSRMatrix *A , hypre_Vector *x , HYPRE_Complex beta , hypre_Vector *y, HYPRE_Int offset );
HYPRE_Int hypre_CSRMatrixMatvecOnemklsparse (HYPRE_Int trans, HYPRE_Complex alpha , hypre_CSRMatrix *A , hypre_Vector *x , HYPRE_Complex beta , hypre_Vector *y, HYPRE_Int offset );
=======
HYPRE_Int hypre_CSRMatrixMatvecDevice(HYPRE_Int trans, HYPRE_Complex alpha, hypre_CSRMatrix *A,
                                      hypre_Vector *x, HYPRE_Complex beta, hypre_Vector *b, hypre_Vector *y, HYPRE_Int offset );
HYPRE_Int hypre_CSRMatrixMatvecCusparseNewAPI( HYPRE_Int trans, HYPRE_Complex alpha,
                                               hypre_CSRMatrix *A, hypre_Vector *x, HYPRE_Complex beta, hypre_Vector *y, HYPRE_Int offset );
HYPRE_Int hypre_CSRMatrixMatvecCusparseOldAPI( HYPRE_Int trans, HYPRE_Complex alpha,
                                               hypre_CSRMatrix *A, hypre_Vector *x, HYPRE_Complex beta, hypre_Vector *y, HYPRE_Int offset );
HYPRE_Int hypre_CSRMatrixMatvecOMPOffload (HYPRE_Int trans, HYPRE_Complex alpha, hypre_CSRMatrix *A,
                                           hypre_Vector *x, HYPRE_Complex beta, hypre_Vector *y, HYPRE_Int offset );
HYPRE_Int hypre_CSRMatrixMatvecRocsparse (HYPRE_Int trans, HYPRE_Complex alpha, hypre_CSRMatrix *A,
                                          hypre_Vector *x, HYPRE_Complex beta, hypre_Vector *y, HYPRE_Int offset );
>>>>>>> 805ee77b

/* genpart.c */
HYPRE_Int hypre_GeneratePartitioning ( HYPRE_BigInt length, HYPRE_Int num_procs,
                                       HYPRE_BigInt **part_ptr );
HYPRE_Int hypre_GenerateLocalPartitioning ( HYPRE_BigInt length, HYPRE_Int num_procs,
                                            HYPRE_Int myid, HYPRE_BigInt *part );

/* HYPRE_csr_matrix.c */
HYPRE_CSRMatrix HYPRE_CSRMatrixCreate ( HYPRE_Int num_rows, HYPRE_Int num_cols,
                                        HYPRE_Int *row_sizes );
HYPRE_Int HYPRE_CSRMatrixDestroy ( HYPRE_CSRMatrix matrix );
HYPRE_Int HYPRE_CSRMatrixInitialize ( HYPRE_CSRMatrix matrix );
HYPRE_CSRMatrix HYPRE_CSRMatrixRead ( char *file_name );
void HYPRE_CSRMatrixPrint ( HYPRE_CSRMatrix matrix, char *file_name );
HYPRE_Int HYPRE_CSRMatrixGetNumRows ( HYPRE_CSRMatrix matrix, HYPRE_Int *num_rows );

/* HYPRE_mapped_matrix.c */
HYPRE_MappedMatrix HYPRE_MappedMatrixCreate ( void );
HYPRE_Int HYPRE_MappedMatrixDestroy ( HYPRE_MappedMatrix matrix );
HYPRE_Int HYPRE_MappedMatrixLimitedDestroy ( HYPRE_MappedMatrix matrix );
HYPRE_Int HYPRE_MappedMatrixInitialize ( HYPRE_MappedMatrix matrix );
HYPRE_Int HYPRE_MappedMatrixAssemble ( HYPRE_MappedMatrix matrix );
void HYPRE_MappedMatrixPrint ( HYPRE_MappedMatrix matrix );
HYPRE_Int HYPRE_MappedMatrixGetColIndex ( HYPRE_MappedMatrix matrix, HYPRE_Int j );
void *HYPRE_MappedMatrixGetMatrix ( HYPRE_MappedMatrix matrix );
HYPRE_Int HYPRE_MappedMatrixSetMatrix ( HYPRE_MappedMatrix matrix, void *matrix_data );
HYPRE_Int HYPRE_MappedMatrixSetColMap ( HYPRE_MappedMatrix matrix, HYPRE_Int (*ColMap )(HYPRE_Int,
                                                                                        void *));
HYPRE_Int HYPRE_MappedMatrixSetMapData ( HYPRE_MappedMatrix matrix, void *MapData );

/* HYPRE_multiblock_matrix.c */
HYPRE_MultiblockMatrix HYPRE_MultiblockMatrixCreate ( void );
HYPRE_Int HYPRE_MultiblockMatrixDestroy ( HYPRE_MultiblockMatrix matrix );
HYPRE_Int HYPRE_MultiblockMatrixLimitedDestroy ( HYPRE_MultiblockMatrix matrix );
HYPRE_Int HYPRE_MultiblockMatrixInitialize ( HYPRE_MultiblockMatrix matrix );
HYPRE_Int HYPRE_MultiblockMatrixAssemble ( HYPRE_MultiblockMatrix matrix );
void HYPRE_MultiblockMatrixPrint ( HYPRE_MultiblockMatrix matrix );
HYPRE_Int HYPRE_MultiblockMatrixSetNumSubmatrices ( HYPRE_MultiblockMatrix matrix, HYPRE_Int n );
HYPRE_Int HYPRE_MultiblockMatrixSetSubmatrixType ( HYPRE_MultiblockMatrix matrix, HYPRE_Int j,
                                                   HYPRE_Int type );

/* HYPRE_vector.c */
HYPRE_Vector HYPRE_VectorCreate ( HYPRE_Int size );
HYPRE_Int HYPRE_VectorDestroy ( HYPRE_Vector vector );
HYPRE_Int HYPRE_VectorInitialize ( HYPRE_Vector vector );
HYPRE_Int HYPRE_VectorPrint ( HYPRE_Vector vector, char *file_name );
HYPRE_Vector HYPRE_VectorRead ( char *file_name );

/* mapped_matrix.c */
hypre_MappedMatrix *hypre_MappedMatrixCreate ( void );
HYPRE_Int hypre_MappedMatrixDestroy ( hypre_MappedMatrix *matrix );
HYPRE_Int hypre_MappedMatrixLimitedDestroy ( hypre_MappedMatrix *matrix );
HYPRE_Int hypre_MappedMatrixInitialize ( hypre_MappedMatrix *matrix );
HYPRE_Int hypre_MappedMatrixAssemble ( hypre_MappedMatrix *matrix );
void hypre_MappedMatrixPrint ( hypre_MappedMatrix *matrix );
HYPRE_Int hypre_MappedMatrixGetColIndex ( hypre_MappedMatrix *matrix, HYPRE_Int j );
void *hypre_MappedMatrixGetMatrix ( hypre_MappedMatrix *matrix );
HYPRE_Int hypre_MappedMatrixSetMatrix ( hypre_MappedMatrix *matrix, void *matrix_data );
HYPRE_Int hypre_MappedMatrixSetColMap ( hypre_MappedMatrix *matrix, HYPRE_Int (*ColMap )(HYPRE_Int,
                                                                                         void *));
HYPRE_Int hypre_MappedMatrixSetMapData ( hypre_MappedMatrix *matrix, void *map_data );

/* multiblock_matrix.c */
hypre_MultiblockMatrix *hypre_MultiblockMatrixCreate ( void );
HYPRE_Int hypre_MultiblockMatrixDestroy ( hypre_MultiblockMatrix *matrix );
HYPRE_Int hypre_MultiblockMatrixLimitedDestroy ( hypre_MultiblockMatrix *matrix );
HYPRE_Int hypre_MultiblockMatrixInitialize ( hypre_MultiblockMatrix *matrix );
HYPRE_Int hypre_MultiblockMatrixAssemble ( hypre_MultiblockMatrix *matrix );
void hypre_MultiblockMatrixPrint ( hypre_MultiblockMatrix *matrix );
HYPRE_Int hypre_MultiblockMatrixSetNumSubmatrices ( hypre_MultiblockMatrix *matrix, HYPRE_Int n );
HYPRE_Int hypre_MultiblockMatrixSetSubmatrixType ( hypre_MultiblockMatrix *matrix, HYPRE_Int j,
                                                   HYPRE_Int type );
HYPRE_Int hypre_MultiblockMatrixSetSubmatrix ( hypre_MultiblockMatrix *matrix, HYPRE_Int j,
                                               void *submatrix );

/* vector.c */
hypre_Vector *hypre_SeqVectorCreate ( HYPRE_Int size );
hypre_Vector *hypre_SeqMultiVectorCreate ( HYPRE_Int size, HYPRE_Int num_vectors );
HYPRE_Int hypre_SeqVectorDestroy ( hypre_Vector *vector );
HYPRE_Int hypre_SeqVectorInitialize_v2( hypre_Vector *vector,
                                        HYPRE_MemoryLocation memory_location );
HYPRE_Int hypre_SeqVectorInitialize ( hypre_Vector *vector );
HYPRE_Int hypre_SeqVectorSetDataOwner ( hypre_Vector *vector, HYPRE_Int owns_data );
hypre_Vector *hypre_SeqVectorRead ( char *file_name );
HYPRE_Int hypre_SeqVectorPrint ( hypre_Vector *vector, char *file_name );
HYPRE_Int hypre_SeqVectorSetConstantValues ( hypre_Vector *v, HYPRE_Complex value );
HYPRE_Int hypre_SeqVectorSetRandomValues ( hypre_Vector *v, HYPRE_Int seed );
HYPRE_Int hypre_SeqVectorCopy ( hypre_Vector *x, hypre_Vector *y );
hypre_Vector *hypre_SeqVectorCloneDeep ( hypre_Vector *x );
hypre_Vector *hypre_SeqVectorCloneDeep_v2( hypre_Vector *x, HYPRE_MemoryLocation memory_location );
hypre_Vector *hypre_SeqVectorCloneShallow ( hypre_Vector *x );
HYPRE_Int hypre_SeqVectorScale( HYPRE_Complex alpha, hypre_Vector *y );

HYPRE_Int hypre_SeqVectorAxpy ( HYPRE_Complex alpha, hypre_Vector *x, hypre_Vector *y );
HYPRE_Real hypre_SeqVectorInnerProd ( hypre_Vector *x, hypre_Vector *y );
HYPRE_Int hypre_SeqVectorMassInnerProd(hypre_Vector *x, hypre_Vector **y, HYPRE_Int k,
                                       HYPRE_Int unroll, HYPRE_Real *result);
HYPRE_Int hypre_SeqVectorMassInnerProd4(hypre_Vector *x, hypre_Vector **y, HYPRE_Int k,
                                        HYPRE_Real *result);
HYPRE_Int hypre_SeqVectorMassInnerProd8(hypre_Vector *x, hypre_Vector **y, HYPRE_Int k,
                                        HYPRE_Real *result);
HYPRE_Int hypre_SeqVectorMassDotpTwo(hypre_Vector *x, hypre_Vector *y, hypre_Vector **z,
                                     HYPRE_Int k, HYPRE_Int unroll,  HYPRE_Real *result_x, HYPRE_Real *result_y);
HYPRE_Int hypre_SeqVectorMassDotpTwo4(hypre_Vector *x, hypre_Vector *y, hypre_Vector **z,
                                      HYPRE_Int k, HYPRE_Real *result_x, HYPRE_Real *result_y);
HYPRE_Int hypre_SeqVectorMassDotpTwo8(hypre_Vector *x, hypre_Vector *y, hypre_Vector **z,
                                      HYPRE_Int k,  HYPRE_Real *result_x, HYPRE_Real *result_y);
HYPRE_Int hypre_SeqVectorMassAxpy(HYPRE_Complex *alpha, hypre_Vector **x, hypre_Vector *y,
                                  HYPRE_Int k, HYPRE_Int unroll);
HYPRE_Int hypre_SeqVectorMassAxpy4(HYPRE_Complex *alpha, hypre_Vector **x, hypre_Vector *y,
                                   HYPRE_Int k);
HYPRE_Int hypre_SeqVectorMassAxpy8(HYPRE_Complex *alpha, hypre_Vector **x, hypre_Vector *y,
                                   HYPRE_Int k);
HYPRE_Complex hypre_SeqVectorSumElts ( hypre_Vector *vector );
HYPRE_Int hypre_SeqVectorPrefetch(hypre_Vector *x, HYPRE_MemoryLocation memory_location);
//HYPRE_Int hypre_SeqVectorMax( HYPRE_Complex alpha, hypre_Vector *x, HYPRE_Complex beta, hypre_Vector *y );

HYPRE_Int hypreDevice_CSRSpAdd(HYPRE_Int ma, HYPRE_Int mb, HYPRE_Int n, HYPRE_Int nnzA,
                               HYPRE_Int nnzB, HYPRE_Int *d_ia, HYPRE_Int *d_ja, HYPRE_Complex alpha, HYPRE_Complex *d_aa,
                               HYPRE_Int *d_ja_map, HYPRE_Int *d_ib, HYPRE_Int *d_jb, HYPRE_Complex beta, HYPRE_Complex *d_ab,
                               HYPRE_Int *d_jb_map, HYPRE_Int *d_num_b, HYPRE_Int *nnzC_out, HYPRE_Int **d_ic_out,
                               HYPRE_Int **d_jc_out, HYPRE_Complex **d_ac_out);

HYPRE_Int hypreDevice_CSRSpTrans(HYPRE_Int m, HYPRE_Int n, HYPRE_Int nnzA, HYPRE_Int *d_ia,
                                 HYPRE_Int *d_ja, HYPRE_Complex *d_aa, HYPRE_Int **d_ic_out, HYPRE_Int **d_jc_out,
                                 HYPRE_Complex **d_ac_out, HYPRE_Int want_data);

HYPRE_Int hypreDevice_CSRSpTransCusparse(HYPRE_Int m, HYPRE_Int n, HYPRE_Int nnzA, HYPRE_Int *d_ia,
                                         HYPRE_Int *d_ja, HYPRE_Complex *d_aa, HYPRE_Int **d_ic_out, HYPRE_Int **d_jc_out,
                                         HYPRE_Complex **d_ac_out, HYPRE_Int want_data);

HYPRE_Int hypreDevice_CSRSpTransRocsparse(HYPRE_Int m, HYPRE_Int n, HYPRE_Int nnzA, HYPRE_Int *d_ia,
                                          HYPRE_Int *d_ja, HYPRE_Complex *d_aa, HYPRE_Int **d_ic_out, HYPRE_Int **d_jc_out,
                                          HYPRE_Complex **d_ac_out, HYPRE_Int want_data);

HYPRE_Int hypreDevice_CSRSpTransOnemklsparse(HYPRE_Int m, HYPRE_Int n, HYPRE_Int nnzA, HYPRE_Int *d_ia, HYPRE_Int *d_ja, HYPRE_Complex *d_aa, HYPRE_Int **d_ic_out, HYPRE_Int **d_jc_out, HYPRE_Complex **d_ac_out, HYPRE_Int want_data);

HYPRE_Int hypreDevice_CSRSpGemm(hypre_CSRMatrix *A, hypre_CSRMatrix *B, hypre_CSRMatrix **C_ptr);

HYPRE_Int hypreDevice_CSRSpGemmRownnzEstimate(HYPRE_Int m, HYPRE_Int k, HYPRE_Int n,
                                              HYPRE_Int *d_ia, HYPRE_Int *d_ja, HYPRE_Int *d_ib, HYPRE_Int *d_jb, HYPRE_Int *d_rc);

HYPRE_Int hypreDevice_CSRSpGemmRownnzUpperbound(HYPRE_Int m, HYPRE_Int k, HYPRE_Int n,
                                                HYPRE_Int *d_ia, HYPRE_Int *d_ja, HYPRE_Int *d_ib, HYPRE_Int *d_jb, HYPRE_Int in_rc,
                                                HYPRE_Int *d_rc, HYPRE_Int *d_rf);

HYPRE_Int hypreDevice_CSRSpGemmRownnz(HYPRE_Int m, HYPRE_Int k, HYPRE_Int n, HYPRE_Int *d_ia,
                                      HYPRE_Int *d_ja, HYPRE_Int *d_ib, HYPRE_Int *d_jb, HYPRE_Int in_rc, HYPRE_Int *d_rc);

HYPRE_Int hypreDevice_CSRSpGemmNumerWithRownnzUpperbound(HYPRE_Int m, HYPRE_Int k, HYPRE_Int n,
                                                         HYPRE_Int *d_ia, HYPRE_Int *d_ja, HYPRE_Complex *d_a, HYPRE_Int *d_ib, HYPRE_Int *d_jb,
                                                         HYPRE_Complex *d_b, HYPRE_Int *d_rc, HYPRE_Int exact_rownnz, HYPRE_Int **d_ic_out,
                                                         HYPRE_Int **d_jc_out, HYPRE_Complex **d_c_out, HYPRE_Int *nnzC);

HYPRE_Int hypreDevice_CSRSpGemmNumerWithRownnzEstimate(HYPRE_Int m, HYPRE_Int k, HYPRE_Int n,
                                                       HYPRE_Int *d_ia, HYPRE_Int *d_ja, HYPRE_Complex *d_a, HYPRE_Int *d_ib, HYPRE_Int *d_jb,
                                                       HYPRE_Complex *d_b, HYPRE_Int *d_rc, HYPRE_Int **d_ic_out, HYPRE_Int **d_jc_out,
                                                       HYPRE_Complex **d_c_out, HYPRE_Int *nnzC);

HYPRE_Int hypreDevice_CSRSpGemmCusparseGenericAPI(HYPRE_Int m, HYPRE_Int k, HYPRE_Int n,
                                                  HYPRE_Int nnzA, HYPRE_Int *d_ia, HYPRE_Int *d_ja, HYPRE_Complex *d_a, HYPRE_Int nnzB,
                                                  HYPRE_Int *d_ib, HYPRE_Int *d_jb, HYPRE_Complex *d_b, HYPRE_Int *nnzC_out, HYPRE_Int **d_ic_out,
                                                  HYPRE_Int **d_jc_out, HYPRE_Complex **d_c_out);

HYPRE_Int hypre_SeqVectorElmdivpy( hypre_Vector *x, hypre_Vector *b, hypre_Vector *y );
HYPRE_Int hypre_SeqVectorElmdivpyMarked( hypre_Vector *x, hypre_Vector *b, hypre_Vector *y,
                                         HYPRE_Int *marker, HYPRE_Int marker_val );

HYPRE_Int hypre_CSRMatrixSpMVDevice( HYPRE_Complex alpha, hypre_CSRMatrix *A, hypre_Vector *x,
                                     HYPRE_Complex beta, hypre_Vector *y, HYPRE_Int fill );

#if defined(HYPRE_USING_CUSPARSE) || defined(HYPRE_USING_ROCSPARSE)
hypre_CsrsvData* hypre_CsrsvDataCreate();
void hypre_CsrsvDataDestroy(hypre_CsrsvData *data);
hypre_GpuMatData* hypre_GpuMatDataCreate();
void hypre_GpuMatDataDestroy(hypre_GpuMatData *data);
hypre_GpuMatData* hypre_CSRMatrixGetGPUMatData(hypre_CSRMatrix *matrix);
#define hypre_CSRMatrixGPUMatDescr(matrix)       ( hypre_GpuMatDataMatDecsr(hypre_CSRMatrixGetGPUMatData(matrix)) )
#define hypre_CSRMatrixGPUMatInfo(matrix)        ( hypre_GpuMatDataMatInfo (hypre_CSRMatrixGetGPUMatData(matrix)) )
#define hypre_CSRMatrixGPUMatSpMVBuffer(matrix)  ( hypre_GpuMatDataSpMVBuffer (hypre_CSRMatrixGetGPUMatData(matrix)) )
#endif
void hypre_CSRMatrixGpuSpMVAnalysis(hypre_CSRMatrix *matrix);<|MERGE_RESOLUTION|>--- conflicted
+++ resolved
@@ -129,14 +129,6 @@
                                      HYPRE_Int fpt );
 
 /* csr_matvec_device.c */
-<<<<<<< HEAD
-HYPRE_Int hypre_CSRMatrixMatvecDevice(HYPRE_Int trans, HYPRE_Complex alpha , hypre_CSRMatrix *A , hypre_Vector *x , HYPRE_Complex beta , hypre_Vector *b, hypre_Vector *y, HYPRE_Int offset );
-HYPRE_Int hypre_CSRMatrixMatvecCusparseNewAPI( HYPRE_Int trans, HYPRE_Complex alpha, hypre_CSRMatrix *A, hypre_Vector *x, HYPRE_Complex beta, hypre_Vector *y, HYPRE_Int offset );
-HYPRE_Int hypre_CSRMatrixMatvecCusparseOldAPI( HYPRE_Int trans, HYPRE_Complex alpha, hypre_CSRMatrix *A, hypre_Vector *x, HYPRE_Complex beta, hypre_Vector *y, HYPRE_Int offset );
-HYPRE_Int hypre_CSRMatrixMatvecOMPOffload (HYPRE_Int trans, HYPRE_Complex alpha , hypre_CSRMatrix *A , hypre_Vector *x , HYPRE_Complex beta , hypre_Vector *y, HYPRE_Int offset );
-HYPRE_Int hypre_CSRMatrixMatvecRocsparse (HYPRE_Int trans, HYPRE_Complex alpha , hypre_CSRMatrix *A , hypre_Vector *x , HYPRE_Complex beta , hypre_Vector *y, HYPRE_Int offset );
-HYPRE_Int hypre_CSRMatrixMatvecOnemklsparse (HYPRE_Int trans, HYPRE_Complex alpha , hypre_CSRMatrix *A , hypre_Vector *x , HYPRE_Complex beta , hypre_Vector *y, HYPRE_Int offset );
-=======
 HYPRE_Int hypre_CSRMatrixMatvecDevice(HYPRE_Int trans, HYPRE_Complex alpha, hypre_CSRMatrix *A,
                                       hypre_Vector *x, HYPRE_Complex beta, hypre_Vector *b, hypre_Vector *y, HYPRE_Int offset );
 HYPRE_Int hypre_CSRMatrixMatvecCusparseNewAPI( HYPRE_Int trans, HYPRE_Complex alpha,
@@ -147,7 +139,8 @@
                                            hypre_Vector *x, HYPRE_Complex beta, hypre_Vector *y, HYPRE_Int offset );
 HYPRE_Int hypre_CSRMatrixMatvecRocsparse (HYPRE_Int trans, HYPRE_Complex alpha, hypre_CSRMatrix *A,
                                           hypre_Vector *x, HYPRE_Complex beta, hypre_Vector *y, HYPRE_Int offset );
->>>>>>> 805ee77b
+HYPRE_Int hypre_CSRMatrixMatvecOnemklsparse (HYPRE_Int trans, HYPRE_Complex alpha , hypre_CSRMatrix *A ,
+                                             hypre_Vector *x , HYPRE_Complex beta , hypre_Vector *y, HYPRE_Int offset );
 
 /* genpart.c */
 HYPRE_Int hypre_GeneratePartitioning ( HYPRE_BigInt length, HYPRE_Int num_procs,
