/******************************************************************************
 * Copyright (c) 1998 Lawrence Livermore National Security, LLC and other
 * HYPRE Project Developers. See the top-level COPYRIGHT file for details.
 *
 * SPDX-License-Identifier: (Apache-2.0 OR MIT)
 ******************************************************************************/

/*- - - - - - - - - - - - - - - - - - - - - - - - - - *
                Row size estimations
 *- - - - - - - - - - - - - - - - - - - - - - - - - - */

#include "seq_mv.h"
#include "csr_spgemm_device.h"

#if defined(HYPRE_USING_CUDA) || defined(HYPRE_USING_HIP)

/*- - - - - - - - - - - - - - - - - - - - - - - - - - *
                       NAIVE
 *- - - - - - - - - - - - - - - - - - - - - - - - - - */
template <char type>
static __device__ __forceinline__
<<<<<<< HEAD
void rownnz_naive_rowi(HYPRE_Int  rowi,
                       HYPRE_Int  lane_id,
                       HYPRE_Int *ia,
                       HYPRE_Int *ja,
                       HYPRE_Int *ib,
                       HYPRE_Int &row_nnz_sum,
                       HYPRE_Int &row_nnz_max)
=======
void hypre_rownnz_naive_rowi( HYPRE_Int  rowi,
                              HYPRE_Int  lane_id,
                              HYPRE_Int *ia,
                              HYPRE_Int *ja,
                              HYPRE_Int *ib,
                              HYPRE_Int &row_nnz_sum,
                              HYPRE_Int &row_nnz_max )
>>>>>>> 4411530e
{
   /* load the start and end position of row i of A */
   HYPRE_Int j = -1;
   if (lane_id < 2)
   {
      j = read_only_load(ia + rowi + lane_id);
   }
   const HYPRE_Int istart = __shfl_sync(HYPRE_WARP_FULL_MASK, j, 0);
   const HYPRE_Int iend   = __shfl_sync(HYPRE_WARP_FULL_MASK, j, 1);

   row_nnz_sum = 0;
   row_nnz_max = 0;

   /* load column idx and values of row i of A */
   for (HYPRE_Int i = istart; i < iend; i += HYPRE_WARP_SIZE)
   {
      if (i + lane_id < iend)
      {
         HYPRE_Int colA = read_only_load(ja + i + lane_id);
         HYPRE_Int rowB_start = read_only_load(ib + colA);
         HYPRE_Int rowB_end   = read_only_load(ib + colA + 1);
         if (type == 'U' || type == 'B')
         {
            row_nnz_sum += rowB_end - rowB_start;
         }
         if (type == 'L' || type == 'B')
         {
            row_nnz_max = max(row_nnz_max, rowB_end - rowB_start);
         }
      }
   }
}

template <char type, HYPRE_Int NUM_WARPS_PER_BLOCK>
__global__
<<<<<<< HEAD
void csr_spmm_rownnz_naive(HYPRE_Int  M,
                           HYPRE_Int  N,
                           HYPRE_Int *ia,
                           HYPRE_Int *ja,
                           HYPRE_Int *ib,
                           HYPRE_Int *jb,
                           HYPRE_Int *rcL,
                           HYPRE_Int *rcU)
=======
void hypre_spgemm_rownnz_naive( hypre_DeviceItem &item,
                                HYPRE_Int  M,
                                HYPRE_Int  N,
                                HYPRE_Int *ia,
                                HYPRE_Int *ja,
                                HYPRE_Int *ib,
                                HYPRE_Int *jb,
                                HYPRE_Int *rcL,
                                HYPRE_Int *rcU )
>>>>>>> 4411530e
{
   const HYPRE_Int num_warps = NUM_WARPS_PER_BLOCK * gridDim.x;
   /* warp id inside the block */
   const HYPRE_Int warp_id = get_group_id();
   /* lane id inside the warp */
   volatile const HYPRE_Int lane_id = get_group_lane_id();

   hypre_device_assert(blockDim.x * blockDim.y == HYPRE_WARP_SIZE);

   for (HYPRE_Int i = blockIdx.x * NUM_WARPS_PER_BLOCK + warp_id;
        i < M;
        i += num_warps)
   {
      HYPRE_Int jU, jL;

      hypre_rownnz_naive_rowi<type>(i, lane_id, ia, ja, ib, jU, jL);

      if (type == 'U' || type == 'B')
      {
         jU = warp_reduce_sum(jU);
         jU = min(jU, N);
      }

      if (type == 'L' || type == 'B')
      {
         jL = warp_reduce_max(jL);
      }

      if (lane_id == 0)
      {
         if (type == 'L' || type == 'B')
         {
            rcL[i] = jL;
         }

         if (type == 'U' || type == 'B')
         {
            rcU[i] = jU;
         }
      }
   }
}

/*- - - - - - - - - - - - - - - - - - - - - - - - - - *
                       COHEN
 *- - - - - - - - - - - - - - - - - - - - - - - - - - */
__global__
<<<<<<< HEAD
void expdistfromuniform(HYPRE_Int n,
                        float    *x)
=======
void hypre_expdistfromuniform( hypre_DeviceItem &item,
                               HYPRE_Int   n,
                               float      *x )
>>>>>>> 4411530e
{
   const HYPRE_Int global_thread_id  = hypre_gpu_get_grid_thread_id<3, 1>(item);
   const HYPRE_Int total_num_threads = hypre_cuda_get_grid_num_threads<3, 1>();

   hypre_device_assert(blockDim.x * blockDim.y == HYPRE_WARP_SIZE);

   for (HYPRE_Int i = global_thread_id; i < n; i += total_num_threads)
   {
      x[i] = -logf(x[i]);
   }
}

/* T = float: single precision should be enough */
template <typename T, HYPRE_Int NUM_WARPS_PER_BLOCK, HYPRE_Int SHMEM_SIZE_PER_WARP, HYPRE_Int layer>
__global__
<<<<<<< HEAD
void cohen_rowest_kernel(HYPRE_Int  nrow,
                         HYPRE_Int *rowptr,
                         HYPRE_Int *colidx,
                         T         *V_in,
                         T         *V_out,
                         HYPRE_Int *rc,
                         HYPRE_Int  nsamples,
                         HYPRE_Int *low,
                         HYPRE_Int *upp,
                         T          mult)
=======
void hypre_cohen_rowest_kernel( hypre_DeviceItem &item,
                                HYPRE_Int  nrow,
                                HYPRE_Int *rowptr,
                                HYPRE_Int *colidx,
                                T         *V_in,
                                T         *V_out,
                                HYPRE_Int *rc,
                                HYPRE_Int  nsamples,
                                HYPRE_Int *low,
                                HYPRE_Int *upp,
                                T          mult )
>>>>>>> 4411530e
{
   const HYPRE_Int num_warps = NUM_WARPS_PER_BLOCK * gridDim.x;
   /* warp id inside the block */
   const HYPRE_Int warp_id = get_group_id();
   /* lane id inside the warp */
   volatile HYPRE_Int lane_id = get_group_lane_id();
#if COHEN_USE_SHMEM
   __shared__ volatile HYPRE_Int s_col[NUM_WARPS_PER_BLOCK * SHMEM_SIZE_PER_WARP];
   volatile HYPRE_Int  *warp_s_col = s_col + warp_id * SHMEM_SIZE_PER_WARP;
#endif

   hypre_device_assert(blockDim.z              == NUM_WARPS_PER_BLOCK);
   hypre_device_assert(blockDim.x * blockDim.y == HYPRE_WARP_SIZE);
   hypre_device_assert(sizeof(T) == sizeof(float));

   for (HYPRE_Int i = blockIdx.x * NUM_WARPS_PER_BLOCK + warp_id;
        i < nrow;
        i += num_warps)
   {
      /* load the start and end position of row i */
      HYPRE_Int tmp = -1;
      if (lane_id < 2)
      {
         tmp = read_only_load(rowptr + i + lane_id);
      }
      const HYPRE_Int istart = __shfl_sync(HYPRE_WARP_FULL_MASK, tmp, 0);
      const HYPRE_Int iend   = __shfl_sync(HYPRE_WARP_FULL_MASK, tmp, 1);

      /* works on WARP_SIZE samples at a time */
      for (HYPRE_Int r = 0; r < nsamples; r += HYPRE_WARP_SIZE)
      {
         T vmin = HYPRE_FLT_LARGE;
         for (HYPRE_Int j = istart; j < iend; j += HYPRE_WARP_SIZE)
         {
            HYPRE_Int col = -1;
            const HYPRE_Int j1 = j + lane_id;
#if COHEN_USE_SHMEM
            const HYPRE_Int j2 = j1 - istart;
            if (r == 0)
            {
               if (j1 < iend)
               {
                  col = read_only_load(colidx + j1);
                  if (j2 < SHMEM_SIZE_PER_WARP)
                  {
                     warp_s_col[j2] = col;
                  }
               }

            }
            else
            {
               if (j1 < iend)
               {
                  if (j2 < SHMEM_SIZE_PER_WARP)
                  {
                     col = warp_s_col[j2];
                  }
                  else
                  {
                     col = read_only_load(colidx + j1);
                  }
               }
            }
#else
            if (j1 < iend)
            {
               col = read_only_load(colidx + j1);
            }
#endif

            for (HYPRE_Int k = 0; k < HYPRE_WARP_SIZE; k++)
            {
               HYPRE_Int colk = __shfl_sync(HYPRE_WARP_FULL_MASK, col, k);
               if (colk == -1)
               {
                  hypre_device_assert(j + HYPRE_WARP_SIZE >= iend);

                  break;
               }
               if (r + lane_id < nsamples)
               {
                  T val = read_only_load(V_in + r + lane_id + colk * nsamples);
                  vmin = min(vmin, val);
               }
            }
         }

         if (layer == 2)
         {
            if (r + lane_id < nsamples)
            {
               V_out[r + lane_id + i * nsamples] = vmin;
            }
         }
         else if (layer == 1)
         {
            if (r + lane_id >= nsamples)
            {
               vmin = 0.0;
            }

            /* partial sum along r */
            vmin = warp_reduce_sum(vmin);

            if (lane_id == 0)
            {
               if (r == 0)
               {
                  V_out[i] = vmin;
               }
               else
               {
                  V_out[i] += vmin;
               }
            }
         }
      } /* for (r = 0; ...) */

      if (layer == 1)
      {
         if (lane_id == 0)
         {
            /* estimated length of row i*/
            HYPRE_Int len = rintf( (nsamples - 1) / V_out[i] * mult );

            if (low)
            {
               len = max(low[i], len);
            }
            if (upp)
            {
               len = min(upp[i], len);
            }
            if (rc)
            {
               rc[i] = len;
            }
         }
      }
   } /* for (i = ...) */
}

template <typename T, HYPRE_Int BDIMX, HYPRE_Int BDIMY, HYPRE_Int NUM_WARPS_PER_BLOCK, HYPRE_Int SHMEM_SIZE_PER_WARP>
<<<<<<< HEAD
void csr_spmm_rownnz_cohen(HYPRE_Int  M,
                           HYPRE_Int  K,
                           HYPRE_Int  N,
                           HYPRE_Int *d_ia,
                           HYPRE_Int *d_ja,
                           HYPRE_Int *d_ib,
                           HYPRE_Int *d_jb,
                           HYPRE_Int *d_low,
                           HYPRE_Int *d_upp,
                           HYPRE_Int *d_rc,
                           HYPRE_Int  nsamples,
                           T          mult_factor,
                           T         *work)
=======
void hypre_spgemm_rownnz_cohen( HYPRE_Int  M,
                                HYPRE_Int  K,
                                HYPRE_Int  N,
                                HYPRE_Int *d_ia,
                                HYPRE_Int *d_ja,
                                HYPRE_Int *d_ib,
                                HYPRE_Int *d_jb,
                                HYPRE_Int *d_low,
                                HYPRE_Int *d_upp,
                                HYPRE_Int *d_rc,
                                HYPRE_Int  nsamples,
                                T          mult_factor,
                                T         *work )
>>>>>>> 4411530e
{
   dim3 bDim(BDIMX, BDIMY, NUM_WARPS_PER_BLOCK);
   hypre_assert(bDim.x * bDim.y == HYPRE_WARP_SIZE);

   T *d_V1, *d_V2, *d_V3;

   d_V1 = work;
   d_V2 = d_V1 + nsamples * N;
   //d_V1 = hypre_TAlloc(T, nsamples*N, HYPRE_MEMORY_DEVICE);
   //d_V2 = hypre_TAlloc(T, nsamples*K, HYPRE_MEMORY_DEVICE);

#ifdef HYPRE_SPGEMM_TIMING
   HYPRE_Real t1, t2;
   t1 = hypre_MPI_Wtime();
#endif

   /* random V1: uniform --> exp */
   hypre_CurandUniformSingle(nsamples * N, d_V1, 0, 0, 0, 0);

#ifdef HYPRE_SPGEMM_TIMING
   hypre_ForceSyncComputeStream(hypre_handle());
   t2 = hypre_MPI_Wtime() - t1;
   HYPRE_SPGEMM_PRINT("Curand time %f\n", t2);
#endif

   dim3 gDim( (nsamples * N + bDim.z * HYPRE_WARP_SIZE - 1) / (bDim.z * HYPRE_WARP_SIZE) );

   HYPRE_GPU_LAUNCH( hypre_expdistfromuniform, gDim, bDim, nsamples * N, d_V1 );

   /* step-1: layer 3-2 */
   gDim.x = (K + bDim.z - 1) / bDim.z;
   HYPRE_GPU_LAUNCH( (hypre_cohen_rowest_kernel<T, NUM_WARPS_PER_BLOCK, SHMEM_SIZE_PER_WARP, 2>),
                     gDim, bDim,
                     K, d_ib, d_jb, d_V1, d_V2, NULL, nsamples, NULL, NULL, -1.0);

   //hypre_TFree(d_V1, HYPRE_MEMORY_DEVICE);

   /* step-2: layer 2-1 */
   d_V3 = (T*) d_rc;

   gDim.x = (M + bDim.z - 1) / bDim.z;
   HYPRE_GPU_LAUNCH( (hypre_cohen_rowest_kernel<T, NUM_WARPS_PER_BLOCK, SHMEM_SIZE_PER_WARP, 1>),
                     gDim, bDim,
                     M, d_ia, d_ja, d_V2, d_V3, d_rc, nsamples, d_low, d_upp, mult_factor);

   /* done */
   //hypre_TFree(d_V2, HYPRE_MEMORY_DEVICE);
}


HYPRE_Int
hypreDevice_CSRSpGemmRownnzEstimate( HYPRE_Int  m,
                                     HYPRE_Int  k,
                                     HYPRE_Int  n,
                                     HYPRE_Int *d_ia,
                                     HYPRE_Int *d_ja,
                                     HYPRE_Int *d_ib,
                                     HYPRE_Int *d_jb,
                                     HYPRE_Int *d_rc,
                                     HYPRE_Int  row_est_mtd )
{
#ifdef HYPRE_SPGEMM_NVTX
   hypre_GpuProfilingPushRange("CSRSpGemmRowEstimate");
#endif

#ifdef HYPRE_PROFILE
   hypre_profile_times[HYPRE_TIMER_ID_SPGEMM_ROWNNZ] -= hypre_MPI_Wtime();
#endif

#ifdef HYPRE_SPGEMM_TIMING
   HYPRE_Real t1 = hypre_MPI_Wtime();
#endif

#ifdef HYPRE_SPGEMM_TIMING
   HYPRE_Real t1 = hypre_MPI_Wtime();
#endif

   const HYPRE_Int num_warps_per_block =  16;
   const HYPRE_Int shmem_size_per_warp = 128;
   const HYPRE_Int BDIMX               =   2;
   const HYPRE_Int BDIMY               = HYPRE_WARP_SIZE / BDIMX;

   /* CUDA kernel configurations */
   dim3 bDim(BDIMX, BDIMY, num_warps_per_block);
   hypre_assert(bDim.x * bDim.y == HYPRE_WARP_SIZE);
   // for cases where one WARP works on a row
   dim3 gDim( (m + bDim.z - 1) / bDim.z );

   size_t cohen_nsamples = hypre_HandleSpgemmRownnzEstimateNsamples(hypre_handle());
   float  cohen_mult     = hypre_HandleSpgemmRownnzEstimateMultFactor(hypre_handle());

   //hypre_printf("Cohen Nsamples %d, mult %f\n", cohen_nsamples, cohen_mult);

   if (row_est_mtd == 1)
   {
      /* naive overestimate */
      HYPRE_GPU_LAUNCH( (hypre_spgemm_rownnz_naive<'U', num_warps_per_block>), gDim, bDim,
                        m, /*k,*/ n, d_ia, d_ja, d_ib, d_jb, NULL, d_rc );
   }
   else if (row_est_mtd == 2)
   {
      /* naive underestimate */
      HYPRE_GPU_LAUNCH( (hypre_spgemm_rownnz_naive<'L', num_warps_per_block>), gDim, bDim,
                        m, /*k,*/ n, d_ia, d_ja, d_ib, d_jb, d_rc, NULL );
   }
   else if (row_est_mtd == 3)
   {
      /* [optional] first run naive estimate for naive lower and upper bounds,
                    which will be given to Cohen's alg as corrections */
      char *work_mem = hypre_TAlloc(char,
                                    cohen_nsamples * (n + k) * sizeof(float) + 2 * m * sizeof(HYPRE_Int),
                                    HYPRE_MEMORY_DEVICE);
      char *work_mem_saved = work_mem;

      //HYPRE_Int *d_low_upp = hypre_TAlloc(HYPRE_Int, 2 * m, HYPRE_MEMORY_DEVICE);
      HYPRE_Int *d_low_upp = (HYPRE_Int *) work_mem;
      work_mem += 2 * m * sizeof(HYPRE_Int);

      HYPRE_Int *d_low = d_low_upp;
      HYPRE_Int *d_upp = d_low_upp + m;

      HYPRE_GPU_LAUNCH( (hypre_spgemm_rownnz_naive<'B', num_warps_per_block>), gDim, bDim,
                        m, /*k,*/ n, d_ia, d_ja, d_ib, d_jb, d_low, d_upp );

      /* Cohen's algorithm, stochastic approach */
      hypre_spgemm_rownnz_cohen<float, BDIMX, BDIMY, num_warps_per_block, shmem_size_per_warp>
      (m, k, n, d_ia, d_ja, d_ib, d_jb, d_low, d_upp, d_rc, cohen_nsamples, cohen_mult,
       (float *)work_mem);

      //hypre_TFree(d_low_upp, HYPRE_MEMORY_DEVICE);
      hypre_TFree(work_mem_saved, HYPRE_MEMORY_DEVICE);
   }
   else
   {
      char msg[256];
      hypre_sprintf(msg, "Unknown row nnz estimation method %d! \n", row_est_mtd);
      hypre_error_w_msg(HYPRE_ERROR_GENERIC, msg);
   }

#ifdef HYPRE_SPGEMM_TIMING
   hypre_ForceSyncComputeStream(hypre_handle());
   HYPRE_Real t2 = hypre_MPI_Wtime() - t1;
   HYPRE_SPGEMM_PRINT("RownnzEst time %f\n", t2);
#endif

#ifdef HYPRE_PROFILE
<<<<<<< HEAD
   hypre_profile_times[HYPRE_TIMER_ID_SPMM_ROWNNZ] += hypre_MPI_Wtime();
=======
   hypre_profile_times[HYPRE_TIMER_ID_SPGEMM_ROWNNZ] += hypre_MPI_Wtime();
#endif

#ifdef HYPRE_SPGEMM_NVTX
   hypre_GpuProfilingPopRange();
>>>>>>> 4411530e
#endif

#ifdef HYPRE_SPGEMM_NVTX
   hypre_GpuProfilingPopRange();
#endif

   return hypre_error_flag;
}

#endif /* HYPRE_USING_CUDA  || defined(HYPRE_USING_HIP) */
<|MERGE_RESOLUTION|>--- conflicted
+++ resolved
@@ -19,15 +19,6 @@
  *- - - - - - - - - - - - - - - - - - - - - - - - - - */
 template <char type>
 static __device__ __forceinline__
-<<<<<<< HEAD
-void rownnz_naive_rowi(HYPRE_Int  rowi,
-                       HYPRE_Int  lane_id,
-                       HYPRE_Int *ia,
-                       HYPRE_Int *ja,
-                       HYPRE_Int *ib,
-                       HYPRE_Int &row_nnz_sum,
-                       HYPRE_Int &row_nnz_max)
-=======
 void hypre_rownnz_naive_rowi( HYPRE_Int  rowi,
                               HYPRE_Int  lane_id,
                               HYPRE_Int *ia,
@@ -35,7 +26,6 @@
                               HYPRE_Int *ib,
                               HYPRE_Int &row_nnz_sum,
                               HYPRE_Int &row_nnz_max )
->>>>>>> 4411530e
 {
    /* load the start and end position of row i of A */
    HYPRE_Int j = -1;
@@ -71,16 +61,6 @@
 
 template <char type, HYPRE_Int NUM_WARPS_PER_BLOCK>
 __global__
-<<<<<<< HEAD
-void csr_spmm_rownnz_naive(HYPRE_Int  M,
-                           HYPRE_Int  N,
-                           HYPRE_Int *ia,
-                           HYPRE_Int *ja,
-                           HYPRE_Int *ib,
-                           HYPRE_Int *jb,
-                           HYPRE_Int *rcL,
-                           HYPRE_Int *rcU)
-=======
 void hypre_spgemm_rownnz_naive( hypre_DeviceItem &item,
                                 HYPRE_Int  M,
                                 HYPRE_Int  N,
@@ -90,7 +70,6 @@
                                 HYPRE_Int *jb,
                                 HYPRE_Int *rcL,
                                 HYPRE_Int *rcU )
->>>>>>> 4411530e
 {
    const HYPRE_Int num_warps = NUM_WARPS_PER_BLOCK * gridDim.x;
    /* warp id inside the block */
@@ -138,14 +117,9 @@
                        COHEN
  *- - - - - - - - - - - - - - - - - - - - - - - - - - */
 __global__
-<<<<<<< HEAD
-void expdistfromuniform(HYPRE_Int n,
-                        float    *x)
-=======
 void hypre_expdistfromuniform( hypre_DeviceItem &item,
                                HYPRE_Int   n,
                                float      *x )
->>>>>>> 4411530e
 {
    const HYPRE_Int global_thread_id  = hypre_gpu_get_grid_thread_id<3, 1>(item);
    const HYPRE_Int total_num_threads = hypre_cuda_get_grid_num_threads<3, 1>();
@@ -161,18 +135,6 @@
 /* T = float: single precision should be enough */
 template <typename T, HYPRE_Int NUM_WARPS_PER_BLOCK, HYPRE_Int SHMEM_SIZE_PER_WARP, HYPRE_Int layer>
 __global__
-<<<<<<< HEAD
-void cohen_rowest_kernel(HYPRE_Int  nrow,
-                         HYPRE_Int *rowptr,
-                         HYPRE_Int *colidx,
-                         T         *V_in,
-                         T         *V_out,
-                         HYPRE_Int *rc,
-                         HYPRE_Int  nsamples,
-                         HYPRE_Int *low,
-                         HYPRE_Int *upp,
-                         T          mult)
-=======
 void hypre_cohen_rowest_kernel( hypre_DeviceItem &item,
                                 HYPRE_Int  nrow,
                                 HYPRE_Int *rowptr,
@@ -184,7 +146,6 @@
                                 HYPRE_Int *low,
                                 HYPRE_Int *upp,
                                 T          mult )
->>>>>>> 4411530e
 {
    const HYPRE_Int num_warps = NUM_WARPS_PER_BLOCK * gridDim.x;
    /* warp id inside the block */
@@ -329,21 +290,6 @@
 }
 
 template <typename T, HYPRE_Int BDIMX, HYPRE_Int BDIMY, HYPRE_Int NUM_WARPS_PER_BLOCK, HYPRE_Int SHMEM_SIZE_PER_WARP>
-<<<<<<< HEAD
-void csr_spmm_rownnz_cohen(HYPRE_Int  M,
-                           HYPRE_Int  K,
-                           HYPRE_Int  N,
-                           HYPRE_Int *d_ia,
-                           HYPRE_Int *d_ja,
-                           HYPRE_Int *d_ib,
-                           HYPRE_Int *d_jb,
-                           HYPRE_Int *d_low,
-                           HYPRE_Int *d_upp,
-                           HYPRE_Int *d_rc,
-                           HYPRE_Int  nsamples,
-                           T          mult_factor,
-                           T         *work)
-=======
 void hypre_spgemm_rownnz_cohen( HYPRE_Int  M,
                                 HYPRE_Int  K,
                                 HYPRE_Int  N,
@@ -357,7 +303,6 @@
                                 HYPRE_Int  nsamples,
                                 T          mult_factor,
                                 T         *work )
->>>>>>> 4411530e
 {
    dim3 bDim(BDIMX, BDIMY, NUM_WARPS_PER_BLOCK);
    hypre_assert(bDim.x * bDim.y == HYPRE_WARP_SIZE);
@@ -431,10 +376,6 @@
    HYPRE_Real t1 = hypre_MPI_Wtime();
 #endif
 
-#ifdef HYPRE_SPGEMM_TIMING
-   HYPRE_Real t1 = hypre_MPI_Wtime();
-#endif
-
    const HYPRE_Int num_warps_per_block =  16;
    const HYPRE_Int shmem_size_per_warp = 128;
    const HYPRE_Int BDIMX               =   2;
@@ -504,19 +445,11 @@
 #endif
 
 #ifdef HYPRE_PROFILE
-<<<<<<< HEAD
-   hypre_profile_times[HYPRE_TIMER_ID_SPMM_ROWNNZ] += hypre_MPI_Wtime();
-=======
    hypre_profile_times[HYPRE_TIMER_ID_SPGEMM_ROWNNZ] += hypre_MPI_Wtime();
 #endif
 
 #ifdef HYPRE_SPGEMM_NVTX
    hypre_GpuProfilingPopRange();
->>>>>>> 4411530e
-#endif
-
-#ifdef HYPRE_SPGEMM_NVTX
-   hypre_GpuProfilingPopRange();
 #endif
 
    return hypre_error_flag;
