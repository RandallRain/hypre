/******************************************************************************
 * Copyright (c) 1998 Lawrence Livermore National Security, LLC and other
 * HYPRE Project Developers. See the top-level COPYRIGHT file for details.
 *
 * SPDX-License-Identifier: (Apache-2.0 OR MIT)
 ******************************************************************************/

#include "seq_mv.h"
#include "_hypre_utilities.hpp"
#include "seq_mv.hpp"
#include "csr_spgemm_device.h"

#if defined(HYPRE_USING_CUDA) && defined(HYPRE_USING_CUSPARSE)

HYPRE_Int
hypreDevice_CSRSpGemmCusparse(HYPRE_Int          m,
                              HYPRE_Int          k,
                              HYPRE_Int          n,
                              cusparseMatDescr_t descr_A,
                              HYPRE_Int          nnzA,
                              HYPRE_Int         *d_ia,
                              HYPRE_Int         *d_ja,
                              HYPRE_Complex     *d_a,
                              cusparseMatDescr_t descr_B,
                              HYPRE_Int          nnzB,
                              HYPRE_Int         *d_ib,
                              HYPRE_Int         *d_jb,
                              HYPRE_Complex     *d_b,
                              cusparseMatDescr_t descr_C,
                              HYPRE_Int         *nnzC_out,
                              HYPRE_Int        **d_ic_out,
                              HYPRE_Int        **d_jc_out,
                              HYPRE_Complex    **d_c_out)
{
#if CUSPARSE_VERSION >= CUSPARSE_NEWAPI_VERSION
   hypreDevice_CSRSpGemmCusparseGenericAPI(m, k, n,
                                           nnzA, d_ia, d_ja, d_a,
                                           nnzB, d_ib, d_jb, d_b,
                                           nnzC_out, d_ic_out, d_jc_out, d_c_out);
#else
   hypreDevice_CSRSpGemmCusparseOldAPI(m, k, n,
                                       descr_A, nnzA, d_ia, d_ja, d_a,
                                       descr_B, nnzB, d_ib, d_jb, d_b,
                                       descr_C, nnzC_out, d_ic_out, d_jc_out, d_c_out);
#endif
   return hypre_error_flag;
}

#if CUSPARSE_VERSION >= CUSPARSE_NEWAPI_VERSION

/*
 * @brief Uses Cusparse to calculate a sparse-matrix x sparse-matrix product in CSRS format. Supports Cusparse generic API (11+)
 *
 * @param[in] m Number of rows of A,C
 * @param[in] k Number of columns of B,C
 * @param[in] n Number of columns of A, number of rows of B
 * @param[in] nnzA Number of nonzeros in A
 * @param[in] *d_ia Array containing the row pointers of A
 * @param[in] *d_ja Array containing the column indices of A
 * @param[in] *d_a Array containing values of A
 * @param[in] nnzB Number of nonzeros in B
 * @param[in] *d_ib Array containing the row pointers of B
 * @param[in] *d_jb Array containing the column indices of B
 * @param[in] *d_b Array containing values of B
 * @param[out] *nnzC_out Pointer to address with number of nonzeros in C
 * @param[out] *d_ic_out Array containing the row pointers of C
 * @param[out] *d_jc_out Array containing the column indices of C
 * @param[out] *d_c_out Array containing values of C
 */

HYPRE_Int
hypreDevice_CSRSpGemmCusparseGenericAPI(HYPRE_Int       m,
                                        HYPRE_Int       k,
                                        HYPRE_Int       n,
                                        HYPRE_Int       nnzA,
                                        HYPRE_Int      *d_ia,
                                        HYPRE_Int      *d_ja,
                                        HYPRE_Complex  *d_a,
                                        HYPRE_Int       nnzB,
                                        HYPRE_Int      *d_ib,
                                        HYPRE_Int      *d_jb,
                                        HYPRE_Complex  *d_b,
                                        HYPRE_Int      *nnzC_out,
                                        HYPRE_Int     **d_ic_out,
                                        HYPRE_Int     **d_jc_out,
                                        HYPRE_Complex **d_c_out)
{
   cusparseHandle_t cusparsehandle = hypre_HandleCusparseHandle(hypre_handle());

   //Initialize the descriptors for the mats
   cusparseSpMatDescr_t matA = hypre_CSRMatrixToCusparseSpMat_core(m, k, 0, nnzA, d_ia, d_ja, d_a);
   cusparseSpMatDescr_t matB = hypre_CSRMatrixToCusparseSpMat_core(k, n, 0, nnzB, d_ib, d_jb, d_b);
   cusparseSpMatDescr_t matC = hypre_CSRMatrixToCusparseSpMat_core(m, n, 0, 0,    NULL, NULL, NULL);
   cusparseOperation_t opA = CUSPARSE_OPERATION_NON_TRANSPOSE;
   cusparseOperation_t opB = CUSPARSE_OPERATION_NON_TRANSPOSE;

   /* Create the SpGEMM Descriptor */
   cusparseSpGEMMDescr_t spgemmDesc;
   HYPRE_CUSPARSE_CALL( cusparseSpGEMM_createDescr(&spgemmDesc) );

   cudaDataType computeType = hypre_HYPREComplexToCudaDataType();
   HYPRE_Complex alpha = 1.0;
   HYPRE_Complex beta = 0.0;
   size_t bufferSize1;
   size_t bufferSize2;
   void *dBuffer1 = NULL;
   void *dBuffer2 = NULL;

#ifdef HYPRE_SPGEMM_TIMING
   HYPRE_Real t1, t2;
#endif

#ifdef HYPRE_SPGEMM_TIMING
   hypre_ForceSyncComputeStream(hypre_handle());
   t1 = hypre_MPI_Wtime();
#endif

   /* Do work estimation */
   HYPRE_CUSPARSE_CALL( cusparseSpGEMM_workEstimation(cusparsehandle, opA, opB,
                                                      &alpha, matA, matB, &beta, matC,
                                                      computeType, CUSPARSE_SPGEMM_DEFAULT,
                                                      spgemmDesc, &bufferSize1, NULL) );
   dBuffer1 = hypre_TAlloc(char, bufferSize1, HYPRE_MEMORY_DEVICE);

   HYPRE_CUSPARSE_CALL( cusparseSpGEMM_workEstimation(cusparsehandle, opA, opB,
                                                      &alpha, matA, matB, &beta, matC,
                                                      computeType, CUSPARSE_SPGEMM_DEFAULT,
                                                      spgemmDesc, &bufferSize1, dBuffer1) );

#ifdef HYPRE_SPGEMM_TIMING
   hypre_ForceSyncComputeStream(hypre_handle());
   t2 = hypre_MPI_Wtime() - t1;
   hypre_printf("WorkEst %f\n", t2);
#endif

#ifdef HYPRE_SPGEMM_TIMING
   t1 = hypre_MPI_Wtime();
#endif

   /* Do computation */
   HYPRE_CUSPARSE_CALL( cusparseSpGEMM_compute(cusparsehandle, opA, opB,
                                               &alpha, matA, matB, &beta, matC,
                                               computeType, CUSPARSE_SPGEMM_DEFAULT,
                                               spgemmDesc, &bufferSize2, NULL) );

   dBuffer2  = hypre_TAlloc(char, bufferSize2, HYPRE_MEMORY_DEVICE);

   HYPRE_CUSPARSE_CALL( cusparseSpGEMM_compute(cusparsehandle, opA, opB,
                                               &alpha, matA, matB, &beta, matC,
                                               computeType, CUSPARSE_SPGEMM_DEFAULT,
                                               spgemmDesc, &bufferSize2, dBuffer2) );

#ifdef HYPRE_SPGEMM_TIMING
   hypre_ForceSyncComputeStream(hypre_handle());
   t2 = hypre_MPI_Wtime() - t1;
   hypre_printf("Compute %f\n", t2);
#endif

#ifdef HYPRE_SPGEMM_TIMING
   t1 = hypre_MPI_Wtime();
#endif

   /* Required by cusparse api (as of 11) to be int64_t */
   int64_t C_num_rows, C_num_cols, nnzC;
   HYPRE_Int *d_ic, *d_jc;
   HYPRE_Complex *d_c;

   /* Get required information for C */
   HYPRE_CUSPARSE_CALL( cusparseSpMatGetSize(matC, &C_num_rows, &C_num_cols, &nnzC) );

   hypre_assert(C_num_rows == m);
   hypre_assert(C_num_cols == n);

   d_ic = hypre_TAlloc(HYPRE_Int,     C_num_rows + 1, HYPRE_MEMORY_DEVICE);
   d_jc = hypre_TAlloc(HYPRE_Int,     nnzC,         HYPRE_MEMORY_DEVICE);
   d_c  = hypre_TAlloc(HYPRE_Complex, nnzC,         HYPRE_MEMORY_DEVICE);

   /* Setup the required descriptor for C */
   HYPRE_CUSPARSE_CALL(cusparseCsrSetPointers(matC, d_ic, d_jc, d_c));

   /* Copy the data into C */
   HYPRE_CUSPARSE_CALL(cusparseSpGEMM_copy( cusparsehandle, opA, opB,
                                            &alpha, matA, matB, &beta, matC,
                                            computeType, CUSPARSE_SPGEMM_DEFAULT,
                                            spgemmDesc) );

#ifdef HYPRE_SPGEMM_TIMING
   hypre_ForceSyncComputeStream(hypre_handle());
   t2 = hypre_MPI_Wtime() - t1;
   hypre_printf("Copy %f\n", t2);
#endif

   /* Cleanup the data */
   HYPRE_CUSPARSE_CALL( cusparseSpGEMM_destroyDescr(spgemmDesc) );
   HYPRE_CUSPARSE_CALL( cusparseDestroySpMat(matA) );
   HYPRE_CUSPARSE_CALL( cusparseDestroySpMat(matB) );
   HYPRE_CUSPARSE_CALL( cusparseDestroySpMat(matC) );

   hypre_TFree(dBuffer1, HYPRE_MEMORY_DEVICE);
   hypre_TFree(dBuffer2, HYPRE_MEMORY_DEVICE);

   /* Assign the output */
   *nnzC_out = nnzC;
   *d_ic_out = d_ic;
   *d_jc_out = d_jc;
   *d_c_out = d_c;

   return hypre_error_flag;
}

#else

HYPRE_Int
hypreDevice_CSRSpGemmCusparseOldAPI(HYPRE_Int          m,
                                    HYPRE_Int          k,
                                    HYPRE_Int          n,
                                    cusparseMatDescr_t descr_A,
                                    HYPRE_Int          nnzA,
                                    HYPRE_Int         *d_ia,
                                    HYPRE_Int         *d_ja,
                                    HYPRE_Complex     *d_a,
                                    cusparseMatDescr_t descr_B,
                                    HYPRE_Int          nnzB,
                                    HYPRE_Int         *d_ib,
                                    HYPRE_Int         *d_jb,
                                    HYPRE_Complex     *d_b,
                                    cusparseMatDescr_t descr_C,
                                    HYPRE_Int         *nnzC_out,
                                    HYPRE_Int        **d_ic_out,
                                    HYPRE_Int        **d_jc_out,
                                    HYPRE_Complex    **d_c_out)
{
   HYPRE_Int  *d_ic, *d_jc, baseC, nnzC;
   HYPRE_Int  *d_ja_sorted, *d_jb_sorted;
   HYPRE_Complex *d_c, *d_a_sorted, *d_b_sorted;

#ifdef HYPRE_SPGEMM_TIMING
   HYPRE_Real t1, t2;
#endif

#ifdef HYPRE_SPGEMM_TIMING
   t1 = hypre_MPI_Wtime();
#endif

   /* Allocate space for sorted arrays */
   d_a_sorted  = hypre_TAlloc(HYPRE_Complex, nnzA, HYPRE_MEMORY_DEVICE);
   d_b_sorted  = hypre_TAlloc(HYPRE_Complex, nnzB, HYPRE_MEMORY_DEVICE);
   d_ja_sorted = hypre_TAlloc(HYPRE_Int,     nnzA, HYPRE_MEMORY_DEVICE);
   d_jb_sorted = hypre_TAlloc(HYPRE_Int,     nnzB, HYPRE_MEMORY_DEVICE);

   cusparseHandle_t cusparsehandle = hypre_HandleCusparseHandle(hypre_handle());
   cusparseOperation_t transA = CUSPARSE_OPERATION_NON_TRANSPOSE;
   cusparseOperation_t transB = CUSPARSE_OPERATION_NON_TRANSPOSE;

   /* Copy the unsorted over as the initial "sorted" */
   hypre_TMemcpy(d_ja_sorted, d_ja, HYPRE_Int,     nnzA, HYPRE_MEMORY_DEVICE, HYPRE_MEMORY_DEVICE);
   hypre_TMemcpy(d_a_sorted,  d_a,  HYPRE_Complex, nnzA, HYPRE_MEMORY_DEVICE, HYPRE_MEMORY_DEVICE);
   hypre_TMemcpy(d_jb_sorted, d_jb, HYPRE_Int,     nnzB, HYPRE_MEMORY_DEVICE, HYPRE_MEMORY_DEVICE);
   hypre_TMemcpy(d_b_sorted,  d_b,  HYPRE_Complex, nnzB, HYPRE_MEMORY_DEVICE, HYPRE_MEMORY_DEVICE);

   /* Sort each of the CSR matrices */
   hypre_SortCSRCusparse(m, k, nnzA, descr_A, d_ia, d_ja_sorted, d_a_sorted);
   hypre_SortCSRCusparse(k, n, nnzB, descr_B, d_ib, d_jb_sorted, d_b_sorted);

#ifdef HYPRE_SPGEMM_TIMING
   hypre_ForceSyncComputeStream(hypre_handle());
   t2 = hypre_MPI_Wtime() - t1;
   hypre_printf("sort %f\n", t2);
#endif

#ifdef HYPRE_SPGEMM_TIMING
   t1 = hypre_MPI_Wtime();
#endif

   // nnzTotalDevHostPtr points to host memory
   HYPRE_Int *nnzTotalDevHostPtr = &nnzC;
   HYPRE_CUSPARSE_CALL( cusparseSetPointerMode(cusparsehandle, CUSPARSE_POINTER_MODE_HOST) );

   d_ic = hypre_TAlloc(HYPRE_Int, m + 1, HYPRE_MEMORY_DEVICE);

   HYPRE_CUSPARSE_CALL( cusparseXcsrgemmNnz(cusparsehandle, transA, transB,
                                            m, n, k,
                                            descr_A, nnzA, d_ia, d_ja_sorted,
                                            descr_B, nnzB, d_ib, d_jb_sorted,
                                            descr_C,       d_ic, nnzTotalDevHostPtr ) );

   /* RL: this if is always true (code copied from cusparse manual */
   if (NULL != nnzTotalDevHostPtr)
   {
      nnzC = *nnzTotalDevHostPtr;
   }
   else
   {
      hypre_TMemcpy(&nnzC,  d_ic + m, HYPRE_Int, 1, HYPRE_MEMORY_HOST, HYPRE_MEMORY_DEVICE);
      hypre_TMemcpy(&baseC, d_ic,     HYPRE_Int, 1, HYPRE_MEMORY_HOST, HYPRE_MEMORY_DEVICE);
      nnzC -= baseC;
   }

#ifdef HYPRE_SPGEMM_TIMING
   hypre_ForceSyncComputeStream(hypre_handle());
   t2 = hypre_MPI_Wtime() - t1;
   hypre_printf("csrgemmNnz %f\n", t2);
#endif

#ifdef HYPRE_SPGEMM_TIMING
   t1 = hypre_MPI_Wtime();
#endif

   d_jc = hypre_TAlloc(HYPRE_Int,     nnzC, HYPRE_MEMORY_DEVICE);
   d_c  = hypre_TAlloc(HYPRE_Complex, nnzC, HYPRE_MEMORY_DEVICE);

   HYPRE_CUSPARSE_CALL( hypre_cusparse_csrgemm(cusparsehandle, transA, transB, m, n, k,
                                               descr_A, nnzA, d_a_sorted, d_ia, d_ja_sorted,
                                               descr_B, nnzB, d_b_sorted, d_ib, d_jb_sorted,
                                               descr_C,       d_c, d_ic, d_jc) );
<<<<<<< HEAD

#ifdef HYPRE_SPGEMM_TIMING
   hypre_ForceSyncComputeStream(hypre_handle());
   t2 = hypre_MPI_Wtime() - t1;
   hypre_printf("csrgemm %f\n", t2);
#endif
=======
>>>>>>> e766e36e

   *d_ic_out = d_ic;
   *d_jc_out = d_jc;
   *d_c_out  = d_c;
   *nnzC_out = nnzC;

   hypre_TFree(d_a_sorted,  HYPRE_MEMORY_DEVICE);
   hypre_TFree(d_b_sorted,  HYPRE_MEMORY_DEVICE);
   hypre_TFree(d_ja_sorted, HYPRE_MEMORY_DEVICE);
   hypre_TFree(d_jb_sorted, HYPRE_MEMORY_DEVICE);

   return hypre_error_flag;
}

#endif /* #if CUSPARSE_VERSION >= CUSPARSE_NEWAPI_VERSION */
#endif /* #if defined(HYPRE_USING_CUDA) && defined(HYPRE_USING_CUSPARSE) */
<|MERGE_RESOLUTION|>--- conflicted
+++ resolved
@@ -313,15 +313,12 @@
                                                descr_A, nnzA, d_a_sorted, d_ia, d_ja_sorted,
                                                descr_B, nnzB, d_b_sorted, d_ib, d_jb_sorted,
                                                descr_C,       d_c, d_ic, d_jc) );
-<<<<<<< HEAD
 
 #ifdef HYPRE_SPGEMM_TIMING
    hypre_ForceSyncComputeStream(hypre_handle());
    t2 = hypre_MPI_Wtime() - t1;
    hypre_printf("csrgemm %f\n", t2);
 #endif
-=======
->>>>>>> e766e36e
 
    *d_ic_out = d_ic;
    *d_jc_out = d_jc;
