--- conflicted
+++ resolved
@@ -93,15 +93,9 @@
 HYPRE_Int HYPRE_IJMatrixInitialize_v2(HYPRE_IJMatrix matrix, HYPRE_MemoryLocation memory_location);
 
 /**
-<<<<<<< HEAD
- * Sets values for {\tt nrows} rows or partial rows of the matrix.
- * The arrays {\tt ncols}
- * and {\tt rows} are of dimension {\tt nrows} and contain the number
-=======
- * Sets values for \e nrows rows or partial rows of the matrix.  
+ * Sets values for \e nrows rows or partial rows of the matrix.
  * The arrays \e ncols
  * and \e rows are of dimension \e nrows and contain the number
->>>>>>> 9e2e1491
  * of columns in each row and the row indices, respectively.  The
  * array \e cols contains the column indices for each of the \e
  * rows, and is ordered by rows.  The data in the \e values array
@@ -139,17 +133,10 @@
                                           HYPRE_Complex value);
 
 /**
-<<<<<<< HEAD
- * Adds to values for {\tt nrows} rows or partial rows of the matrix.
- * Usage details are analogous to \Ref{HYPRE_IJMatrixSetValues}.
+ * Adds to values for \e nrows rows or partial rows of the matrix.  
+ * Usage details are analogous to \ref HYPRE_IJMatrixSetValues.  
  * Adds to any previous values at the specified locations, or, if
  * there was no value there before, inserts a new one.
-=======
- * Adds to values for \e nrows rows or partial rows of the matrix.  
- * Usage details are analogous to \ref HYPRE_IJMatrixSetValues.  
- * Adds to any previous values at the specified locations, or, if 
- * there was no value there before, inserts a new one. 
->>>>>>> 9e2e1491
  * AddToValues can be used to add to values on other processors.
  *
  * Note that a threaded version (threaded over the number of rows)
@@ -186,11 +173,7 @@
                                    const HYPRE_Complex *values);
 
 /**
-<<<<<<< HEAD
- * Adds to values for {\tt nrows} rows or partial rows of the matrix.
-=======
  * Adds to values for \e nrows rows or partial rows of the matrix.  
->>>>>>> 9e2e1491
  *
  * Same as IJMatrixAddToValues, but with an additional \e row_indexes array
  * that provides indexes into the \e cols and \e values arrays.  Because
@@ -221,11 +204,7 @@
                                      HYPRE_Int      *ncols);
 
 /**
-<<<<<<< HEAD
- * Gets values for {\tt nrows} rows or partial rows of the matrix.
-=======
  * Gets values for \e nrows rows or partial rows of the matrix.  
->>>>>>> 9e2e1491
  * Usage details are mostly
  * analogous to \ref HYPRE_IJMatrixSetValues.
  * Note that if nrows is negative, the routine will return
@@ -436,15 +415,9 @@
 
 /**
  * Adds to values in vector.  Usage details are analogous to
-<<<<<<< HEAD
- * \Ref{HYPRE_IJVectorSetValues}.
+ * \ref HYPRE_IJVectorSetValues.
  * Adds to any previous values at the specified locations, or, if
  * there was no value there before, inserts a new one.
-=======
- * \ref HYPRE_IJVectorSetValues.
- * Adds to any previous values at the specified locations, or, if 
- * there was no value there before, inserts a new one. 
->>>>>>> 9e2e1491
  * AddToValues can be used to add to values on other processors.
  *
  * Not collective.
