/******************************************************************************
 * Copyright 1998-2019 Lawrence Livermore National Security, LLC and other
 * HYPRE Project Developers. See the top-level COPYRIGHT file for details.
 *
 * SPDX-License-Identifier: (Apache-2.0 OR MIT)
 ******************************************************************************/

#include "_hypre_parcsr_block_mv.h"

/*---------------------------------------------------------------------------
 * hypre_BoomerAMGBlockBuildInterp

 This is the block version of classical R-S interpolation. We use the complete
 blocks of A (not just the diagonals of these blocks).

 A and P are now Block matrices.  The Strength matrix S is not as it gives
 nodal strengths.

 CF_marker is size number of nodes.

 add_weak_to_diag  0 = don't add weak connections to diag (distribute instead)
 1 = do add

 *--------------------------------------------------------------------------*/

HYPRE_Int
hypre_BoomerAMGBuildBlockInterp( hypre_ParCSRBlockMatrix *A,
                                 HYPRE_Int               *CF_marker,
                                 hypre_ParCSRMatrix   *S,
                                 HYPRE_BigInt         *num_cpts_global,
                                 HYPRE_Int             num_functions,
                                 HYPRE_Int            *dof_func,
                                 HYPRE_Int             debug_flag,
                                 HYPRE_Real            trunc_factor,
                                 HYPRE_Int             max_elmts,
                                 HYPRE_Int             add_weak_to_diag,
                                 hypre_ParCSRBlockMatrix  **P_ptr )
{

   MPI_Comm                 comm = hypre_ParCSRBlockMatrixComm(A);
   hypre_ParCSRCommPkg     *comm_pkg = hypre_ParCSRBlockMatrixCommPkg(A);
   hypre_ParCSRCommHandle  *comm_handle;

   hypre_CSRBlockMatrix *A_diag = hypre_ParCSRBlockMatrixDiag(A);
   HYPRE_Real           *A_diag_data = hypre_CSRBlockMatrixData(A_diag);
   HYPRE_Int            *A_diag_i = hypre_CSRBlockMatrixI(A_diag);
   HYPRE_Int            *A_diag_j = hypre_CSRBlockMatrixJ(A_diag);

   HYPRE_Int             block_size = hypre_CSRBlockMatrixBlockSize(A_diag);
   HYPRE_Int             bnnz = block_size * block_size;

   hypre_CSRBlockMatrix *A_offd = hypre_ParCSRBlockMatrixOffd(A);
   HYPRE_Real           *A_offd_data = hypre_CSRBlockMatrixData(A_offd);
   HYPRE_Int            *A_offd_i = hypre_CSRBlockMatrixI(A_offd);
   HYPRE_Int            *A_offd_j = hypre_CSRBlockMatrixJ(A_offd);
   HYPRE_Int             num_cols_A_offd = hypre_CSRBlockMatrixNumCols(A_offd);
   HYPRE_BigInt         *col_map_offd = hypre_ParCSRBlockMatrixColMapOffd(A);

   hypre_CSRMatrix      *S_diag = hypre_ParCSRMatrixDiag(S);
   HYPRE_Int            *S_diag_i = hypre_CSRMatrixI(S_diag);
   HYPRE_Int            *S_diag_j = hypre_CSRMatrixJ(S_diag);

   hypre_CSRMatrix      *S_offd = hypre_ParCSRMatrixOffd(S);
   HYPRE_Int            *S_offd_i = hypre_CSRMatrixI(S_offd);
   HYPRE_Int            *S_offd_j = hypre_CSRMatrixJ(S_offd);

   hypre_ParCSRBlockMatrix *P;
   HYPRE_BigInt          *col_map_offd_P;
   HYPRE_Int             *tmp_map_offd = NULL;

   HYPRE_Int             *CF_marker_offd = NULL;

   hypre_CSRBlockMatrix  *A_ext;

   HYPRE_Real            *A_ext_data = NULL;
   HYPRE_Int             *A_ext_i = NULL;
   HYPRE_BigInt          *A_ext_j = NULL;

   hypre_CSRBlockMatrix  *P_diag;
   hypre_CSRBlockMatrix  *P_offd;

   HYPRE_Real            *P_diag_data;
   HYPRE_Int             *P_diag_i;
   HYPRE_Int             *P_diag_j;
   HYPRE_Real            *P_offd_data;
   HYPRE_Int             *P_offd_i;
   HYPRE_Int             *P_offd_j;

   HYPRE_Int              P_diag_size, P_offd_size;

   HYPRE_Int             *P_marker, *P_marker_offd;

   HYPRE_Int              jj_counter, jj_counter_offd;
   HYPRE_Int             *jj_count, *jj_count_offd = NULL;
   HYPRE_Int              jj_begin_row, jj_begin_row_offd;
   HYPRE_Int              jj_end_row, jj_end_row_offd;

   HYPRE_Int              start_indexing = 0; /* start indexing for P_data at 0 */

   HYPRE_Int              n_fine = hypre_CSRBlockMatrixNumRows(A_diag);

   HYPRE_Int              strong_f_marker;

   HYPRE_Int             *fine_to_coarse;
   HYPRE_BigInt          *fine_to_coarse_offd = NULL;
   HYPRE_Int             *coarse_counter;
   HYPRE_Int              coarse_shift;
   HYPRE_BigInt           total_global_cpts, my_first_cpt;
   HYPRE_Int              num_cols_P_offd;

   HYPRE_Int              bd;

   HYPRE_Int              i, i1, i2;
   HYPRE_Int              j, jl, jj, jj1;
   HYPRE_Int              kc;
   HYPRE_BigInt           big_k;
   HYPRE_Int              start;

   HYPRE_Int              c_num;

   HYPRE_Int              my_id;
   HYPRE_Int              num_procs;
   HYPRE_Int              num_threads;
   HYPRE_Int              num_sends;
   HYPRE_Int              index;
   HYPRE_Int              ns, ne, size, rest;
   HYPRE_Int             *int_buf_data = NULL;
   HYPRE_BigInt          *big_buf_data = NULL;

   HYPRE_BigInt col_1 = hypre_ParCSRBlockMatrixFirstRowIndex(A);
   HYPRE_Int local_numrows = hypre_CSRBlockMatrixNumRows(A_diag);
   HYPRE_BigInt col_n = col_1 + (HYPRE_BigInt)local_numrows;

   HYPRE_Real       wall_time;  /* for debugging instrumentation  */

   HYPRE_Real       *identity_block;
   HYPRE_Real       *zero_block;
   HYPRE_Real       *diagonal_block;
   HYPRE_Real       *sum_block;
   HYPRE_Real       *distribute_block;

   hypre_MPI_Comm_size(comm, &num_procs);
   hypre_MPI_Comm_rank(comm, &my_id);
   /* num_threads = hypre_NumThreads(); */
   num_threads = 1;

   my_first_cpt = num_cpts_global[0];
   if (my_id == (num_procs - 1)) { total_global_cpts = num_cpts_global[1]; }
   hypre_MPI_Bcast(&total_global_cpts, 1, HYPRE_MPI_BIG_INT, num_procs - 1, comm);

   /*-------------------------------------------------------------------
    * Get the CF_marker data for the off-processor columns
    *-------------------------------------------------------------------*/

   if (debug_flag == 4) { wall_time = time_getWallclockSeconds(); }

   CF_marker_offd = hypre_CTAlloc(HYPRE_Int,  num_cols_A_offd, HYPRE_MEMORY_HOST);


   if (!comm_pkg)
   {
      hypre_BlockMatvecCommPkgCreate(A);
      comm_pkg = hypre_ParCSRBlockMatrixCommPkg(A);
   }

   num_sends = hypre_ParCSRCommPkgNumSends(comm_pkg);
   int_buf_data = hypre_CTAlloc(HYPRE_Int,  hypre_ParCSRCommPkgSendMapStart(comm_pkg,
                                                                            num_sends), HYPRE_MEMORY_HOST);

   index = 0;
   for (i = 0; i < num_sends; i++)
   {
      start = hypre_ParCSRCommPkgSendMapStart(comm_pkg, i);
      for (j = start; j < hypre_ParCSRCommPkgSendMapStart(comm_pkg, i + 1); j++)
      {
         int_buf_data[index++]
            = CF_marker[hypre_ParCSRCommPkgSendMapElmt(comm_pkg, j)];
      }

   }

   /* we do not need the block version of comm handle - because
      CF_marker corresponds to the nodal matrix.  This call populates
      CF_marker_offd */
   comm_handle = hypre_ParCSRCommHandleCreate( 11, comm_pkg, int_buf_data,
                                               CF_marker_offd);

   hypre_ParCSRCommHandleDestroy(comm_handle);


   if (debug_flag == 4)
   {
      wall_time = time_getWallclockSeconds() - wall_time;
      hypre_printf("Proc = %d     Interp: Comm 1 CF_marker =    %f\n",
                   my_id, wall_time);
      fflush(NULL);
   }

   /*----------------------------------------------------------------------
    * Get the ghost rows of A
    *---------------------------------------------------------------------*/

   if (debug_flag == 4) { wall_time = time_getWallclockSeconds(); }

   if (num_procs > 1)
   {
      A_ext      = hypre_ParCSRBlockMatrixExtractBExt(A, A, 1);
      A_ext_i    = hypre_CSRBlockMatrixI(A_ext);
      A_ext_j    = hypre_CSRBlockMatrixBigJ(A_ext);
      A_ext_data = hypre_CSRBlockMatrixData(A_ext);
   }

   index = 0;
   for (i = 0; i < num_cols_A_offd; i++)
   {
      for (j = A_ext_i[i]; j < A_ext_i[i + 1]; j++)
      {
         big_k = A_ext_j[j];
         if (big_k >= col_1 && big_k < col_n)
         {
            A_ext_j[index] = big_k - col_1;
            /* for the data field we must get all of the block data */
            for (bd = 0; bd < bnnz; bd++)
            {
               A_ext_data[index * bnnz + bd] = A_ext_data[j * bnnz + bd];
            }
            index++;
         }
         else
         {
            kc = hypre_BigBinarySearch(col_map_offd, big_k, num_cols_A_offd);
            if (kc > -1)
            {
               A_ext_j[index] = (HYPRE_BigInt)(-kc - 1);
               for (bd = 0; bd < bnnz; bd++)
               {
                  A_ext_data[index * bnnz + bd] = A_ext_data[j * bnnz + bd];
               }
               index++;
            }
         }
      }
      A_ext_i[i] = index;
   }
   for (i = num_cols_A_offd; i > 0; i--)
   {
      A_ext_i[i] = A_ext_i[i - 1];
   }
   if (num_procs > 1) { A_ext_i[0] = 0; }

   if (debug_flag == 4)
   {
      wall_time = time_getWallclockSeconds() - wall_time;
      hypre_printf("Proc = %d  Interp: Comm 2   Get A_ext =  %f\n",
                   my_id, wall_time);
      fflush(NULL);
   }


   /*-----------------------------------------------------------------------
    *  First Pass: Determine size of P and fill in fine_to_coarse mapping.
    *-----------------------------------------------------------------------*/

   /*-----------------------------------------------------------------------
    *  Intialize counters and allocate mapping vector.
    *-----------------------------------------------------------------------*/

   coarse_counter = hypre_CTAlloc(HYPRE_Int,  num_threads, HYPRE_MEMORY_HOST);
   jj_count = hypre_CTAlloc(HYPRE_Int,  num_threads, HYPRE_MEMORY_HOST);
   jj_count_offd = hypre_CTAlloc(HYPRE_Int,  num_threads, HYPRE_MEMORY_HOST);

   fine_to_coarse = hypre_CTAlloc(HYPRE_Int,  n_fine, HYPRE_MEMORY_HOST);

   for (i = 0; i < n_fine; i++) { fine_to_coarse[i] = -1; }

   jj_counter = start_indexing;
   jj_counter_offd = start_indexing;

   /*-----------------------------------------------------------------------
    *  Loop over fine grid.
    *-----------------------------------------------------------------------*/


   for (j = 0; j < num_threads; j++)
   {
      size = n_fine / num_threads;
      rest = n_fine - size * num_threads;
      if (j < rest)
      {
         ns = j * size + j;
         ne = (j + 1) * size + j + 1;
      }
      else
      {
         ns = j * size + rest;
         ne = (j + 1) * size + rest;
      }


      /* loop over the fine grid points */
      for (i = ns; i < ne; i++)
      {

         /*--------------------------------------------------------------------
          *  If i is a C-point, interpolation is the identity. Also set up
          *  mapping vector (fine_to_coarse is the mapping vector).
          *--------------------------------------------------------------------*/

         if (CF_marker[i] >= 0)
         {
            jj_count[j]++;
            fine_to_coarse[i] = coarse_counter[j];
            coarse_counter[j]++;
         }

         /*--------------------------------------------------------------------
          *  If i is an F-point, interpolation is from the C-points that
          *  strongly influence i.
          *--------------------------------------------------------------------*/

         else
         {
            for (jj = S_diag_i[i]; jj < S_diag_i[i + 1]; jj++)
            {
               i1 = S_diag_j[jj];
               if (CF_marker[i1] >= 0)
               {
                  jj_count[j]++;
               }
            }

            if (num_procs > 1)
            {
               for (jj = S_offd_i[i]; jj < S_offd_i[i + 1]; jj++)
               {
                  i1 = S_offd_j[jj];
                  if (CF_marker_offd[i1] >= 0)
                  {
                     jj_count_offd[j]++;
                  }
               }
            }
         }
      }
   }

   /*-----------------------------------------------------------------------
    *  Allocate  arrays.
    *-----------------------------------------------------------------------*/

   for (i = 0; i < num_threads - 1; i++)
   {
      coarse_counter[i + 1] += coarse_counter[i];
      jj_count[i + 1] += jj_count[i];
      jj_count_offd[i + 1] += jj_count_offd[i];
   }
   i = num_threads - 1;
   jj_counter = jj_count[i];
   jj_counter_offd = jj_count_offd[i];

   P_diag_size = jj_counter;

   P_diag_i    = hypre_CTAlloc(HYPRE_Int,  n_fine + 1, HYPRE_MEMORY_HOST);
   P_diag_j    = hypre_CTAlloc(HYPRE_Int,  P_diag_size, HYPRE_MEMORY_HOST);
   /* we need to include the size of the blocks in the data size */
   P_diag_data = hypre_CTAlloc(HYPRE_Real,  P_diag_size * bnnz, HYPRE_MEMORY_HOST);

   P_diag_i[n_fine] = jj_counter;


   P_offd_size = jj_counter_offd;

   P_offd_i    = hypre_CTAlloc(HYPRE_Int,  n_fine + 1, HYPRE_MEMORY_HOST);
   P_offd_j    = hypre_CTAlloc(HYPRE_Int,  P_offd_size, HYPRE_MEMORY_HOST);
   /* we need to include the size of the blocks in the data size */
   P_offd_data = hypre_CTAlloc(HYPRE_Real,  P_offd_size * bnnz, HYPRE_MEMORY_HOST);

   /*-----------------------------------------------------------------------
    *  Intialize some stuff.
    *-----------------------------------------------------------------------*/

   jj_counter = start_indexing;
   jj_counter_offd = start_indexing;

   if (debug_flag == 4)
   {
      wall_time = time_getWallclockSeconds() - wall_time;
      hypre_printf("Proc = %d     Interp: Internal work 1 =     %f\n",
                   my_id, wall_time);
      fflush(NULL);
   }

   /* we need a block identity and a block of zeros*/
   identity_block = hypre_CTAlloc(HYPRE_Real,  bnnz, HYPRE_MEMORY_HOST);
   zero_block =  hypre_CTAlloc(HYPRE_Real,  bnnz, HYPRE_MEMORY_HOST);

   for (i = 0; i < block_size; i++)
   {
      identity_block[i * block_size + i] = 1.0;
   }


   /* we also need a block to keep track of the diagonal values and a sum */
   diagonal_block =  hypre_CTAlloc(HYPRE_Real,  bnnz, HYPRE_MEMORY_HOST);
   sum_block =  hypre_CTAlloc(HYPRE_Real,  bnnz, HYPRE_MEMORY_HOST);
   distribute_block =  hypre_CTAlloc(HYPRE_Real,  bnnz, HYPRE_MEMORY_HOST);

   /*-----------------------------------------------------------------------
    *  Send and receive fine_to_coarse info.
    *-----------------------------------------------------------------------*/

   if (debug_flag == 4) { wall_time = time_getWallclockSeconds(); }

   fine_to_coarse_offd = hypre_CTAlloc(HYPRE_BigInt,  num_cols_A_offd, HYPRE_MEMORY_HOST);
   big_buf_data = hypre_CTAlloc(HYPRE_BigInt,  hypre_ParCSRCommPkgSendMapStart(comm_pkg,
                                                                               num_sends), HYPRE_MEMORY_HOST);

   for (j = 0; j < num_threads; j++)
   {
      coarse_shift = 0;
      if (j > 0) { coarse_shift = coarse_counter[j - 1]; }
      size = n_fine / num_threads;
      rest = n_fine - size * num_threads;
      if (j < rest)
      {
         ns = j * size + j;
         ne = (j + 1) * size + j + 1;
      }
      else
      {
         ns = j * size + rest;
         ne = (j + 1) * size + rest;
      }
      for (i = ns; i < ne; i++)
      {
         fine_to_coarse[i] += coarse_shift;
      }
   }
   index = 0;
   for (i = 0; i < num_sends; i++)
   {
      start = hypre_ParCSRCommPkgSendMapStart(comm_pkg, i);
      for (j = start; j < hypre_ParCSRCommPkgSendMapStart(comm_pkg, i + 1); j++)
         big_buf_data[index++]
            = my_first_cpt + fine_to_coarse[hypre_ParCSRCommPkgSendMapElmt(comm_pkg, j)];
   }

   /* again, we do not need to use the block version of comm handle since
      the fine to coarse mapping is size of the nodes */

   comm_handle = hypre_ParCSRCommHandleCreate( 21, comm_pkg, big_buf_data,
                                               fine_to_coarse_offd);

   hypre_ParCSRCommHandleDestroy(comm_handle);

   if (debug_flag == 4)
   {
      wall_time = time_getWallclockSeconds() - wall_time;
      hypre_printf("Proc = %d     Interp: Comm 4 FineToCoarse = %f\n",
                   my_id, wall_time);
      fflush(NULL);
   }

   if (debug_flag == 4) { wall_time = time_getWallclockSeconds(); }

   /*-----------------------------------------------------------------------
    *  Loop over fine grid points.
    *-----------------------------------------------------------------------*/

   for (jl = 0; jl < num_threads; jl++)
   {
      size = n_fine / num_threads;
      rest = n_fine - size * num_threads;
      if (jl < rest)
      {
         ns = jl * size + jl;
         ne = (jl + 1) * size + jl + 1;
      }
      else
      {
         ns = jl * size + rest;
         ne = (jl + 1) * size + rest;
      }
      jj_counter = 0;
      if (jl > 0) { jj_counter = jj_count[jl - 1]; }
      jj_counter_offd = 0;
      if (jl > 0) { jj_counter_offd = jj_count_offd[jl - 1]; }

      P_marker = hypre_CTAlloc(HYPRE_Int,  n_fine, HYPRE_MEMORY_HOST);
      P_marker_offd = hypre_CTAlloc(HYPRE_Int,  num_cols_A_offd, HYPRE_MEMORY_HOST);

      for (i = 0; i < n_fine; i++)
      {
         P_marker[i] = -1;
      }
      for (i = 0; i < num_cols_A_offd; i++)
      {
         P_marker_offd[i] = -1;
      }
      strong_f_marker = -2;

      for (i = ns; i < ne; i++)
      {

         /*--------------------------------------------------------------------
          *  If i is a c-point, interpolation is the identity.
          *--------------------------------------------------------------------*/

         if (CF_marker[i] >= 0)
         {
            P_diag_i[i] = jj_counter;
            P_diag_j[jj_counter]    = fine_to_coarse[i];
            /* P_diag_data[jj_counter] = one; */
            hypre_CSRBlockMatrixBlockCopyData(identity_block,
                                              &P_diag_data[jj_counter * bnnz],
                                              1.0, block_size);
            jj_counter++;
         }

         /*--------------------------------------------------------------------
          *  If i is an F-point, build interpolation.
          *--------------------------------------------------------------------*/

         else
         {
            /* Diagonal part of P */
            P_diag_i[i] = jj_counter;
            jj_begin_row = jj_counter;

            for (jj = S_diag_i[i]; jj < S_diag_i[i + 1]; jj++)
            {
               i1 = S_diag_j[jj];

               /*--------------------------------------------------------------
                * If neighbor i1 is a C-point, set column number in P_diag_j
                * and initialize interpolation weight to zero.
                *--------------------------------------------------------------*/

               if (CF_marker[i1] >= 0)
               {
                  P_marker[i1] = jj_counter;
                  P_diag_j[jj_counter]    = fine_to_coarse[i1];
                  /* P_diag_data[jj_counter] = zero; */
                  hypre_CSRBlockMatrixBlockCopyData(zero_block,
                                                    &P_diag_data[jj_counter * bnnz],
                                                    1.0, block_size);
                  jj_counter++;
               }

               /*--------------------------------------------------------------
                * If neighbor i1 is an F-point, mark it as a strong F-point
                * whose connection needs to be distributed.
                *--------------------------------------------------------------*/

               else if (CF_marker[i1] != -3)
               {
                  P_marker[i1] = strong_f_marker;
               }
            }
            jj_end_row = jj_counter;

            /* Off-Diagonal part of P */
            P_offd_i[i] = jj_counter_offd;
            jj_begin_row_offd = jj_counter_offd;


            if (num_procs > 1)
            {
               for (jj = S_offd_i[i]; jj < S_offd_i[i + 1]; jj++)
               {
                  i1 = S_offd_j[jj];

                  /*-----------------------------------------------------------
                   * If neighbor i1 is a C-point, set column number in P_offd_j
                   * and initialize interpolation weight to zero.
                   *-----------------------------------------------------------*/

                  if (CF_marker_offd[i1] >= 0)
                  {
                     P_marker_offd[i1] = jj_counter_offd;
                     P_offd_j[jj_counter_offd]  = i1;
                     /* P_offd_data[jj_counter_offd] = zero; */
                     hypre_CSRBlockMatrixBlockCopyData(zero_block,
                                                       &P_offd_data[jj_counter_offd * bnnz],
                                                       1.0, block_size);

                     jj_counter_offd++;
                  }

                  /*-----------------------------------------------------------
                   * If neighbor i1 is an F-point, mark it as a strong F-point
                   * whose connection needs to be distributed.
                   *-----------------------------------------------------------*/

                  else if (CF_marker_offd[i1] != -3)
                  {
                     P_marker_offd[i1] = strong_f_marker;
                  }
               }
            }

            jj_end_row_offd = jj_counter_offd;


            /* get the diagonal block */
            /* diagonal = A_diag_data[A_diag_i[i]]; */
            hypre_CSRBlockMatrixBlockCopyData(&A_diag_data[A_diag_i[i]*bnnz], diagonal_block,
                                              1.0, block_size);



            /* Here we go through the neighborhood of this grid point */

            /* Loop over ith row of A.  First, the diagonal part of A */

            for (jj = A_diag_i[i] + 1; jj < A_diag_i[i + 1]; jj++)
            {
               i1 = A_diag_j[jj];

               /*--------------------------------------------------------------
                * Case 1: neighbor i1 is a C-point and strongly influences i,
                * accumulate a_{i,i1} into the interpolation weight.
                *--------------------------------------------------------------*/

               if (P_marker[i1] >= jj_begin_row)
               {
                  /*   P_diag_data[P_marker[i1]] += A_diag_data[jj]; */
                  hypre_CSRBlockMatrixBlockAddAccumulate(&A_diag_data[jj * bnnz],
                                                         &P_diag_data[P_marker[i1]*bnnz],
                                                         block_size);

               }

               /*--------------------------------------------------------------
                * Case 2: neighbor i1 is an F-point and strongly influences i,
                * distribute a_{i,i1} to C-points that strongly infuence i.
                * Note: currently no distribution to the diagonal in this case.
                *--------------------------------------------------------------*/

               else if (P_marker[i1] == strong_f_marker || (!add_weak_to_diag  && CF_marker[i1] != -3))
               {
                  /* initialize sum to zero */
                  /* sum = zero; */
                  hypre_CSRBlockMatrixBlockCopyData(zero_block, sum_block, 1.0,
                                                    block_size);


                  /*-----------------------------------------------------------
                   * Loop over row of A for point i1 and calculate the sum
                   * of the connections to c-points that strongly influence i.
                   *-----------------------------------------------------------*/

                  /* Diagonal block part of row i1 */
                  for (jj1 = A_diag_i[i1]; jj1 < A_diag_i[i1 + 1]; jj1++)
                  {
                     i2 = A_diag_j[jj1];
                     if (P_marker[i2] >= jj_begin_row)
                     {
                        /* add diag data to sum */
                        /* sum += A_diag_data[jj1]; */
                        hypre_CSRBlockMatrixBlockAddAccumulate(&A_diag_data[jj1 * bnnz],
                                                               sum_block, block_size);
                     }
                  }

                  /* Off-Diagonal block part of row i1 */
                  if (num_procs > 1)
                  {
                     for (jj1 = A_offd_i[i1]; jj1 < A_offd_i[i1 + 1]; jj1++)
                     {
                        i2 = A_offd_j[jj1];
                        if (P_marker_offd[i2] >= jj_begin_row_offd )
                        {
                           /* add off diag data to sum */
                           /*sum += A_offd_data[jj1];*/
                           hypre_CSRBlockMatrixBlockAddAccumulate(&A_offd_data[jj1 * bnnz],
                                                                  sum_block, block_size);

                        }
                     }
                  }
                  /* check whether sum_block is singular */

                  /* distribute = A_diag_data[jj] / sum;*/
                  /* here we want: A_diag_data * sum^(-1) */
                  /* note that results are uneffected for most problems if
                     we do sum^(-1) * A_diag_data - but it seems to matter
                     a little for very non-sym */

                  if (hypre_CSRBlockMatrixBlockMultInv(sum_block, &A_diag_data[jj * bnnz],
                                                       distribute_block, block_size) == 0)
                  {


                     /*-----------------------------------------------------------
                      * Loop over row of A for point i1 and do the distribution.
                      *-----------------------------------------------------------*/

                     /* Diagonal block part of row i1 */
                     for (jj1 = A_diag_i[i1]; jj1 < A_diag_i[i1 + 1]; jj1++)
                     {
                        i2 = A_diag_j[jj1];
                        if (P_marker[i2] >= jj_begin_row )
                        {

                           /*  P_diag_data[P_marker[i2]]
                               += distribute * A_diag_data[jj1];*/

                           /* multiply - result in sum_block */
                           hypre_CSRBlockMatrixBlockMultAdd(distribute_block,
                                                            &A_diag_data[jj1 * bnnz], 0.0,
                                                            sum_block, block_size);


                           /* add result to p_diag_data */
                           hypre_CSRBlockMatrixBlockAddAccumulate(sum_block,
                                                                  &P_diag_data[P_marker[i2]*bnnz],
                                                                  block_size);

                        }
                     }

                     /* Off-Diagonal block part of row i1 */
                     if (num_procs > 1)
                     {
                        for (jj1 = A_offd_i[i1]; jj1 < A_offd_i[i1 + 1]; jj1++)
                        {
                           i2 = A_offd_j[jj1];
                           if (P_marker_offd[i2] >= jj_begin_row_offd)
                           {
                              /* P_offd_data[P_marker_offd[i2]]
                                 += distribute * A_offd_data[jj1]; */

                              /* multiply - result in sum_block */
                              hypre_CSRBlockMatrixBlockMultAdd(distribute_block,
                                                               &A_offd_data[jj1 * bnnz], 0.0,
                                                               sum_block, block_size);


                              /* add result to p_offd_data */
                              hypre_CSRBlockMatrixBlockAddAccumulate(sum_block,
                                                                     &P_offd_data[P_marker_offd[i2]*bnnz],
                                                                     block_size);
                           }
                        }
                     }
                  }
                  else /* sum block is all zeros (or almost singular) - just add to diagonal */
                  {
                     /* diagonal += A_diag_data[jj]; */
                     if (add_weak_to_diag) hypre_CSRBlockMatrixBlockAddAccumulate(&A_diag_data[jj * bnnz],
                                                                                     diagonal_block,
                                                                                     block_size);

                  }
               }

               /*--------------------------------------------------------------
                * Case 3: neighbor i1 weakly influences i, accumulate a_{i,i1}
                * into the diagonal.
                *--------------------------------------------------------------*/

               else if (CF_marker[i1] != -3 && add_weak_to_diag)
               {
                  /* diagonal += A_diag_data[jj];*/
                  hypre_CSRBlockMatrixBlockAddAccumulate(&A_diag_data[jj * bnnz],
                                                         diagonal_block,
                                                         block_size);

               }

            }


            /*----------------------------------------------------------------
             * Still looping over ith row of A. Next, loop over the
             * off-diagonal part of A
             *---------------------------------------------------------------*/

            if (num_procs > 1)
            {
               for (jj = A_offd_i[i]; jj < A_offd_i[i + 1]; jj++)
               {
                  i1 = A_offd_j[jj];

                  /*--------------------------------------------------------------
                   * Case 1: neighbor i1 is a C-point and strongly influences i,
                   * accumulate a_{i,i1} into the interpolation weight.
                   *--------------------------------------------------------------*/

                  if (P_marker_offd[i1] >= jj_begin_row_offd)
                  {
                     /* P_offd_data[P_marker_offd[i1]] += A_offd_data[jj]; */
                     hypre_CSRBlockMatrixBlockAddAccumulate( &A_offd_data[jj * bnnz],
                                                             &P_offd_data[P_marker_offd[i1]*bnnz],
                                                             block_size);
                  }

                  /*------------------------------------------------------------
                   * Case 2: neighbor i1 is an F-point and strongly influences i,
                   * distribute a_{i,i1} to C-points that strongly infuence i.
                   * Note: currently no distribution to the diagonal in this case.
                   *-----------------------------------------------------------*/

                  else if (P_marker_offd[i1] == strong_f_marker || (!add_weak_to_diag  && CF_marker[i1] != -3))
                  {

                     /* initialize sum to zero */
                     hypre_CSRBlockMatrixBlockCopyData(zero_block, sum_block,
                                                       1.0, block_size);

                     /*---------------------------------------------------------
                      * Loop over row of A_ext for point i1 and calculate the sum
                      * of the connections to c-points that strongly influence i.
                      *---------------------------------------------------------*/

                     /* find row number */
                     c_num = A_offd_j[jj];

                     for (jj1 = A_ext_i[c_num]; jj1 < A_ext_i[c_num + 1]; jj1++)
                     {
                        i2 = (HYPRE_Int)A_ext_j[jj1];

                        if (i2 > -1)
                        {
                           /* in the diagonal block */
                           if (P_marker[i2] >= jj_begin_row)
                           {
                              /* sum += A_ext_data[jj1]; */
                              hypre_CSRBlockMatrixBlockAddAccumulate(&A_ext_data[jj1 * bnnz],
                                                                     sum_block, block_size);
                           }
                        }
                        else
                        {
                           /* in the off_diagonal block  */
                           if (P_marker_offd[-i2 - 1] >= jj_begin_row_offd)
                           {
                              /* sum += A_ext_data[jj1]; */
                              hypre_CSRBlockMatrixBlockAddAccumulate(&A_ext_data[jj1 * bnnz],
                                                                     sum_block, block_size);

                           }
                        }
                     }

                     /* check whether sum_block is singular */


                     /* distribute = A_offd_data[jj] / sum;  */
                     /* here we want: A_offd_data * sum^(-1) */
                     if (hypre_CSRBlockMatrixBlockMultInv(sum_block, &A_offd_data[jj * bnnz],
                                                          distribute_block, block_size) == 0)
                     {

                        /*---------------------------------------------------------
                         * Loop over row of A_ext for point i1 and do
                         * the distribution.
                         *--------------------------------------------------------*/

                        /* Diagonal block part of row i1 */

                        for (jj1 = A_ext_i[c_num]; jj1 < A_ext_i[c_num + 1]; jj1++)
                        {
                           i2 = (HYPRE_Int)A_ext_j[jj1];

                           if (i2 > -1) /* in the diagonal block */
                           {
                              if (P_marker[i2] >= jj_begin_row)
                              {
                                 /* P_diag_data[P_marker[i2]]
                                    += distribute * A_ext_data[jj1]; */

                                 /* multiply - result in sum_block */
                                 hypre_CSRBlockMatrixBlockMultAdd(distribute_block,
                                                                  &A_ext_data[jj1 * bnnz], 0.0,
                                                                  sum_block, block_size);


                                 /* add result to p_diag_data */
                                 hypre_CSRBlockMatrixBlockAddAccumulate(sum_block,
                                                                        &P_diag_data[P_marker[i2]*bnnz],
                                                                        block_size);

                              }
                           }
                           else
                           {
                              /* in the off_diagonal block  */
                              if (P_marker_offd[-i2 - 1] >= jj_begin_row_offd)

                                 /*P_offd_data[P_marker_offd[-i2-1]]
                                   += distribute * A_ext_data[jj1];*/
                              {

                                 /* multiply - result in sum_block */
                                 hypre_CSRBlockMatrixBlockMultAdd(distribute_block,
                                                                  &A_ext_data[jj1 * bnnz], 0.0,
                                                                  sum_block, block_size);


                                 /* add result to p_offd_data */
                                 hypre_CSRBlockMatrixBlockAddAccumulate(sum_block,
                                                                        &P_offd_data[P_marker_offd[-i2 - 1]*bnnz],
                                                                        block_size);
                              }


                           }
                        }
                     }
                     else /* sum block is all zeros - just add to diagonal */
                     {
                        /* diagonal += A_offd_data[jj]; */
                        if (add_weak_to_diag) hypre_CSRBlockMatrixBlockAddAccumulate(&A_offd_data[jj * bnnz],
                                                                                        diagonal_block,
                                                                                        block_size);

                     }
                  }

                  /*-----------------------------------------------------------
                   * Case 3: neighbor i1 weakly influences i, accumulate a_{i,i1}
                   * into the diagonal.
                   *-----------------------------------------------------------*/

                  else if (CF_marker_offd[i1] != -3 && add_weak_to_diag)
                  {
                     /* diagonal += A_offd_data[jj]; */
                     hypre_CSRBlockMatrixBlockAddAccumulate(&A_offd_data[jj * bnnz],
                                                            diagonal_block,
                                                            block_size);

                  }
               }
            }

            /*-----------------------------------------------------------------
             * Set interpolation weight by dividing by the diagonal.
             *-----------------------------------------------------------------*/

            for (jj = jj_begin_row; jj < jj_end_row; jj++)
            {

               /* P_diag_data[jj] /= -diagonal; */

               /* want diagonal^(-1)*P_diag_data */
               /* do division - put in sum_block */
               if ( hypre_CSRBlockMatrixBlockInvMult(diagonal_block, &P_diag_data[jj * bnnz],
                                                     sum_block, block_size) == 0)
               {
                  /* now copy to  P_diag_data[jj] and make negative */
                  hypre_CSRBlockMatrixBlockCopyData(sum_block, &P_diag_data[jj * bnnz],
                                                    -1.0, block_size);
               }
               else
               {
                  /* hypre_printf(" Warning! singular diagonal block! Proc id %d row %d\n", my_id,i);  */
                  /* just make P_diag_data negative since diagonal is singular) */
                  hypre_CSRBlockMatrixBlockCopyData(&P_diag_data[jj * bnnz], &P_diag_data[jj * bnnz],
                                                    -1.0, block_size);

               }
            }

            for (jj = jj_begin_row_offd; jj < jj_end_row_offd; jj++)
            {
               /* P_offd_data[jj] /= -diagonal; */

               /* do division - put in sum_block */
               hypre_CSRBlockMatrixBlockInvMult(diagonal_block, &P_offd_data[jj * bnnz],
                                                sum_block, block_size);

               /* now copy to  P_offd_data[jj] and make negative */
               hypre_CSRBlockMatrixBlockCopyData(sum_block, &P_offd_data[jj * bnnz],
                                                 -1.0, block_size);



            }

         }

         strong_f_marker--;

         P_offd_i[i + 1] = jj_counter_offd;
      }
      hypre_TFree(P_marker, HYPRE_MEMORY_HOST);
      hypre_TFree(P_marker_offd, HYPRE_MEMORY_HOST);
   }

   /* Now create P - as a block matrix */
   P = hypre_ParCSRBlockMatrixCreate(comm, block_size,
                                     hypre_ParCSRBlockMatrixGlobalNumRows(A),
                                     total_global_cpts,
                                     hypre_ParCSRBlockMatrixColStarts(A),
                                     num_cpts_global,
                                     0,
                                     P_diag_i[n_fine],
                                     P_offd_i[n_fine]);

   P_diag = hypre_ParCSRBlockMatrixDiag(P);
   hypre_CSRBlockMatrixData(P_diag) = P_diag_data;
   hypre_CSRBlockMatrixI(P_diag) = P_diag_i;
   hypre_CSRBlockMatrixJ(P_diag) = P_diag_j;

   P_offd = hypre_ParCSRBlockMatrixOffd(P);
   hypre_CSRBlockMatrixData(P_offd) = P_offd_data;
   hypre_CSRBlockMatrixI(P_offd) = P_offd_i;
   hypre_CSRBlockMatrixJ(P_offd) = P_offd_j;

   /* Compress P, removing coefficients smaller than trunc_factor * Max */
   if (trunc_factor != 0.0  || max_elmts > 0)
   {
      hypre_BoomerAMGBlockInterpTruncation(P, trunc_factor, max_elmts);
      P_diag_data = hypre_CSRBlockMatrixData(P_diag);
      P_diag_i = hypre_CSRBlockMatrixI(P_diag);
      P_diag_j = hypre_CSRBlockMatrixJ(P_diag);
      P_offd_data = hypre_CSRBlockMatrixData(P_offd);
      P_offd_i = hypre_CSRBlockMatrixI(P_offd);
      P_offd_j = hypre_CSRBlockMatrixJ(P_offd);
      P_diag_size = P_diag_i[n_fine];
      P_offd_size = P_offd_i[n_fine];
   }

   num_cols_P_offd = 0;
   if (P_offd_size)
   {
      P_marker = hypre_CTAlloc(HYPRE_Int,  num_cols_A_offd, HYPRE_MEMORY_HOST);

      for (i = 0; i < num_cols_A_offd; i++)
      {
         P_marker[i] = 0;
      }

      num_cols_P_offd = 0;
      for (i = 0; i < P_offd_size; i++)
      {
         index = P_offd_j[i];
         if (!P_marker[index])
         {
            num_cols_P_offd++;
            P_marker[index] = 1;
         }
      }

      col_map_offd_P = hypre_CTAlloc(HYPRE_BigInt, num_cols_P_offd, HYPRE_MEMORY_HOST);
      tmp_map_offd = hypre_CTAlloc(HYPRE_Int, num_cols_P_offd, HYPRE_MEMORY_HOST);

      index = 0;
      for (i = 0; i < num_cols_P_offd; i++)
      {
         while (P_marker[index] == 0) { index++; }
         tmp_map_offd[i] = index++;
      }

      for (i = 0; i < P_offd_size; i++)
         P_offd_j[i] = hypre_BinarySearch(tmp_map_offd,
                                          P_offd_j[i],
                                          num_cols_P_offd);
      hypre_TFree(P_marker, HYPRE_MEMORY_HOST);
   }

   for (i = 0; i < n_fine; i++)
      if (CF_marker[i] == -3) { CF_marker[i] = -1; }

   if (num_cols_P_offd)
   {
      hypre_ParCSRBlockMatrixColMapOffd(P) = col_map_offd_P;
      hypre_CSRBlockMatrixNumCols(P_offd) = num_cols_P_offd;
   }

   /* use block version */
   hypre_GetCommPkgBlockRTFromCommPkgBlockA(P, A, tmp_map_offd, fine_to_coarse_offd);


   *P_ptr = P;


   hypre_TFree(zero_block, HYPRE_MEMORY_HOST);
   hypre_TFree(identity_block, HYPRE_MEMORY_HOST);
   hypre_TFree(diagonal_block, HYPRE_MEMORY_HOST);
   hypre_TFree(sum_block, HYPRE_MEMORY_HOST);
   hypre_TFree(distribute_block, HYPRE_MEMORY_HOST);

   hypre_TFree(CF_marker_offd, HYPRE_MEMORY_HOST);
   hypre_TFree(tmp_map_offd, HYPRE_MEMORY_HOST);
   hypre_TFree(int_buf_data, HYPRE_MEMORY_HOST);
   hypre_TFree(big_buf_data, HYPRE_MEMORY_HOST);
   hypre_TFree(fine_to_coarse, HYPRE_MEMORY_HOST);
   hypre_TFree(fine_to_coarse_offd, HYPRE_MEMORY_HOST);
   hypre_TFree(coarse_counter, HYPRE_MEMORY_HOST);
   hypre_TFree(jj_count, HYPRE_MEMORY_HOST);
   hypre_TFree(jj_count_offd, HYPRE_MEMORY_HOST);

   if (num_procs > 1) { hypre_CSRBlockMatrixDestroy(A_ext); }

   return hypre_error_flag;
}

/* 8/07 - not sure that it is appropriate to scale by the blocks - for
   now it is commented out - may want to change this or do something
   different  */

HYPRE_Int
hypre_BoomerAMGBlockInterpTruncation( hypre_ParCSRBlockMatrix *P,
                                      HYPRE_Real    trunc_factor,
                                      HYPRE_Int max_elmts)
{
   hypre_CSRBlockMatrix *P_diag = hypre_ParCSRBlockMatrixDiag(P);
   HYPRE_Int     *P_diag_i = hypre_CSRBlockMatrixI(P_diag);
   HYPRE_Int     *P_diag_j = hypre_CSRBlockMatrixJ(P_diag);
   HYPRE_Real    *P_diag_data = hypre_CSRBlockMatrixData(P_diag);
   HYPRE_Int     *P_diag_j_new;
   HYPRE_Real    *P_diag_data_new;

   hypre_CSRBlockMatrix *P_offd = hypre_ParCSRBlockMatrixOffd(P);
   HYPRE_Int     *P_offd_i = hypre_CSRBlockMatrixI(P_offd);
   HYPRE_Int     *P_offd_j = hypre_CSRBlockMatrixJ(P_offd);
   HYPRE_Real    *P_offd_data = hypre_CSRBlockMatrixData(P_offd);
   HYPRE_Int     *P_offd_j_new;
   HYPRE_Real    *P_offd_data_new;

   HYPRE_Int   block_size = hypre_CSRBlockMatrixBlockSize(P_diag);
   HYPRE_Int   bnnz = block_size * block_size;

   HYPRE_Int   n_fine = hypre_CSRBlockMatrixNumRows(P_diag);
   HYPRE_Int   num_cols = hypre_CSRBlockMatrixNumCols(P_diag);
   HYPRE_Int   i, j, start_j, k;
   HYPRE_Int   ierr = 0;
   HYPRE_Int   next_open = 0;
   HYPRE_Int   now_checking = 0;
   HYPRE_Int   num_lost = 0;
   HYPRE_Int   next_open_offd = 0;
   HYPRE_Int   now_checking_offd = 0;
   HYPRE_Int   num_lost_offd = 0;
   HYPRE_Int   P_diag_size;
   HYPRE_Int   P_offd_size;
   HYPRE_Real  max_coef, tmp;
   HYPRE_Real *row_sum;
   HYPRE_Real *scale;
   HYPRE_Real *out_block;
   HYPRE_Int   cnt, cnt_diag, cnt_offd;
   HYPRE_Int   num_elmts;

   /* for now we will use the frobenius norm to
      determine whether to keep a block or not  - so norm_type = 1*/
   row_sum  = hypre_CTAlloc(HYPRE_Real,  bnnz, HYPRE_MEMORY_HOST);
   scale = hypre_CTAlloc(HYPRE_Real,  bnnz, HYPRE_MEMORY_HOST);
   out_block = hypre_CTAlloc(HYPRE_Real,  bnnz, HYPRE_MEMORY_HOST);

   if (trunc_factor > 0)
   {
      /* go through each row */
      for (i = 0; i < n_fine; i++)
      {
         max_coef = 0.0;

         /* diag */
         for (j = P_diag_i[i]; j < P_diag_i[i + 1]; j++)
         {
            hypre_CSRBlockMatrixBlockNorm(1, &P_diag_data[j * bnnz], &tmp, block_size);
            max_coef = (max_coef < tmp) ?  tmp : max_coef;
         }

         /* off_diag */
         for (j = P_offd_i[i]; j < P_offd_i[i + 1]; j++)
         {
            hypre_CSRBlockMatrixBlockNorm(1, &P_offd_data[j * bnnz], &tmp, block_size);
            max_coef = (max_coef < tmp) ?  tmp : max_coef;
         }

         max_coef *= trunc_factor;

         start_j = P_diag_i[i];
         P_diag_i[i] -= num_lost;

         /* set scale and row sum to zero */
         hypre_CSRBlockMatrixBlockSetScalar(scale, 0.0, block_size);
         hypre_CSRBlockMatrixBlockSetScalar(row_sum, 0.0, block_size);

         for (j = start_j; j < P_diag_i[i + 1]; j++)
         {
            /* row_sum += P_diag_data[now_checking];*/
            hypre_CSRBlockMatrixBlockAddAccumulate(&P_diag_data[now_checking * bnnz], row_sum, block_size);

            hypre_CSRBlockMatrixBlockNorm(1, &P_diag_data[now_checking * bnnz], &tmp, block_size);

            if ( tmp < max_coef)
            {
               num_lost++;
               now_checking++;
            }
            else
            {
               /* scale += P_diag_data[now_checking]; */
               hypre_CSRBlockMatrixBlockAddAccumulate(&P_diag_data[now_checking * bnnz], scale, block_size);

               /* P_diag_data[next_open] = P_diag_data[now_checking]; */
               hypre_CSRBlockMatrixBlockCopyData( &P_diag_data[now_checking * bnnz],
                                                  &P_diag_data[next_open * bnnz],
                                                  1.0, block_size);

               P_diag_j[next_open] = P_diag_j[now_checking];
               now_checking++;
               next_open++;
            }
         }

         start_j = P_offd_i[i];
         P_offd_i[i] -= num_lost_offd;

         for (j = start_j; j < P_offd_i[i + 1]; j++)
         {
            /* row_sum += P_offd_data[now_checking_offd]; */
            hypre_CSRBlockMatrixBlockAddAccumulate(&P_offd_data[now_checking_offd * bnnz], row_sum, block_size);

            hypre_CSRBlockMatrixBlockNorm(1, &P_offd_data[now_checking_offd * bnnz], &tmp, block_size);

            if ( tmp < max_coef)
            {
               num_lost_offd++;
               now_checking_offd++;
            }
            else
            {
               /* scale += P_offd_data[now_checking_offd]; */
               hypre_CSRBlockMatrixBlockAddAccumulate(&P_offd_data[now_checking_offd * bnnz], scale, block_size);

               /* P_offd_data[next_open_offd] = P_offd_data[now_checking_offd];*/
               hypre_CSRBlockMatrixBlockCopyData( &P_offd_data[now_checking_offd * bnnz],
                                                  &P_offd_data[next_open_offd * bnnz],
                                                  1.0, block_size);


               P_offd_j[next_open_offd] = P_offd_j[now_checking_offd];
               now_checking_offd++;
               next_open_offd++;
            }
         }
         /* normalize row of P */
#if 0
         /* out_block = row_sum/scale; */
         if (hypre_CSRBlockMatrixBlockInvMult(scale, row_sum, out_block, block_size) == 0)
         {

            for (j = P_diag_i[i]; j < (P_diag_i[i + 1] - num_lost); j++)
            {
               /* P_diag_data[j] *= out_block; */

               /* put mult result in row_sum */
               hypre_CSRBlockMatrixBlockMultAdd(out_block, &P_diag_data[j * bnnz], 0.0,
                                                row_sum, block_size);
               /* add to P_diag_data */
               hypre_CSRBlockMatrixBlockAddAccumulate(row_sum, &P_diag_data[j * bnnz], block_size);
            }

            for (j = P_offd_i[i]; j < (P_offd_i[i + 1] - num_lost_offd); j++)
            {

               /* P_offd_data[j] *= out_block; */

               /* put mult result in row_sum */
               hypre_CSRBlockMatrixBlockMultAdd(out_block, &P_offd_data[j * bnnz], 0.0,
                                                row_sum, block_size);
               /* add to to P_offd_data */
               hypre_CSRBlockMatrixBlockAddAccumulate(row_sum, &P_offd_data[j * bnnz], block_size);

            }

         }
#endif
      }

      P_diag_i[n_fine] -= num_lost;
      P_offd_i[n_fine] -= num_lost_offd;
   }
   if (max_elmts > 0)
   {
      HYPRE_Int   P_mxnum, cnt1, rowlength;
      HYPRE_Int  *P_aux_j;
      HYPRE_Real *P_aux_data;
      HYPRE_Real *norm_array;

      rowlength = 0;
      if (n_fine)
      {
         rowlength = P_diag_i[1] + P_offd_i[1];
      }
      P_mxnum = rowlength;
      for (i = 1; i < n_fine; i++)
      {
         rowlength = P_diag_i[i + 1] - P_diag_i[i] + P_offd_i[i + 1] - P_offd_i[i];
         if (rowlength > P_mxnum) { P_mxnum = rowlength; }
      }
      if (P_mxnum > max_elmts)
      {
         P_aux_j = hypre_CTAlloc(HYPRE_Int,  P_mxnum, HYPRE_MEMORY_HOST);
         P_aux_data = hypre_CTAlloc(HYPRE_Real,  P_mxnum * bnnz, HYPRE_MEMORY_HOST);
         cnt_diag = 0;
         cnt_offd = 0;

         for (i = 0; i < n_fine; i++)
         {
            hypre_CSRBlockMatrixBlockSetScalar(row_sum, 0.0, block_size);
            /*row_sum = 0; */

            num_elmts = P_diag_i[i + 1] - P_diag_i[i] + P_offd_i[i + 1] - P_offd_i[i];
            if (max_elmts < num_elmts)
            {
               cnt = 0;
               for (j = P_diag_i[i]; j < P_diag_i[i + 1]; j++)
               {
                  P_aux_j[cnt] = P_diag_j[j];
                  /*P_aux_data[cnt++] = P_diag_data[j];*/
                  hypre_CSRBlockMatrixBlockCopyData(&P_diag_data[j * bnnz],
                                                    &P_aux_data[cnt * bnnz],
                                                    1.0, block_size);
                  cnt++;
                  /*row_sum += P_diag_data[j];*/
                  hypre_CSRBlockMatrixBlockAddAccumulate(&P_diag_data[j * bnnz], row_sum, block_size);


               }
               num_lost += cnt;
               cnt1 = cnt;
               for (j = P_offd_i[i]; j < P_offd_i[i + 1]; j++)
               {
                  P_aux_j[cnt] = P_offd_j[j] + num_cols;
                  /*P_aux_data[cnt++] = P_offd_data[j];*/
                  hypre_CSRBlockMatrixBlockCopyData(&P_offd_data[j * bnnz],
                                                    &P_aux_data[cnt * bnnz],
                                                    1.0, block_size);
                  cnt++;

                  /*row_sum += P_offd_data[j];*/
                  hypre_CSRBlockMatrixBlockAddAccumulate(&P_offd_data[j * bnnz], row_sum, block_size);


               }
               num_lost_offd += cnt - cnt1;
               /* sort data */
               norm_array = hypre_CTAlloc(HYPRE_Real,  cnt, HYPRE_MEMORY_HOST);
               for (j = 0; j < cnt; j++)
               {
                  hypre_CSRBlockMatrixBlockNorm(1, &P_aux_data[j * bnnz], &norm_array[j], block_size);
               }

               hypre_block_qsort(P_aux_j, norm_array, P_aux_data, block_size, 0, cnt - 1);

               hypre_TFree(norm_array, HYPRE_MEMORY_HOST);

               /* scale = 0; */
               hypre_CSRBlockMatrixBlockSetScalar(scale, 0.0, block_size);
               P_diag_i[i] = cnt_diag;
               P_offd_i[i] = cnt_offd;
               for (j = 0; j < max_elmts; j++)
               {
                  /* scale += P_aux_data[j];*/
                  hypre_CSRBlockMatrixBlockAddAccumulate(&P_aux_data[j * bnnz],
                                                         scale, block_size);


                  if (P_aux_j[j] < num_cols)
                  {
                     P_diag_j[cnt_diag] = P_aux_j[j];
                     /*P_diag_data[cnt_diag++] = P_aux_data[j];*/
                     hypre_CSRBlockMatrixBlockCopyData(&P_aux_data[j * bnnz],
                                                       &P_diag_data[cnt_diag * bnnz],
                                                       1.0, block_size);

                     cnt_diag++;


                  }
                  else
                  {
                     P_offd_j[cnt_offd] = P_aux_j[j] - num_cols;
                     /*P_offd_data[cnt_offd++] = P_aux_data[j];*/
                     hypre_CSRBlockMatrixBlockCopyData(&P_aux_data[j * bnnz],
                                                       &P_offd_data[cnt_offd * bnnz],
                                                       1.0, block_size);
                     cnt_offd++;

                  }
               }
               num_lost -= cnt_diag - P_diag_i[i];
               num_lost_offd -= cnt_offd - P_offd_i[i];
               /* normalize row of P */
               /* out_block = row_sum/scale; */
               /*if (scale != 0.)*/
#if 0
               if (hypre_CSRBlockMatrixBlockInvMult(scale, row_sum, out_block, block_size) == 0)
               {

                  for (j = P_diag_i[i]; j < cnt_diag; j++)
                  {

                     /* P_diag_data[j] *= out_block; */

                     /* put mult result in row_sum */
                     hypre_CSRBlockMatrixBlockMultAdd(out_block, &P_diag_data[j * bnnz], 0.0,
                                                      row_sum, block_size);
                     /* add to P_diag_data */
                     hypre_CSRBlockMatrixBlockAddAccumulate(row_sum, &P_diag_data[j * bnnz], block_size);
                  }

                  for (j = P_offd_i[i]; j < cnt_offd; j++)
                  {

                     /* P_offd_data[j] *= out_block; */

                     /* put mult result in row_sum */
                     hypre_CSRBlockMatrixBlockMultAdd(out_block, &P_offd_data[j * bnnz], 0.0,
                                                      row_sum, block_size);
                     /* add to to P_offd_data */
                     hypre_CSRBlockMatrixBlockAddAccumulate(row_sum, &P_offd_data[j * bnnz], block_size);
                  }


               }
#endif
            }
            else
            {
               if (P_diag_i[i] != cnt_diag)
               {
                  start_j = P_diag_i[i];
                  P_diag_i[i] = cnt_diag;
                  for (j = start_j; j < P_diag_i[i + 1]; j++)
                  {
                     P_diag_j[cnt_diag] = P_diag_j[j];
                     /*P_diag_data[cnt_diag++] = P_diag_data[j];*/
                     hypre_CSRBlockMatrixBlockCopyData(&P_diag_data[j * bnnz],
                                                       &P_diag_data[cnt_diag * bnnz],
                                                       1.0, block_size);
                     cnt_diag++;


                  }
               }
               else
               {
                  cnt_diag += P_diag_i[i + 1] - P_diag_i[i];
               }
               if (P_offd_i[i] != cnt_offd)
               {
                  start_j = P_offd_i[i];
                  P_offd_i[i] = cnt_offd;
                  for (j = start_j; j < P_offd_i[i + 1]; j++)
                  {
                     P_offd_j[cnt_offd] = P_offd_j[j];
                     /*P_offd_data[cnt_offd++] = P_offd_data[j];*/

                     hypre_CSRBlockMatrixBlockCopyData(&P_offd_data[j * bnnz],
                                                       &P_offd_data[cnt_offd * bnnz],
                                                       1.0, block_size);
                     cnt_offd++;
                  }
               }
               else
               {
                  cnt_offd += P_offd_i[i + 1] - P_offd_i[i];
               }
            }
         }
         P_diag_i[n_fine] = cnt_diag;
         P_offd_i[n_fine] = cnt_offd;
         hypre_TFree(P_aux_j, HYPRE_MEMORY_HOST);
         hypre_TFree(P_aux_data, HYPRE_MEMORY_HOST);
      }
   }




   if (num_lost)
   {
      P_diag_size = P_diag_i[n_fine];
      P_diag_j_new = hypre_CTAlloc(HYPRE_Int,  P_diag_size, HYPRE_MEMORY_HOST);
      P_diag_data_new = hypre_CTAlloc(HYPRE_Real,  P_diag_size * bnnz, HYPRE_MEMORY_HOST);
      for (i = 0; i < P_diag_size; i++)
      {
         P_diag_j_new[i] = P_diag_j[i];
         for (k = 0; k < bnnz; k++)
         {
            P_diag_data_new[i * bnnz + k] = P_diag_data[i * bnnz + k];
         }

      }
      hypre_TFree(P_diag_j, HYPRE_MEMORY_HOST);
      hypre_TFree(P_diag_data, HYPRE_MEMORY_HOST);
      hypre_CSRMatrixJ(P_diag) = P_diag_j_new;
      hypre_CSRMatrixData(P_diag) = P_diag_data_new;
      hypre_CSRMatrixNumNonzeros(P_diag) = P_diag_size;
   }
   if (num_lost_offd)
   {
      P_offd_size = P_offd_i[n_fine];
      P_offd_j_new = hypre_CTAlloc(HYPRE_Int,  P_offd_size, HYPRE_MEMORY_HOST);
      P_offd_data_new = hypre_CTAlloc(HYPRE_Real,  P_offd_size * bnnz, HYPRE_MEMORY_HOST);
      for (i = 0; i < P_offd_size; i++)
      {
         P_offd_j_new[i] = P_offd_j[i];
         for (k = 0; k < bnnz; k++)
         {
            P_offd_data_new[i * bnnz + k] = P_offd_data[i * bnnz + k];
         }

      }
      hypre_TFree(P_offd_j, HYPRE_MEMORY_HOST);
      hypre_TFree(P_offd_data, HYPRE_MEMORY_HOST);
      hypre_CSRMatrixJ(P_offd) = P_offd_j_new;
      hypre_CSRMatrixData(P_offd) = P_offd_data_new;
      hypre_CSRMatrixNumNonzeros(P_offd) = P_offd_size;
   }

   hypre_TFree(row_sum, HYPRE_MEMORY_HOST);
   hypre_TFree(scale, HYPRE_MEMORY_HOST);
   hypre_TFree(out_block, HYPRE_MEMORY_HOST);

   return ierr;
}

/*-----------------------------------------------*/
/* compare on w, move v and blk_array */

void hypre_block_qsort( HYPRE_Int  *v,
                        HYPRE_Complex *w,
                        HYPRE_Complex *blk_array,
                        HYPRE_Int   block_size,
                        HYPRE_Int   left,
                        HYPRE_Int   right )
{
   HYPRE_Int i, last;

   if (left >= right)
   {
      return;
   }

   hypre_swap2( v, w, left, (left + right) / 2);
   hypre_swap_blk(blk_array, block_size, left, (left + right) / 2);
   last = left;
   for (i = left + 1; i <= right; i++)
      if (hypre_cabs(w[i]) > hypre_cabs(w[left]))
      {
         hypre_swap2(v, w, ++last, i);
         hypre_swap_blk(blk_array, block_size, last, i);
      }
   hypre_swap2(v, w, left, last);
   hypre_swap_blk(blk_array, block_size, left, last);
   hypre_block_qsort(v, w, blk_array, block_size, left, last - 1);
   hypre_block_qsort(v, w, blk_array, block_size, last + 1, right);
}

void hypre_swap_blk( HYPRE_Complex *v,
                     HYPRE_Int   block_size,
                     HYPRE_Int   i,
                     HYPRE_Int   j )
{
   HYPRE_Int bnnz = block_size * block_size;
   HYPRE_Real    *temp;

   temp = hypre_CTAlloc(HYPRE_Real,  bnnz, HYPRE_MEMORY_HOST);

   /*temp = v[i];*/
   hypre_CSRBlockMatrixBlockCopyData(&v[i * bnnz], temp, 1.0, block_size);
   /*v[i] = v[j];*/
   hypre_CSRBlockMatrixBlockCopyData(&v[j * bnnz], &v[i * bnnz], 1.0, block_size);
   /* v[j] = temp; */
   hypre_CSRBlockMatrixBlockCopyData(temp, &v[j * bnnz], 1.0, block_size);

   hypre_TFree(temp, HYPRE_MEMORY_HOST);
}

/*---------------------------------------------------------------------------
 * hypre_BoomerAMGBlockBuildInterpDiag

 This is the block version of classical R-S interpolation. We use just the
 diagonals of these blocks.

 A and P are now Block matrices.  The Strength matrix S is not as it gives
 nodal strengths.

 CF_marker is size number of nodes.

 add_weak_to_diag  0 = don't add weak connections to diag (distribute instead)
 1 = do add
 *--------------------------------------------------------------------------*/

HYPRE_Int
hypre_BoomerAMGBuildBlockInterpDiag( hypre_ParCSRBlockMatrix *A,
                                     HYPRE_Int                *CF_marker,
                                     hypre_ParCSRMatrix       *S,
                                     HYPRE_BigInt             *num_cpts_global,
                                     HYPRE_Int                 num_functions,
                                     HYPRE_Int                *dof_func,
                                     HYPRE_Int                 debug_flag,
                                     HYPRE_Real                trunc_factor,
                                     HYPRE_Int                 max_elmts,
                                     HYPRE_Int                 add_weak_to_diag,
                                     hypre_ParCSRBlockMatrix  **P_ptr)
{

   MPI_Comm                 comm = hypre_ParCSRBlockMatrixComm(A);
   hypre_ParCSRCommPkg     *comm_pkg = hypre_ParCSRBlockMatrixCommPkg(A);
   hypre_ParCSRCommHandle  *comm_handle;

   hypre_CSRBlockMatrix  *A_diag = hypre_ParCSRBlockMatrixDiag(A);
   HYPRE_Real            *A_diag_data = hypre_CSRBlockMatrixData(A_diag);
   HYPRE_Int             *A_diag_i = hypre_CSRBlockMatrixI(A_diag);
   HYPRE_Int             *A_diag_j = hypre_CSRBlockMatrixJ(A_diag);

   HYPRE_Int              block_size = hypre_CSRBlockMatrixBlockSize(A_diag);
   HYPRE_Int              bnnz = block_size * block_size;

   hypre_CSRBlockMatrix  *A_offd = hypre_ParCSRBlockMatrixOffd(A);
   HYPRE_Real            *A_offd_data = hypre_CSRBlockMatrixData(A_offd);
   HYPRE_Int             *A_offd_i = hypre_CSRBlockMatrixI(A_offd);
   HYPRE_Int             *A_offd_j = hypre_CSRBlockMatrixJ(A_offd);
   HYPRE_Int              num_cols_A_offd = hypre_CSRBlockMatrixNumCols(A_offd);
   HYPRE_BigInt          *col_map_offd = hypre_ParCSRBlockMatrixColMapOffd(A);

   hypre_CSRMatrix       *S_diag = hypre_ParCSRMatrixDiag(S);
   HYPRE_Int             *S_diag_i = hypre_CSRMatrixI(S_diag);
   HYPRE_Int             *S_diag_j = hypre_CSRMatrixJ(S_diag);

   hypre_CSRMatrix       *S_offd = hypre_ParCSRMatrixOffd(S);
   HYPRE_Int             *S_offd_i = hypre_CSRMatrixI(S_offd);
   HYPRE_Int             *S_offd_j = hypre_CSRMatrixJ(S_offd);

   hypre_ParCSRBlockMatrix *P;
   HYPRE_BigInt          *col_map_offd_P;
   HYPRE_Int             *tmp_map_offd = NULL;

   HYPRE_Int             *CF_marker_offd = NULL;

   hypre_CSRBlockMatrix  *A_ext;

   HYPRE_Real            *A_ext_data = NULL;
   HYPRE_Int             *A_ext_i = NULL;
   HYPRE_BigInt          *A_ext_j = NULL;

   hypre_CSRBlockMatrix  *P_diag;
   hypre_CSRBlockMatrix  *P_offd;

   HYPRE_Real            *P_diag_data;
   HYPRE_Int             *P_diag_i;
   HYPRE_Int             *P_diag_j;
   HYPRE_Real            *P_offd_data;
   HYPRE_Int             *P_offd_i;
   HYPRE_Int             *P_offd_j;

   HYPRE_Int              P_diag_size, P_offd_size;

   HYPRE_Int             *P_marker, *P_marker_offd = NULL;

   HYPRE_Int              jj_counter, jj_counter_offd;
   HYPRE_Int             *jj_count, *jj_count_offd = NULL;
   HYPRE_Int              jj_begin_row, jj_begin_row_offd;
   HYPRE_Int              jj_end_row, jj_end_row_offd;

   HYPRE_Int              start_indexing = 0; /* start indexing for P_data at 0 */

   HYPRE_Int              n_fine = hypre_CSRBlockMatrixNumRows(A_diag);

   HYPRE_Int              strong_f_marker;

   HYPRE_Int             *fine_to_coarse;
   HYPRE_BigInt          *fine_to_coarse_offd = NULL;
   HYPRE_Int             *coarse_counter;
   HYPRE_Int              coarse_shift;
   HYPRE_BigInt           total_global_cpts;
   HYPRE_Int              num_cols_P_offd, my_first_cpt;

   HYPRE_Int              bd;

   HYPRE_Int              i, i1, i2;
   HYPRE_Int              j, jl, jj, jj1;
   HYPRE_Int              kc;
   HYPRE_BigInt           big_k;
   HYPRE_Int              start;

   HYPRE_Int              c_num;

   HYPRE_Int              my_id;
   HYPRE_Int              num_procs;
   HYPRE_Int              num_threads;
   HYPRE_Int              num_sends;
   HYPRE_Int              index;
   HYPRE_Int              ns, ne, size, rest;
   HYPRE_Int             *int_buf_data = NULL;
   HYPRE_BigInt          *big_buf_data = NULL;

   HYPRE_BigInt col_1 = hypre_ParCSRBlockMatrixFirstRowIndex(A);
   HYPRE_Int local_numrows = hypre_CSRBlockMatrixNumRows(A_diag);
   HYPRE_BigInt col_n = col_1 + (HYPRE_BigInt)local_numrows;

   HYPRE_Real       wall_time;  /* for debugging instrumentation  */


   HYPRE_Real       *identity_block;
   HYPRE_Real       *zero_block;
   HYPRE_Real       *diagonal_block;
   HYPRE_Real       *sum_block;
   HYPRE_Real       *distribute_block;

   HYPRE_Real       *sign;

   hypre_MPI_Comm_size(comm, &num_procs);
   hypre_MPI_Comm_rank(comm, &my_id);
   num_threads = hypre_NumThreads();


   my_first_cpt = num_cpts_global[0];
   if (my_id == (num_procs - 1)) { total_global_cpts = num_cpts_global[1]; }
   hypre_MPI_Bcast(&total_global_cpts, 1, HYPRE_MPI_BIG_INT, num_procs - 1, comm);

   /*-------------------------------------------------------------------
    * Get the CF_marker data for the off-processor columns
    *-------------------------------------------------------------------*/

   if (debug_flag == 4) { wall_time = time_getWallclockSeconds(); }

   CF_marker_offd = hypre_CTAlloc(HYPRE_Int,  num_cols_A_offd, HYPRE_MEMORY_HOST);


   if (!comm_pkg)
   {
      hypre_BlockMatvecCommPkgCreate(A);
      comm_pkg = hypre_ParCSRBlockMatrixCommPkg(A);
   }

   num_sends = hypre_ParCSRCommPkgNumSends(comm_pkg);
   int_buf_data = hypre_CTAlloc(HYPRE_Int,  hypre_ParCSRCommPkgSendMapStart(comm_pkg,
                                                                            num_sends), HYPRE_MEMORY_HOST);

   index = 0;
   for (i = 0; i < num_sends; i++)
   {
      start = hypre_ParCSRCommPkgSendMapStart(comm_pkg, i);
      for (j = start; j < hypre_ParCSRCommPkgSendMapStart(comm_pkg, i + 1); j++)
      {
         int_buf_data[index++]
            = CF_marker[hypre_ParCSRCommPkgSendMapElmt(comm_pkg, j)];
      }

   }

   /* we do not need the block version of comm handle - because
      CF_marker corresponds to the nodal matrix.  This call populates
      CF_marker_offd */
   comm_handle = hypre_ParCSRCommHandleCreate( 11, comm_pkg, int_buf_data,
                                               CF_marker_offd);

   hypre_ParCSRCommHandleDestroy(comm_handle);


   if (debug_flag == 4)
   {
      wall_time = time_getWallclockSeconds() - wall_time;
      hypre_printf("Proc = %d     Interp: Comm 1 CF_marker =    %f\n",
                   my_id, wall_time);
      fflush(NULL);
   }

   /*----------------------------------------------------------------------
    * Get the ghost rows of A
    *---------------------------------------------------------------------*/

   if (debug_flag == 4) { wall_time = time_getWallclockSeconds(); }

   if (num_procs > 1)
   {
      A_ext      = hypre_ParCSRBlockMatrixExtractBExt(A, A, 1);
      A_ext_i    = hypre_CSRBlockMatrixI(A_ext);
      A_ext_j    = hypre_CSRBlockMatrixBigJ(A_ext);
      A_ext_data = hypre_CSRBlockMatrixData(A_ext);
   }

   index = 0;
   for (i = 0; i < num_cols_A_offd; i++)
   {
      for (j = A_ext_i[i]; j < A_ext_i[i + 1]; j++)
      {
         big_k = A_ext_j[j];
         if (big_k >= col_1 && big_k < col_n)
         {
            A_ext_j[index] = big_k - col_1;
            /* for the data field we must get all of the block data */
            for (bd = 0; bd < bnnz; bd++)
            {
               A_ext_data[index * bnnz + bd] = A_ext_data[j * bnnz + bd];
            }
            index++;
         }
         else
         {
            kc = hypre_BigBinarySearch(col_map_offd, big_k, num_cols_A_offd);
            if (kc > -1)
            {
               A_ext_j[index] = (HYPRE_BigInt)(-kc - 1);
               for (bd = 0; bd < bnnz; bd++)
               {
                  A_ext_data[index * bnnz + bd] = A_ext_data[j * bnnz + bd];
               }
               index++;
            }
         }
      }
      A_ext_i[i] = index;
   }
   for (i = num_cols_A_offd; i > 0; i--)
   {
      A_ext_i[i] = A_ext_i[i - 1];
   }
   if (num_procs > 1) { A_ext_i[0] = 0; }

   if (debug_flag == 4)
   {
      wall_time = time_getWallclockSeconds() - wall_time;
      hypre_printf("Proc = %d  Interp: Comm 2   Get A_ext =  %f\n",
                   my_id, wall_time);
      fflush(NULL);
   }


   /*-----------------------------------------------------------------------
    *  First Pass: Determine size of P and fill in fine_to_coarse mapping.
    *-----------------------------------------------------------------------*/

   /*-----------------------------------------------------------------------
    *  Intialize counters and allocate mapping vector.
    *-----------------------------------------------------------------------*/

   coarse_counter = hypre_CTAlloc(HYPRE_Int,  num_threads, HYPRE_MEMORY_HOST);
   jj_count = hypre_CTAlloc(HYPRE_Int,  num_threads, HYPRE_MEMORY_HOST);
   jj_count_offd = hypre_CTAlloc(HYPRE_Int,  num_threads, HYPRE_MEMORY_HOST);

   fine_to_coarse = hypre_CTAlloc(HYPRE_Int,  n_fine, HYPRE_MEMORY_HOST);

   for (i = 0; i < n_fine; i++) { fine_to_coarse[i] = -1; }

   jj_counter = start_indexing;
   jj_counter_offd = start_indexing;

   /*-----------------------------------------------------------------------
    *  Loop over fine grid.
    *-----------------------------------------------------------------------*/


   for (j = 0; j < num_threads; j++)
   {
      size = n_fine / num_threads;
      rest = n_fine - size * num_threads;
      if (j < rest)
      {
         ns = j * size + j;
         ne = (j + 1) * size + j + 1;
      }
      else
      {
         ns = j * size + rest;
         ne = (j + 1) * size + rest;
      }


      /* loop over the fine grid points */
      for (i = ns; i < ne; i++)
      {

         /*--------------------------------------------------------------------
          *  If i is a C-point, interpolation is the identity. Also set up
          *  mapping vector (fine_to_coarse is the mapping vector).
          *--------------------------------------------------------------------*/

         if (CF_marker[i] >= 0)
         {
            jj_count[j]++;
            fine_to_coarse[i] = coarse_counter[j];
            coarse_counter[j]++;
         }

         /*--------------------------------------------------------------------
          *  If i is an F-point, interpolation is from the C-points that
          *  strongly influence i.
          *--------------------------------------------------------------------*/

         else
         {
            for (jj = S_diag_i[i]; jj < S_diag_i[i + 1]; jj++)
            {
               i1 = S_diag_j[jj];
               if (CF_marker[i1] >= 0)
               {
                  jj_count[j]++;
               }
            }

            if (num_procs > 1)
            {
               for (jj = S_offd_i[i]; jj < S_offd_i[i + 1]; jj++)
               {
                  i1 = S_offd_j[jj];
                  if (CF_marker_offd[i1] >= 0)
                  {
                     jj_count_offd[j]++;
                  }
               }
            }
         }
      }
   }

   /*-----------------------------------------------------------------------
    *  Allocate  arrays.
    *-----------------------------------------------------------------------*/

   for (i = 0; i < num_threads - 1; i++)
   {
      coarse_counter[i + 1] += coarse_counter[i];
      jj_count[i + 1] += jj_count[i];
      jj_count_offd[i + 1] += jj_count_offd[i];
   }
   i = num_threads - 1;
   jj_counter = jj_count[i];
   jj_counter_offd = jj_count_offd[i];

   P_diag_size = jj_counter;

   P_diag_i    = hypre_CTAlloc(HYPRE_Int,  n_fine + 1, HYPRE_MEMORY_HOST);
   P_diag_j    = hypre_CTAlloc(HYPRE_Int,  P_diag_size, HYPRE_MEMORY_HOST);
   /* we need to include the size of the blocks in the data size */
   P_diag_data = hypre_CTAlloc(HYPRE_Real,  P_diag_size * bnnz, HYPRE_MEMORY_HOST);

   P_diag_i[n_fine] = jj_counter;


   P_offd_size = jj_counter_offd;

   P_offd_i    = hypre_CTAlloc(HYPRE_Int,  n_fine + 1, HYPRE_MEMORY_HOST);
   P_offd_j    = hypre_CTAlloc(HYPRE_Int,  P_offd_size, HYPRE_MEMORY_HOST);
   /* we need to include the size of the blocks in the data size */
   P_offd_data = hypre_CTAlloc(HYPRE_Real,  P_offd_size * bnnz, HYPRE_MEMORY_HOST);

   /*-----------------------------------------------------------------------
    *  Intialize some stuff.
    *-----------------------------------------------------------------------*/

   jj_counter = start_indexing;
   jj_counter_offd = start_indexing;

   if (debug_flag == 4)
   {
      wall_time = time_getWallclockSeconds() - wall_time;
      hypre_printf("Proc = %d     Interp: Internal work 1 =     %f\n",
                   my_id, wall_time);
      fflush(NULL);
   }

   /* we need a block identity and a block of zeros*/
   identity_block = hypre_CTAlloc(HYPRE_Real,  bnnz, HYPRE_MEMORY_HOST);
   zero_block =  hypre_CTAlloc(HYPRE_Real,  bnnz, HYPRE_MEMORY_HOST);



   for (i = 0; i < block_size; i++)
   {
      identity_block[i * block_size + i] = 1.0;
   }


   /* we also need a block to keep track of the diagonal values and a sum */
   diagonal_block =  hypre_CTAlloc(HYPRE_Real,  bnnz, HYPRE_MEMORY_HOST);
   sum_block =  hypre_CTAlloc(HYPRE_Real,  bnnz, HYPRE_MEMORY_HOST);
   distribute_block =  hypre_CTAlloc(HYPRE_Real,  bnnz, HYPRE_MEMORY_HOST);


   sign =  hypre_CTAlloc(HYPRE_Real,  block_size, HYPRE_MEMORY_HOST);

   /*-----------------------------------------------------------------------
    *  Send and receive fine_to_coarse info.
    *-----------------------------------------------------------------------*/

   if (debug_flag == 4) { wall_time = time_getWallclockSeconds(); }

   fine_to_coarse_offd = hypre_CTAlloc(HYPRE_BigInt,  num_cols_A_offd, HYPRE_MEMORY_HOST);
   big_buf_data = hypre_CTAlloc(HYPRE_BigInt,  hypre_ParCSRCommPkgSendMapStart(comm_pkg,
                                                                               num_sends), HYPRE_MEMORY_HOST);

   for (j = 0; j < num_threads; j++)
   {
      coarse_shift = 0;
      if (j > 0) { coarse_shift = coarse_counter[j - 1]; }
      size = n_fine / num_threads;
      rest = n_fine - size * num_threads;
      if (j < rest)
      {
         ns = j * size + j;
         ne = (j + 1) * size + j + 1;
      }
      else
      {
         ns = j * size + rest;
         ne = (j + 1) * size + rest;
      }
      for (i = ns; i < ne; i++)
      {
         fine_to_coarse[i] += coarse_shift;
      }
   }
   index = 0;
   for (i = 0; i < num_sends; i++)
   {
      start = hypre_ParCSRCommPkgSendMapStart(comm_pkg, i);
      for (j = start; j < hypre_ParCSRCommPkgSendMapStart(comm_pkg, i + 1); j++)
         big_buf_data[index++] = my_first_cpt
                                 + fine_to_coarse[hypre_ParCSRCommPkgSendMapElmt(comm_pkg, j)];
   }

   /* again, we do not need to use the block version of comm handle since
      the fine to coarse mapping is size of the nodes */

   comm_handle = hypre_ParCSRCommHandleCreate( 21, comm_pkg, big_buf_data,
                                               fine_to_coarse_offd);

   hypre_ParCSRCommHandleDestroy(comm_handle);

   if (debug_flag == 4)
   {
      wall_time = time_getWallclockSeconds() - wall_time;
      hypre_printf("Proc = %d     Interp: Comm 4 FineToCoarse = %f\n",
                   my_id, wall_time);
      fflush(NULL);
   }

   if (debug_flag == 4) { wall_time = time_getWallclockSeconds(); }

   /*-----------------------------------------------------------------------
    *  Loop over fine grid points.
    *-----------------------------------------------------------------------*/

   for (jl = 0; jl < num_threads; jl++)
   {
      size = n_fine / num_threads;
      rest = n_fine - size * num_threads;
      if (jl < rest)
      {
         ns = jl * size + jl;
         ne = (jl + 1) * size + jl + 1;
      }
      else
      {
         ns = jl * size + rest;
         ne = (jl + 1) * size + rest;
      }
      jj_counter = 0;
      if (jl > 0) { jj_counter = jj_count[jl - 1]; }
      jj_counter_offd = 0;
      if (jl > 0) { jj_counter_offd = jj_count_offd[jl - 1]; }

      P_marker = hypre_CTAlloc(HYPRE_Int,  n_fine, HYPRE_MEMORY_HOST);
      P_marker_offd = hypre_CTAlloc(HYPRE_Int,  num_cols_A_offd, HYPRE_MEMORY_HOST);

      for (i = 0; i < n_fine; i++)
      {
         P_marker[i] = -1;
      }
      for (i = 0; i < num_cols_A_offd; i++)
      {
         P_marker_offd[i] = -1;
      }
      strong_f_marker = -2;

      for (i = ns; i < ne; i++)
      {

         /*--------------------------------------------------------------------
          *  If i is a c-point, interpolation is the identity.
          *--------------------------------------------------------------------*/

         if (CF_marker[i] >= 0)
         {
            P_diag_i[i] = jj_counter;
            P_diag_j[jj_counter]    = fine_to_coarse[i];
            /* P_diag_data[jj_counter] = one; */
            hypre_CSRBlockMatrixBlockCopyData(identity_block,
                                              &P_diag_data[jj_counter * bnnz],
                                              1.0, block_size);
            jj_counter++;
         }

         /*--------------------------------------------------------------------
          *  If i is an F-point, build interpolation.
          *--------------------------------------------------------------------*/

         else
         {
            /* Diagonal part of P */
            P_diag_i[i] = jj_counter;
            jj_begin_row = jj_counter;

            for (jj = S_diag_i[i]; jj < S_diag_i[i + 1]; jj++)
            {
               i1 = S_diag_j[jj];

               /*--------------------------------------------------------------
                * If neighbor i1 is a C-point, set column number in P_diag_j
                * and initialize interpolation weight to zero.
                *--------------------------------------------------------------*/

               if (CF_marker[i1] >= 0)
               {
                  P_marker[i1] = jj_counter;
                  P_diag_j[jj_counter]    = fine_to_coarse[i1];
                  /* P_diag_data[jj_counter] = zero; */
                  hypre_CSRBlockMatrixBlockCopyData(zero_block,
                                                    &P_diag_data[jj_counter * bnnz],
                                                    1.0, block_size);
                  jj_counter++;
               }

               /*--------------------------------------------------------------
                * If neighbor i1 is an F-point, mark it as a strong F-point
                * whose connection needs to be distributed.
                *--------------------------------------------------------------*/

               else if (CF_marker[i1] != -3)
               {
                  P_marker[i1] = strong_f_marker;
               }
            }
            jj_end_row = jj_counter;

            /* Off-Diagonal part of P */
            P_offd_i[i] = jj_counter_offd;
            jj_begin_row_offd = jj_counter_offd;


            if (num_procs > 1)
            {
               for (jj = S_offd_i[i]; jj < S_offd_i[i + 1]; jj++)
               {
                  i1 = S_offd_j[jj];

                  /*-----------------------------------------------------------
                   * If neighbor i1 is a C-point, set column number in P_offd_j
                   * and initialize interpolation weight to zero.
                   *-----------------------------------------------------------*/

                  if (CF_marker_offd[i1] >= 0)
                  {
                     P_marker_offd[i1] = jj_counter_offd;
                     P_offd_j[jj_counter_offd]  = i1;
                     /* P_offd_data[jj_counter_offd] = zero; */
                     hypre_CSRBlockMatrixBlockCopyData(zero_block,
                                                       &P_offd_data[jj_counter_offd * bnnz],
                                                       1.0, block_size);

                     jj_counter_offd++;
                  }

                  /*-----------------------------------------------------------
                   * If neighbor i1 is an F-point, mark it as a strong F-point
                   * whose connection needs to be distributed.
                   *-----------------------------------------------------------*/

                  else if (CF_marker_offd[i1] != -3)
                  {
                     P_marker_offd[i1] = strong_f_marker;
                  }
               }
            }

            jj_end_row_offd = jj_counter_offd;


            /* get the diagonal block */
            /* diagonal = A_diag_data[A_diag_i[i]]; */
            hypre_CSRBlockMatrixBlockCopyDataDiag(&A_diag_data[A_diag_i[i]*bnnz], diagonal_block,
                                                  1.0, block_size);



            /* Here we go through the neighborhood of this grid point */

            /* Loop over ith row of A.  First, the diagonal part of A */

            for (jj = A_diag_i[i] + 1; jj < A_diag_i[i + 1]; jj++)
            {
               i1 = A_diag_j[jj];

               /*--------------------------------------------------------------
                * Case 1: neighbor i1 is a C-point and strongly influences i,
                * accumulate a_{i,i1} into the interpolation weight.
                *--------------------------------------------------------------*/

               if (P_marker[i1] >= jj_begin_row)
               {
                  /*   P_diag_data[P_marker[i1]] += A_diag_data[jj]; */
                  hypre_CSRBlockMatrixBlockAddAccumulateDiag(&A_diag_data[jj * bnnz],
                                                             &P_diag_data[P_marker[i1]*bnnz],
                                                             block_size);

               }

               /*--------------------------------------------------------------
                * Case 2: neighbor i1 is an F-point and strongly influences i,
                * distribute a_{i,i1} to C-points that strongly infuence i.
                * Note: currently no distribution to the diagonal in this case.
                *--------------------------------------------------------------*/

               else if (P_marker[i1] == strong_f_marker || (!add_weak_to_diag  && CF_marker[i1] != -3))
               {
                  /* initialize sum to zero */
                  /* sum = zero; */
                  hypre_CSRBlockMatrixBlockCopyData(zero_block, sum_block, 1.0,
                                                    block_size);


                  /*-----------------------------------------------------------
                   * Loop over row of A for point i1 and calculate the sum
                   * of the connections to c-points that strongly influence i.
                   *-----------------------------------------------------------*/

                  hypre_CSRBlockMatrixComputeSign(&A_diag_data[A_diag_i[i1]*bnnz], sign, block_size);


                  /* Diagonal block part of row i1 */
                  for (jj1 = A_diag_i[i1]; jj1 < A_diag_i[i1 + 1]; jj1++)
                  {
                     i2 = A_diag_j[jj1];
                     if (P_marker[i2] >= jj_begin_row)
                     {
                        /* add diag data to sum */
                        /* sum += A_diag_data[jj1]; */
                        /* hypre_CSRBlockMatrixBlockAddAccumulateDiag(&A_diag_data[jj1*bnnz],
                           sum_block, block_size);*/

                        hypre_CSRBlockMatrixBlockAddAccumulateDiagCheckSign(&A_diag_data[jj1 * bnnz],
                                                                            sum_block, block_size, sign);
                     }
                  }

                  /* Off-Diagonal block part of row i1 */
                  if (num_procs > 1)
                  {
                     for (jj1 = A_offd_i[i1]; jj1 < A_offd_i[i1 + 1]; jj1++)
                     {
                        i2 = A_offd_j[jj1];
                        if (P_marker_offd[i2] >= jj_begin_row_offd )
                        {
                           /* add off diag data to sum */
                           /*sum += A_offd_data[jj1];*/
                           /* hypre_CSRBlockMatrixBlockAddAccumulateDiag(&A_offd_data[jj1*bnnz],
                              sum_block, block_size);*/
                           hypre_CSRBlockMatrixBlockAddAccumulateDiagCheckSign(&A_offd_data[jj1 * bnnz],
                                                                               sum_block, block_size, sign);
                        }
                     }
                  }
                  /* check whether sum_block is singular */

                  /* distribute = A_diag_data[jj] / sum;*/
                  /* here we want: A_diag_data * sum^(-1) */

                  if (hypre_CSRBlockMatrixBlockInvMultDiag(sum_block, &A_diag_data[jj * bnnz],
                                                           distribute_block, block_size) == 0)
                  {


                     /*-----------------------------------------------------------
                      * Loop over row of A for point i1 and do the distribution.
                      *-----------------------------------------------------------*/

                     /* Diagonal block part of row i1 */
                     for (jj1 = A_diag_i[i1]; jj1 < A_diag_i[i1 + 1]; jj1++)
                     {
                        i2 = A_diag_j[jj1];
                        if (P_marker[i2] >= jj_begin_row )
                        {

                           /*  P_diag_data[P_marker[i2]]
                               += distribute * A_diag_data[jj1];*/

                           /* multiply - result in sum_block */
                           hypre_CSRBlockMatrixBlockCopyData(zero_block,
                                                             sum_block, 1.0, block_size);


                           /* hypre_CSRBlockMatrixBlockMultAddDiag(distribute_block,
                              &A_diag_data[jj1*bnnz], 0.0,
                              sum_block, block_size);*/
                           hypre_CSRBlockMatrixBlockMultAddDiagCheckSign(distribute_block,
                                                                         &A_diag_data[jj1 * bnnz], 0.0,
                                                                         sum_block, block_size, sign);


                           /* add result to p_diag_data */
                           hypre_CSRBlockMatrixBlockAddAccumulateDiag(sum_block,
                                                                      &P_diag_data[P_marker[i2]*bnnz],
                                                                      block_size);

                        }
                     }

                     /* Off-Diagonal block part of row i1 */
                     if (num_procs > 1)
                     {
                        for (jj1 = A_offd_i[i1]; jj1 < A_offd_i[i1 + 1]; jj1++)
                        {
                           i2 = A_offd_j[jj1];
                           if (P_marker_offd[i2] >= jj_begin_row_offd)
                           {
                              /* P_offd_data[P_marker_offd[i2]]
                                 += distribute * A_offd_data[jj1]; */

                              /* multiply - result in sum_block */

                              hypre_CSRBlockMatrixBlockCopyData(zero_block,
                                                                sum_block, 1.0, block_size);
                              /* hypre_CSRBlockMatrixBlockMultAddDiag(distribute_block,
                                 &A_offd_data[jj1*bnnz], 0.0,
                                 sum_block, block_size); */

                              hypre_CSRBlockMatrixBlockMultAddDiagCheckSign(distribute_block,
                                                                            &A_offd_data[jj1 * bnnz], 0.0,
                                                                            sum_block, block_size, sign);



                              /* add result to p_offd_data */
                              hypre_CSRBlockMatrixBlockAddAccumulateDiag(sum_block,
                                                                         &P_offd_data[P_marker_offd[i2]*bnnz],
                                                                         block_size);


                           }
                        }
                     }
                  }
                  else /* sum block is all zeros (or almost singular) - just add to diagonal */
                  {
                     /* diagonal += A_diag_data[jj]; */
                     if (add_weak_to_diag) hypre_CSRBlockMatrixBlockAddAccumulateDiag(&A_diag_data[jj * bnnz],
                                                                                         diagonal_block,
                                                                                         block_size);
                  }
               }

               /*--------------------------------------------------------------
                * Case 3: neighbor i1 weakly influences i, accumulate a_{i,i1}
                * into the diagonal.
                *--------------------------------------------------------------*/

               else if (CF_marker[i1] != -3 && add_weak_to_diag)
               {
                  /* diagonal += A_diag_data[jj];*/
                  hypre_CSRBlockMatrixBlockAddAccumulateDiag(&A_diag_data[jj * bnnz],
                                                             diagonal_block,
                                                             block_size);
               }
            }


            /*----------------------------------------------------------------
             * Still looping over ith row of A. Next, loop over the
             * off-diagonal part of A
             *---------------------------------------------------------------*/

            if (num_procs > 1)
            {
               for (jj = A_offd_i[i]; jj < A_offd_i[i + 1]; jj++)
               {
                  i1 = A_offd_j[jj];

                  /*--------------------------------------------------------------
                   * Case 1: neighbor i1 is a C-point and strongly influences i,
                   * accumulate a_{i,i1} into the interpolation weight.
                   *--------------------------------------------------------------*/

                  if (P_marker_offd[i1] >= jj_begin_row_offd)
                  {
                     /* P_offd_data[P_marker_offd[i1]] += A_offd_data[jj]; */
                     hypre_CSRBlockMatrixBlockAddAccumulateDiag( &A_offd_data[jj * bnnz],
                                                                 &P_offd_data[P_marker_offd[i1]*bnnz],
                                                                 block_size);
                  }

                  /*------------------------------------------------------------
                   * Case 2: neighbor i1 is an F-point and strongly influences i,
                   * distribute a_{i,i1} to C-points that strongly infuence i.
                   * Note: currently no distribution to the diagonal in this case.
                   *-----------------------------------------------------------*/

                  else if (P_marker_offd[i1] == strong_f_marker || (!add_weak_to_diag  && CF_marker[i1] != -3))
                  {

                     /* initialize sum to zero */
                     hypre_CSRBlockMatrixBlockCopyData(zero_block, sum_block,
                                                       1.0, block_size);

                     /*---------------------------------------------------------
                      * Loop over row of A_ext for point i1 and calculate the sum
                      * of the connections to c-points that strongly influence i.
                      *---------------------------------------------------------*/

                     /* find row number */
                     c_num = A_offd_j[jj];

                     hypre_CSRBlockMatrixComputeSign(&A_ext_data[A_ext_i[c_num]*bnnz], sign, block_size);


                     for (jj1 = A_ext_i[c_num]; jj1 < A_ext_i[c_num + 1]; jj1++)
                     {
                        i2 = (HYPRE_Int)A_ext_j[jj1];

                        if (i2 > -1)
                        {
                           /* in the diagonal block */
                           if (P_marker[i2] >= jj_begin_row)
                           {
                              /* sum += A_ext_data[jj1]; */
                              /*  hypre_CSRBlockMatrixBlockAddAccumulateDiag(&A_ext_data[jj1*bnnz],
                                  sum_block, block_size);*/
                              hypre_CSRBlockMatrixBlockAddAccumulateDiagCheckSign(&A_ext_data[jj1 * bnnz],
                                                                                  sum_block, block_size, sign);
                           }
                        }
                        else
                        {
                           /* in the off_diagonal block  */
                           if (P_marker_offd[-i2 - 1] >= jj_begin_row_offd)
                           {
                              /* sum += A_ext_data[jj1]; */
                              /* hypre_CSRBlockMatrixBlockAddAccumulateDiag(&A_ext_data[jj1*bnnz],
                                 sum_block, block_size);*/
                              hypre_CSRBlockMatrixBlockAddAccumulateDiagCheckSign(&A_ext_data[jj1 * bnnz],
                                                                                  sum_block, block_size, sign);
                           }
                        }
                     }

                     /* check whether sum_block is singular */


                     /* distribute = A_offd_data[jj] / sum;  */
                     /* here we want: A_offd_data * sum^(-1) */
                     if (hypre_CSRBlockMatrixBlockInvMultDiag(sum_block, &A_offd_data[jj * bnnz],
                                                              distribute_block, block_size) == 0)
                     {

                        /*---------------------------------------------------------
                         * Loop over row of A_ext for point i1 and do
                         * the distribution.
                         *--------------------------------------------------------*/

                        /* Diagonal block part of row i1 */

                        for (jj1 = A_ext_i[c_num]; jj1 < A_ext_i[c_num + 1]; jj1++)
                        {
                           i2 = (HYPRE_Int)A_ext_j[jj1];

                           if (i2 > -1) /* in the diagonal block */
                           {
                              if (P_marker[i2] >= jj_begin_row)
                              {
                                 /* P_diag_data[P_marker[i2]]
                                    += distribute * A_ext_data[jj1]; */

                                 /* multiply - result in sum_block */
                                 hypre_CSRBlockMatrixBlockCopyData(zero_block, sum_block, 1.0, block_size);

                                 /* hypre_CSRBlockMatrixBlockMultAddDiag(distribute_block,
                                    &A_ext_data[jj1*bnnz], 0.0,
                                    sum_block, block_size); */

                                 hypre_CSRBlockMatrixBlockMultAddDiagCheckSign(distribute_block,
                                                                               &A_ext_data[jj1 * bnnz], 0.0,
                                                                               sum_block, block_size, sign);
                                 /* add result to p_diag_data */
                                 hypre_CSRBlockMatrixBlockAddAccumulateDiag(sum_block,
                                                                            &P_diag_data[P_marker[i2]*bnnz],
                                                                            block_size);
                              }
                           }
                           else
                           {
                              /* in the off_diagonal block  */
                              if (P_marker_offd[-i2 - 1] >= jj_begin_row_offd)

                                 /*P_offd_data[P_marker_offd[-i2-1]]
                                   += distribute * A_ext_data[jj1];*/
                              {

                                 /* multiply - result in sum_block */
                                 hypre_CSRBlockMatrixBlockCopyData(zero_block, sum_block, 1.0, block_size);

                                 /* hypre_CSRBlockMatrixBlockMultAddDiag(distribute_block,
                                    &A_ext_data[jj1*bnnz], 0.0,
                                    sum_block, block_size);*/

                                 hypre_CSRBlockMatrixBlockMultAddDiagCheckSign(distribute_block,
                                                                               &A_ext_data[jj1 * bnnz], 0.0,
                                                                               sum_block, block_size, sign);
                                 /* add result to p_offd_data */
                                 hypre_CSRBlockMatrixBlockAddAccumulateDiag(sum_block,
                                                                            &P_offd_data[P_marker_offd[-i2 - 1]*bnnz],
                                                                            block_size);
                              }
                           }
                        }
                     }
                     else /* sum block is all zeros - just add to diagonal */
                     {
                        /* diagonal += A_offd_data[jj]; */
                        if (add_weak_to_diag) hypre_CSRBlockMatrixBlockAddAccumulateDiag(&A_offd_data[jj * bnnz],
                                                                                            diagonal_block,
                                                                                            block_size);
                     }
                  }

                  /*-----------------------------------------------------------
                   * Case 3: neighbor i1 weakly influences i, accumulate a_{i,i1}
                   * into the diagonal.
                   *-----------------------------------------------------------*/

                  else if (CF_marker_offd[i1] != -3 && add_weak_to_diag)
                  {
                     /* diagonal += A_offd_data[jj]; */
                     hypre_CSRBlockMatrixBlockAddAccumulateDiag(&A_offd_data[jj * bnnz],
                                                                diagonal_block, block_size);
                  }
               }
            }

            /*-----------------------------------------------------------------
             * Set interpolation weight by dividing by the diagonal.
             *-----------------------------------------------------------------*/

            for (jj = jj_begin_row; jj < jj_end_row; jj++)
            {

               /* P_diag_data[jj] /= -diagonal; */

               /* want diagonal^(-1)*P_diag_data */
               /* do division - put in sum_block */
               if ( hypre_CSRBlockMatrixBlockInvMultDiag(diagonal_block, &P_diag_data[jj * bnnz],
                                                         sum_block, block_size) == 0)
               {
                  /* now copy to  P_diag_data[jj] and make negative */
                  hypre_CSRBlockMatrixBlockCopyData(sum_block, &P_diag_data[jj * bnnz],
                                                    -1.0, block_size);
               }
               else
               {
                  /* hypre_printf(" Warning! singular diagonal block! Proc id %d row %d\n", my_id,i);  */
                  /* just make P_diag_data negative since diagonal is zero */
                  hypre_CSRBlockMatrixBlockCopyData(&P_diag_data[jj * bnnz], &P_diag_data[jj * bnnz],
                                                    -1.0, block_size);
               }
            }

            for (jj = jj_begin_row_offd; jj < jj_end_row_offd; jj++)
            {
               /* P_offd_data[jj] /= -diagonal; */

               /* do division - put in sum_block */
               hypre_CSRBlockMatrixBlockInvMultDiag(diagonal_block, &P_offd_data[jj * bnnz],
                                                    sum_block, block_size);

               /* now copy to  P_offd_data[jj] and make negative */
               hypre_CSRBlockMatrixBlockCopyData(sum_block, &P_offd_data[jj * bnnz],
                                                 -1.0, block_size);
            }
         }

         strong_f_marker--;

         P_offd_i[i + 1] = jj_counter_offd;
      }
      hypre_TFree(P_marker, HYPRE_MEMORY_HOST);
      hypre_TFree(P_marker_offd, HYPRE_MEMORY_HOST);
   }

   /* Now create P - as a block matrix */
   P = hypre_ParCSRBlockMatrixCreate(comm, block_size,
                                     hypre_ParCSRBlockMatrixGlobalNumRows(A),
                                     total_global_cpts,
                                     hypre_ParCSRBlockMatrixColStarts(A),
                                     num_cpts_global,
                                     0,
                                     P_diag_i[n_fine],
                                     P_offd_i[n_fine]);


   P_diag = hypre_ParCSRBlockMatrixDiag(P);
   hypre_CSRBlockMatrixData(P_diag) = P_diag_data;
   hypre_CSRBlockMatrixI(P_diag) = P_diag_i;
   hypre_CSRBlockMatrixJ(P_diag) = P_diag_j;

   P_offd = hypre_ParCSRBlockMatrixOffd(P);
   hypre_CSRBlockMatrixData(P_offd) = P_offd_data;
   hypre_CSRBlockMatrixI(P_offd) = P_offd_i;
   hypre_CSRBlockMatrixJ(P_offd) = P_offd_j;

   /* Compress P, removing coefficients smaller than trunc_factor * Max */
   if (trunc_factor != 0.0 || max_elmts > 0)
   {
      hypre_BoomerAMGBlockInterpTruncation(P, trunc_factor, max_elmts);
      P_diag_data = hypre_CSRBlockMatrixData(P_diag);
      P_diag_i = hypre_CSRBlockMatrixI(P_diag);
      P_diag_j = hypre_CSRBlockMatrixJ(P_diag);
      P_offd_data = hypre_CSRBlockMatrixData(P_offd);
      P_offd_i = hypre_CSRBlockMatrixI(P_offd);
      P_offd_j = hypre_CSRBlockMatrixJ(P_offd);
      P_diag_size = P_diag_i[n_fine];
      P_offd_size = P_offd_i[n_fine];
   }


   num_cols_P_offd = 0;
   if (P_offd_size)
   {
      P_marker = hypre_CTAlloc(HYPRE_Int,  num_cols_A_offd, HYPRE_MEMORY_HOST);

      for (i = 0; i < num_cols_A_offd; i++)
      {
         P_marker[i] = 0;
      }

      num_cols_P_offd = 0;
      for (i = 0; i < P_offd_size; i++)
      {
         index = P_offd_j[i];
         if (!P_marker[index])
         {
            num_cols_P_offd++;
            P_marker[index] = 1;
         }
      }

      tmp_map_offd = hypre_CTAlloc(HYPRE_Int, num_cols_P_offd, HYPRE_MEMORY_HOST);
      col_map_offd_P = hypre_CTAlloc(HYPRE_BigInt, num_cols_P_offd, HYPRE_MEMORY_HOST);

      index = 0;
      for (i = 0; i < num_cols_P_offd; i++)
      {
         while (P_marker[index] == 0) { index++; }
         tmp_map_offd[i] = index++;
      }

      for (i = 0; i < P_offd_size; i++)
         P_offd_j[i] = hypre_BinarySearch(tmp_map_offd,
                                          P_offd_j[i],
                                          num_cols_P_offd);
      hypre_TFree(P_marker, HYPRE_MEMORY_HOST);
   }

   for (i = 0; i < n_fine; i++)
      if (CF_marker[i] == -3) { CF_marker[i] = -1; }

   if (num_cols_P_offd)
   {
      hypre_ParCSRBlockMatrixColMapOffd(P) = col_map_offd_P;
      hypre_CSRBlockMatrixNumCols(P_offd) = num_cols_P_offd;
   }

   /* use block version */
   hypre_GetCommPkgBlockRTFromCommPkgBlockA(P, A, tmp_map_offd, fine_to_coarse_offd);


   *P_ptr = P;

   hypre_TFree(sign, HYPRE_MEMORY_HOST);


   hypre_TFree(zero_block, HYPRE_MEMORY_HOST);
   hypre_TFree(identity_block, HYPRE_MEMORY_HOST);
   hypre_TFree(diagonal_block, HYPRE_MEMORY_HOST);
   hypre_TFree(sum_block, HYPRE_MEMORY_HOST);
   hypre_TFree(distribute_block, HYPRE_MEMORY_HOST);

   hypre_TFree(tmp_map_offd, HYPRE_MEMORY_HOST);
   hypre_TFree(CF_marker_offd, HYPRE_MEMORY_HOST);
   hypre_TFree(int_buf_data, HYPRE_MEMORY_HOST);
   hypre_TFree(big_buf_data, HYPRE_MEMORY_HOST);
   hypre_TFree(fine_to_coarse, HYPRE_MEMORY_HOST);
   hypre_TFree(fine_to_coarse_offd, HYPRE_MEMORY_HOST);
   hypre_TFree(coarse_counter, HYPRE_MEMORY_HOST);
   hypre_TFree(jj_count, HYPRE_MEMORY_HOST);
   hypre_TFree(jj_count_offd, HYPRE_MEMORY_HOST);

   if (num_procs > 1) { hypre_CSRBlockMatrixDestroy(A_ext); }

   return (0);

}


/*---------------------------------------------------------------------------
 * hypre_BoomerAMGBlockBuildInterpRV

 Here we are modifying the block interp like in Ruge's elasticity paper
 (applied math comp '86) - only we don't include the diagonal
 for dist. the f-connect


 - when we do the distribution of the f-connection, we only distribute the error
 to like unknowns - this has the effect of only using the diagonal of the
 matrix for the f-distributions.  In addition, we will not differentiate
 between the strength of the f-connections (so nothing is added to the diag)

 *--------------------------------------------------------------------------*/

HYPRE_Int
hypre_BoomerAMGBuildBlockInterpRV( hypre_ParCSRBlockMatrix    *A,
                                   HYPRE_Int                  *CF_marker,
                                   hypre_ParCSRMatrix         *S,
                                   HYPRE_BigInt               *num_cpts_global,
                                   HYPRE_Int                   num_functions,
                                   HYPRE_Int                  *dof_func,
                                   HYPRE_Int                   debug_flag,
                                   HYPRE_Real                  trunc_factor,
                                   HYPRE_Int                   max_elmts,
                                   hypre_ParCSRBlockMatrix   **P_ptr)
{

   MPI_Comm                 comm = hypre_ParCSRBlockMatrixComm(A);
   hypre_ParCSRCommPkg     *comm_pkg = hypre_ParCSRBlockMatrixCommPkg(A);
   hypre_ParCSRCommHandle  *comm_handle;

   hypre_CSRBlockMatrix  *A_diag = hypre_ParCSRBlockMatrixDiag(A);
   HYPRE_Real            *A_diag_data = hypre_CSRBlockMatrixData(A_diag);
   HYPRE_Int             *A_diag_i = hypre_CSRBlockMatrixI(A_diag);
   HYPRE_Int             *A_diag_j = hypre_CSRBlockMatrixJ(A_diag);

   HYPRE_Int              block_size = hypre_CSRBlockMatrixBlockSize(A_diag);
   HYPRE_Int              bnnz = block_size * block_size;

   hypre_CSRBlockMatrix  *A_offd = hypre_ParCSRBlockMatrixOffd(A);
   HYPRE_Real            *A_offd_data = hypre_CSRBlockMatrixData(A_offd);
   HYPRE_Int             *A_offd_i = hypre_CSRBlockMatrixI(A_offd);
   HYPRE_Int             *A_offd_j = hypre_CSRBlockMatrixJ(A_offd);
   HYPRE_Int              num_cols_A_offd = hypre_CSRBlockMatrixNumCols(A_offd);
   HYPRE_BigInt          *col_map_offd = hypre_ParCSRBlockMatrixColMapOffd(A);

   hypre_CSRMatrix       *S_diag = hypre_ParCSRMatrixDiag(S);
   HYPRE_Int             *S_diag_i = hypre_CSRMatrixI(S_diag);
   HYPRE_Int             *S_diag_j = hypre_CSRMatrixJ(S_diag);

   hypre_CSRMatrix       *S_offd = hypre_ParCSRMatrixOffd(S);
   HYPRE_Int             *S_offd_i = hypre_CSRMatrixI(S_offd);
   HYPRE_Int             *S_offd_j = hypre_CSRMatrixJ(S_offd);

   hypre_ParCSRBlockMatrix *P;
   HYPRE_BigInt            *col_map_offd_P;
   HYPRE_Int               *tmp_map_offd = NULL;

   HYPRE_Int             *CF_marker_offd = NULL;

   hypre_CSRBlockMatrix  *A_ext;

   HYPRE_Real            *A_ext_data = NULL;
   HYPRE_Int             *A_ext_i = NULL;
   HYPRE_BigInt          *A_ext_j = NULL;

   hypre_CSRBlockMatrix  *P_diag;
   hypre_CSRBlockMatrix  *P_offd;

   HYPRE_Real            *P_diag_data;
   HYPRE_Int             *P_diag_i;
   HYPRE_Int             *P_diag_j;
   HYPRE_Real            *P_offd_data;
   HYPRE_Int             *P_offd_i;
   HYPRE_Int             *P_offd_j;

   HYPRE_Int              P_diag_size, P_offd_size;

   HYPRE_Int             *P_marker, *P_marker_offd = NULL;

   HYPRE_Int              jj_counter, jj_counter_offd;
   HYPRE_Int             *jj_count, *jj_count_offd = NULL;
   HYPRE_Int              jj_begin_row, jj_begin_row_offd;
   HYPRE_Int              jj_end_row, jj_end_row_offd;

   HYPRE_Int              start_indexing = 0; /* start indexing for P_data at 0 */

   HYPRE_Int              n_fine = hypre_CSRBlockMatrixNumRows(A_diag);

   HYPRE_Int              strong_f_marker;

   HYPRE_Int             *fine_to_coarse;
   HYPRE_BigInt          *fine_to_coarse_offd = NULL;
   HYPRE_Int             *coarse_counter;
   HYPRE_Int              coarse_shift;
   HYPRE_BigInt           total_global_cpts;
   HYPRE_Int              num_cols_P_offd;
   HYPRE_BigInt           my_first_cpt;

   HYPRE_Int              bd;

   HYPRE_Int              i, i1, i2;
   HYPRE_Int              j, jl, jj, jj1;
   HYPRE_Int              kc;
   HYPRE_BigInt           big_k;
   HYPRE_Int              start;

   HYPRE_Int              c_num;

   HYPRE_Int              my_id;
   HYPRE_Int              num_procs;
   HYPRE_Int              num_threads;
   HYPRE_Int              num_sends;
   HYPRE_Int              index;
   HYPRE_Int              ns, ne, size, rest;
   HYPRE_Int             *int_buf_data = NULL;
   HYPRE_BigInt          *big_buf_data = NULL;

   HYPRE_BigInt col_1 = hypre_ParCSRBlockMatrixFirstRowIndex(A);
   HYPRE_Int local_numrows = hypre_CSRBlockMatrixNumRows(A_diag);
   HYPRE_BigInt col_n = col_1 + (HYPRE_BigInt)local_numrows;

   HYPRE_Real       wall_time;  /* for debugging instrumentation  */


   HYPRE_Real       *identity_block;
   HYPRE_Real       *zero_block;
   HYPRE_Real       *diagonal_block;
   HYPRE_Real       *sum_block;
   HYPRE_Real       *distribute_block;

   hypre_MPI_Comm_size(comm, &num_procs);
   hypre_MPI_Comm_rank(comm, &my_id);
   num_threads = hypre_NumThreads();

   my_first_cpt = num_cpts_global[0];
   if (my_id == (num_procs - 1)) { total_global_cpts = num_cpts_global[1]; }
   hypre_MPI_Bcast(&total_global_cpts, 1, HYPRE_MPI_BIG_INT, num_procs - 1, comm);

   /*-------------------------------------------------------------------
    * Get the CF_marker data for the off-processor columns
    *-------------------------------------------------------------------*/

   if (debug_flag == 4) { wall_time = time_getWallclockSeconds(); }

   CF_marker_offd = hypre_CTAlloc(HYPRE_Int,  num_cols_A_offd, HYPRE_MEMORY_HOST);


   if (!comm_pkg)
   {
      hypre_BlockMatvecCommPkgCreate(A);
      comm_pkg = hypre_ParCSRBlockMatrixCommPkg(A);
   }

   num_sends = hypre_ParCSRCommPkgNumSends(comm_pkg);
   int_buf_data = hypre_CTAlloc(HYPRE_Int,  hypre_ParCSRCommPkgSendMapStart(comm_pkg,
                                                                            num_sends), HYPRE_MEMORY_HOST);

   index = 0;
   for (i = 0; i < num_sends; i++)
   {
      start = hypre_ParCSRCommPkgSendMapStart(comm_pkg, i);
      for (j = start; j < hypre_ParCSRCommPkgSendMapStart(comm_pkg, i + 1); j++)
      {
         int_buf_data[index++]
            = CF_marker[hypre_ParCSRCommPkgSendMapElmt(comm_pkg, j)];
      }

   }

   /* we do not need the block version of comm handle - because
      CF_marker corresponds to the nodal matrix.  This call populates
      CF_marker_offd */
   comm_handle = hypre_ParCSRCommHandleCreate( 11, comm_pkg, int_buf_data,
                                               CF_marker_offd);

   hypre_ParCSRCommHandleDestroy(comm_handle);


   if (debug_flag == 4)
   {
      wall_time = time_getWallclockSeconds() - wall_time;
      hypre_printf("Proc = %d     Interp: Comm 1 CF_marker =    %f\n",
                   my_id, wall_time);
      fflush(NULL);
   }

   /*----------------------------------------------------------------------
    * Get the ghost rows of A
    *---------------------------------------------------------------------*/

   if (debug_flag == 4) { wall_time = time_getWallclockSeconds(); }

   if (num_procs > 1)
   {
      A_ext      = hypre_ParCSRBlockMatrixExtractBExt(A, A, 1);
      A_ext_i    = hypre_CSRBlockMatrixI(A_ext);
      A_ext_j    = hypre_CSRBlockMatrixBigJ(A_ext);
      A_ext_data = hypre_CSRBlockMatrixData(A_ext);
   }

   index = 0;
   for (i = 0; i < num_cols_A_offd; i++)
   {
      for (j = A_ext_i[i]; j < A_ext_i[i + 1]; j++)
      {
         big_k = A_ext_j[j];
         if (big_k >= col_1 && big_k < col_n)
         {
            A_ext_j[index] = big_k - col_1;
            /* for the data field we must get all of the blocbig_k data */
            for (bd = 0; bd < bnnz; bd++)
            {
               A_ext_data[index * bnnz + bd] = A_ext_data[j * bnnz + bd];
            }
            index++;
         }
         else
         {
            kc = hypre_BigBinarySearch(col_map_offd, big_k, num_cols_A_offd);
            if (kc > -1)
            {
               A_ext_j[index] = (HYPRE_BigInt)(-kc - 1);
               for (bd = 0; bd < bnnz; bd++)
               {
                  A_ext_data[index * bnnz + bd] = A_ext_data[j * bnnz + bd];
               }
               index++;
            }
         }
      }
      A_ext_i[i] = index;
   }
   for (i = num_cols_A_offd; i > 0; i--)
   {
      A_ext_i[i] = A_ext_i[i - 1];
   }
   if (num_procs > 1) { A_ext_i[0] = 0; }

   if (debug_flag == 4)
   {
      wall_time = time_getWallclockSeconds() - wall_time;
      hypre_printf("Proc = %d  Interp: Comm 2   Get A_ext =  %f\n",
                   my_id, wall_time);
      fflush(NULL);
   }


   /*-----------------------------------------------------------------------
    *  First Pass: Determine size of P and fill in fine_to_coarse mapping.
    *-----------------------------------------------------------------------*/

   /*-----------------------------------------------------------------------
    *  Intialize counters and allocate mapping vector.
    *-----------------------------------------------------------------------*/

   coarse_counter = hypre_CTAlloc(HYPRE_Int,  num_threads, HYPRE_MEMORY_HOST);
   jj_count = hypre_CTAlloc(HYPRE_Int,  num_threads, HYPRE_MEMORY_HOST);
   jj_count_offd = hypre_CTAlloc(HYPRE_Int,  num_threads, HYPRE_MEMORY_HOST);

   fine_to_coarse = hypre_CTAlloc(HYPRE_Int,  n_fine, HYPRE_MEMORY_HOST);

   for (i = 0; i < n_fine; i++) { fine_to_coarse[i] = -1; }

   jj_counter = start_indexing;
   jj_counter_offd = start_indexing;

   /*-----------------------------------------------------------------------
    *  Loop over fine grid.
    *-----------------------------------------------------------------------*/

   for (j = 0; j < num_threads; j++)
   {
      size = n_fine / num_threads;
      rest = n_fine - size * num_threads;
      if (j < rest)
      {
         ns = j * size + j;
         ne = (j + 1) * size + j + 1;
      }
      else
      {
         ns = j * size + rest;
         ne = (j + 1) * size + rest;
      }


      /* loop over the fine grid points */
      for (i = ns; i < ne; i++)
      {

         /*--------------------------------------------------------------------
          *  If i is a C-point, interpolation is the identity. Also set up
          *  mapping vector (fine_to_coarse is the mapping vector).
          *--------------------------------------------------------------------*/

         if (CF_marker[i] >= 0)
         {
            jj_count[j]++;
            fine_to_coarse[i] = coarse_counter[j];
            coarse_counter[j]++;
         }

         /*--------------------------------------------------------------------
          *  If i is an F-point, interpolation is from the C-points that
          *  strongly influence i.
          *--------------------------------------------------------------------*/

         else
         {
            for (jj = S_diag_i[i]; jj < S_diag_i[i + 1]; jj++)
            {
               i1 = S_diag_j[jj];
               if (CF_marker[i1] >= 0)
               {
                  jj_count[j]++;
               }
            }

            if (num_procs > 1)
            {
               for (jj = S_offd_i[i]; jj < S_offd_i[i + 1]; jj++)
               {
                  i1 = S_offd_j[jj];
                  if (CF_marker_offd[i1] >= 0)
                  {
                     jj_count_offd[j]++;
                  }
               }
            }
         }
      }
   }

   /*-----------------------------------------------------------------------
    *  Allocate  arrays.
    *-----------------------------------------------------------------------*/

   for (i = 0; i < num_threads - 1; i++)
   {
      coarse_counter[i + 1] += coarse_counter[i];
      jj_count[i + 1] += jj_count[i];
      jj_count_offd[i + 1] += jj_count_offd[i];
   }
   i = num_threads - 1;
   jj_counter = jj_count[i];
   jj_counter_offd = jj_count_offd[i];

   P_diag_size = jj_counter;

   P_diag_i    = hypre_CTAlloc(HYPRE_Int,  n_fine + 1, HYPRE_MEMORY_HOST);
   P_diag_j    = hypre_CTAlloc(HYPRE_Int,  P_diag_size, HYPRE_MEMORY_HOST);
   /* we need to include the size of the blocks in the data size */
   P_diag_data = hypre_CTAlloc(HYPRE_Real,  P_diag_size * bnnz, HYPRE_MEMORY_HOST);

   P_diag_i[n_fine] = jj_counter;


   P_offd_size = jj_counter_offd;

   P_offd_i    = hypre_CTAlloc(HYPRE_Int,  n_fine + 1, HYPRE_MEMORY_HOST);
   P_offd_j    = hypre_CTAlloc(HYPRE_Int,  P_offd_size, HYPRE_MEMORY_HOST);
   /* we need to include the size of the blocks in the data size */
   P_offd_data = hypre_CTAlloc(HYPRE_Real,  P_offd_size * bnnz, HYPRE_MEMORY_HOST);

   /*-----------------------------------------------------------------------
    *  Intialize some stuff.
    *-----------------------------------------------------------------------*/

   jj_counter = start_indexing;
   jj_counter_offd = start_indexing;

   if (debug_flag == 4)
   {
      wall_time = time_getWallclockSeconds() - wall_time;
      hypre_printf("Proc = %d     Interp: Internal work 1 =     %f\n",
                   my_id, wall_time);
      fflush(NULL);
   }

   /* we need a block identity and a block of zeros*/
   identity_block = hypre_CTAlloc(HYPRE_Real,  bnnz, HYPRE_MEMORY_HOST);
   zero_block =  hypre_CTAlloc(HYPRE_Real,  bnnz, HYPRE_MEMORY_HOST);

   for (i = 0; i < block_size; i++)
   {
      identity_block[i * block_size + i] = 1.0;
   }


   /* we also need a block to keep track of the diagonal values and a sum */
   diagonal_block =  hypre_CTAlloc(HYPRE_Real,  bnnz, HYPRE_MEMORY_HOST);
   sum_block =  hypre_CTAlloc(HYPRE_Real,  bnnz, HYPRE_MEMORY_HOST);
   distribute_block =  hypre_CTAlloc(HYPRE_Real,  bnnz, HYPRE_MEMORY_HOST);

   /*-----------------------------------------------------------------------
    *  Send and receive fine_to_coarse info.
    *-----------------------------------------------------------------------*/

   if (debug_flag == 4) { wall_time = time_getWallclockSeconds(); }

   fine_to_coarse_offd = hypre_CTAlloc(HYPRE_BigInt,  num_cols_A_offd, HYPRE_MEMORY_HOST);
   big_buf_data = hypre_CTAlloc(HYPRE_BigInt,  hypre_ParCSRCommPkgSendMapStart(comm_pkg,
                                                                               num_sends), HYPRE_MEMORY_HOST);

   for (j = 0; j < num_threads; j++)
   {
      coarse_shift = 0;
      if (j > 0) { coarse_shift = coarse_counter[j - 1]; }
      size = n_fine / num_threads;
      rest = n_fine - size * num_threads;
      if (j < rest)
      {
         ns = j * size + j;
         ne = (j + 1) * size + j + 1;
      }
      else
      {
         ns = j * size + rest;
         ne = (j + 1) * size + rest;
      }
      for (i = ns; i < ne; i++)
      {
         fine_to_coarse[i] += coarse_shift;
      }
   }
   index = 0;
   for (i = 0; i < num_sends; i++)
   {
      start = hypre_ParCSRCommPkgSendMapStart(comm_pkg, i);
      for (j = start; j < hypre_ParCSRCommPkgSendMapStart(comm_pkg, i + 1); j++)
         big_buf_data[index++] = my_first_cpt
                                 + fine_to_coarse[hypre_ParCSRCommPkgSendMapElmt(comm_pkg, j)];
   }

   /* again, we do not need to use the block version of comm handle since
      the fine to coarse mapping is size of the nodes */

   comm_handle = hypre_ParCSRCommHandleCreate( 21, comm_pkg, big_buf_data,
                                               fine_to_coarse_offd);

   hypre_ParCSRCommHandleDestroy(comm_handle);

   if (debug_flag == 4)
   {
      wall_time = time_getWallclockSeconds() - wall_time;
      hypre_printf("Proc = %d     Interp: Comm 4 FineToCoarse = %f\n",
                   my_id, wall_time);
      fflush(NULL);
   }

   if (debug_flag == 4) { wall_time = time_getWallclockSeconds(); }

   for (i = 0; i < n_fine; i++) { fine_to_coarse[i] -= my_first_cpt; }

   /*-----------------------------------------------------------------------
    *  Loop over fine grid points.
    *-----------------------------------------------------------------------*/

   for (jl = 0; jl < num_threads; jl++)
   {
      size = n_fine / num_threads;
      rest = n_fine - size * num_threads;
      if (jl < rest)
      {
         ns = jl * size + jl;
         ne = (jl + 1) * size + jl + 1;
      }
      else
      {
         ns = jl * size + rest;
         ne = (jl + 1) * size + rest;
      }
      jj_counter = 0;
      if (jl > 0) { jj_counter = jj_count[jl - 1]; }
      jj_counter_offd = 0;
      if (jl > 0) { jj_counter_offd = jj_count_offd[jl - 1]; }

      P_marker = hypre_CTAlloc(HYPRE_Int,  n_fine, HYPRE_MEMORY_HOST);
      P_marker_offd = hypre_CTAlloc(HYPRE_Int,  num_cols_A_offd, HYPRE_MEMORY_HOST);

      for (i = 0; i < n_fine; i++)
      {
         P_marker[i] = -1;
      }
      for (i = 0; i < num_cols_A_offd; i++)
      {
         P_marker_offd[i] = -1;
      }
      strong_f_marker = -2;

      for (i = ns; i < ne; i++)
      {

         /*--------------------------------------------------------------------
          *  If i is a c-point, interpolation is the identity.
          *--------------------------------------------------------------------*/

         if (CF_marker[i] >= 0)
         {
            P_diag_i[i] = jj_counter;
            P_diag_j[jj_counter]    = fine_to_coarse[i];
            /* P_diag_data[jj_counter] = one; */
            hypre_CSRBlockMatrixBlockCopyData(identity_block,
                                              &P_diag_data[jj_counter * bnnz],
                                              1.0, block_size);
            jj_counter++;
         }

         /*--------------------------------------------------------------------
          *  If i is an F-point, build interpolation.
          *--------------------------------------------------------------------*/

         else
         {
            /* Diagonal part of P */
            P_diag_i[i] = jj_counter;
            jj_begin_row = jj_counter;

            for (jj = S_diag_i[i]; jj < S_diag_i[i + 1]; jj++)
            {
               i1 = S_diag_j[jj];

               /*--------------------------------------------------------------
                * If neighbor i1 is a C-point, set column number in P_diag_j
                * and initialize interpolation weight to zero.
                *--------------------------------------------------------------*/

               if (CF_marker[i1] >= 0)
               {
                  P_marker[i1] = jj_counter;
                  P_diag_j[jj_counter]    = fine_to_coarse[i1];
                  /* P_diag_data[jj_counter] = zero; */
                  hypre_CSRBlockMatrixBlockCopyData(zero_block,
                                                    &P_diag_data[jj_counter * bnnz],
                                                    1.0, block_size);
                  jj_counter++;
               }

               /*--------------------------------------------------------------
                * If neighbor i1 is an F-point, mark it as a strong F-point
                * whose connection needs to be distributed.
                *--------------------------------------------------------------*/

               else if (CF_marker[i1] != -3)
               {
                  P_marker[i1] = strong_f_marker;
               }
            }
            jj_end_row = jj_counter;

            /* Off-Diagonal part of P */
            P_offd_i[i] = jj_counter_offd;
            jj_begin_row_offd = jj_counter_offd;


            if (num_procs > 1)
            {
               for (jj = S_offd_i[i]; jj < S_offd_i[i + 1]; jj++)
               {
                  i1 = S_offd_j[jj];

                  /*-----------------------------------------------------------
                   * If neighbor i1 is a C-point, set column number in P_offd_j
                   * and initialize interpolation weight to zero.
                   *-----------------------------------------------------------*/

                  if (CF_marker_offd[i1] >= 0)
                  {
                     P_marker_offd[i1] = jj_counter_offd;
                     P_offd_j[jj_counter_offd]  = i1;
                     /* P_offd_data[jj_counter_offd] = zero; */
                     hypre_CSRBlockMatrixBlockCopyData(zero_block,
                                                       &P_offd_data[jj_counter_offd * bnnz],
                                                       1.0, block_size);

                     jj_counter_offd++;
                  }

                  /*-----------------------------------------------------------
                   * If neighbor i1 is an F-point, mark it as a strong F-point
                   * whose connection needs to be distributed.
                   *-----------------------------------------------------------*/

                  else if (CF_marker_offd[i1] != -3)
                  {
                     P_marker_offd[i1] = strong_f_marker;
                  }
               }
            }

            jj_end_row_offd = jj_counter_offd;


            /* get the diagonal block */
            /* diagonal = A_diag_data[A_diag_i[i]]; */
            hypre_CSRBlockMatrixBlockCopyData(&A_diag_data[A_diag_i[i]*bnnz], diagonal_block,
                                              1.0, block_size);



            /* Here we go through the neighborhood of this grid point */

            /* Loop over ith row of A.  First, the diagonal part of A */

            for (jj = A_diag_i[i] + 1; jj < A_diag_i[i + 1]; jj++)
            {
               i1 = A_diag_j[jj];

               /*--------------------------------------------------------------
                * Case 1: neighbor i1 is a C-point and strongly influences i,
                * accumulate a_{i,i1} into the interpolation weight.
                *--------------------------------------------------------------*/

               if (P_marker[i1] >= jj_begin_row)
               {
                  /*   P_diag_data[P_marker[i1]] += A_diag_data[jj]; */
                  hypre_CSRBlockMatrixBlockAddAccumulate(&A_diag_data[jj * bnnz],
                                                         &P_diag_data[P_marker[i1]*bnnz],
                                                         block_size);

               }

               /*--------------------------------------------------------------
                * Case 2: neighbor i1 is an F-point (MAY or MAY NOT strongly influences i),
                * distribute a_{i,i1} to C-points that strongly infuence i.
                * Note: currently no distribution to the diagonal in this case.
                *--------------------------------------------------------------*/

               else if (P_marker[i1] == strong_f_marker || CF_marker[i1] != -3)
               {
                  /* initialize sum to zero */
                  /* sum = zero; */
                  hypre_CSRBlockMatrixBlockCopyData(zero_block, sum_block, 1.0,
                                                    block_size);


                  /*-----------------------------------------------------------
                   * Loop over row of A for point i1 and calculate the sum
                   * of the connections to c-points that strongly influence i.-

                   HERE WE ONLY WANT THE DIAG CONTIRBUTIONS (intra-unknown)

                   *-----------------------------------------------------------*/

                  /* Diagonal block part of row i1 */
                  for (jj1 = A_diag_i[i1]; jj1 < A_diag_i[i1 + 1]; jj1++)
                  {
                     i2 = A_diag_j[jj1];
                     if (P_marker[i2] >= jj_begin_row)
                     {
                        /* add diag data to sum */
                        /* sum += A_diag_data[jj1]; */
                        hypre_CSRBlockMatrixBlockAddAccumulateDiag(&A_diag_data[jj1 * bnnz],
                                                                   sum_block, block_size);
                     }
                  }

                  /* Off-Diagonal block part of row i1 */
                  if (num_procs > 1)
                  {
                     for (jj1 = A_offd_i[i1]; jj1 < A_offd_i[i1 + 1]; jj1++)
                     {
                        i2 = A_offd_j[jj1];
                        if (P_marker_offd[i2] >= jj_begin_row_offd )
                        {
                           /* add off diag data to sum */
                           /*sum += A_offd_data[jj1];*/
                           hypre_CSRBlockMatrixBlockAddAccumulateDiag(&A_offd_data[jj1 * bnnz],
                                                                      sum_block, block_size);

                        }
                     }
                  }
                  /* check whether sum_block is singular (NOW SUM IS A DIAG MATRIX)*/
                  /* distribute = A_diag_data[jj] / sum;  (if a diag element is 0 then
                     that col is scaled by 1 instead of 1/diag) - doesn'treturn 0*/
                  if (hypre_CSRBlockMatrixBlockInvMultDiag2(&A_diag_data[jj * bnnz], sum_block,
                                                            distribute_block, block_size) == 0)
                  {

                     /*-----------------------------------------------------------
                      * Loop over row of A for point i1 and do the distribution.-
                      HERE AGAIN WE ONLY WANT TO DIST W/IN A LIKE UNKNOWN

                      *-----------------------------------------------------------*/

                     /* Diagonal block part of row i1 */
                     for (jj1 = A_diag_i[i1]; jj1 < A_diag_i[i1 + 1]; jj1++)
                     {
                        i2 = A_diag_j[jj1];
                        if (P_marker[i2] >= jj_begin_row )
                        {

                           /*  P_diag_data[P_marker[i2]]
                               += distribute * A_diag_data[jj1];*/

                           /* multiply - result in sum_block */
                           hypre_CSRBlockMatrixBlockMultAddDiag2(distribute_block,
                                                                 &A_diag_data[jj1 * bnnz], 0.0,
                                                                 sum_block, block_size);


                           /* add result to p_diag_data */
                           hypre_CSRBlockMatrixBlockAddAccumulate(sum_block,
                                                                  &P_diag_data[P_marker[i2]*bnnz],
                                                                  block_size);

                        }
                     }

                     /* Off-Diagonal block part of row i1 */
                     if (num_procs > 1)
                     {
                        for (jj1 = A_offd_i[i1]; jj1 < A_offd_i[i1 + 1]; jj1++)
                        {
                           i2 = A_offd_j[jj1];
                           if (P_marker_offd[i2] >= jj_begin_row_offd)
                           {
                              /* P_offd_data[P_marker_offd[i2]]
                                 += distribute * A_offd_data[jj1]; */

                              /* multiply - result in sum_block */
                              hypre_CSRBlockMatrixBlockMultAddDiag2(distribute_block,
                                                                    &A_offd_data[jj1 * bnnz], 0.0,
                                                                    sum_block, block_size);


                              /* add result to p_offd_data */
                              hypre_CSRBlockMatrixBlockAddAccumulate(sum_block,
                                                                     &P_offd_data[P_marker_offd[i2]*bnnz],
                                                                     block_size);
                           }
                        }
                     }
                  } /* end of if sum */
               }/* end of case 1 or case 2*/

            }/* end of loop of diag part */


            /*----------------------------------------------------------------
             * Still looping over ith row of A. Next, loop over the
             * off-diagonal part of A
             *---------------------------------------------------------------*/

            if (num_procs > 1)
            {
               for (jj = A_offd_i[i]; jj < A_offd_i[i + 1]; jj++)
               {
                  i1 = A_offd_j[jj];

                  /*--------------------------------------------------------------
                   * Case 1: neighbor i1 is a C-point and strongly influences i,
                   * accumulate a_{i,i1} into the interpolation weight.
                   *--------------------------------------------------------------*/

                  if (P_marker_offd[i1] >= jj_begin_row_offd)
                  {
                     /* P_offd_data[P_marker_offd[i1]] += A_offd_data[jj]; */
                     hypre_CSRBlockMatrixBlockAddAccumulate( &A_offd_data[jj * bnnz],
                                                             &P_offd_data[P_marker_offd[i1]*bnnz],
                                                             block_size);
                  }

                  /*------------------------------------------------------------
                   * Case 2: neighbor i1 is an F-point and (MAY or MAY NOT strongly influences i),
                   * distribute a_{i,i1} to C-points that strongly infuence i.
                   * Note: currently no distribution to the diagonal in this case.
                   *-----------------------------------------------------------*/

                  else if (P_marker_offd[i1] == strong_f_marker || CF_marker[i1] != -3 )
                  {

                     /* initialize sum to zero */
                     hypre_CSRBlockMatrixBlockCopyData(zero_block, sum_block,
                                                       1.0, block_size);

                     /*---------------------------------------------------------
                      * Loop over row of A_ext for point i1 and calculate the sum
                      * of the connections to c-points that strongly influence i.


                      HERE WE ONLY WANT THE DIAG CONTIRBUTIONS (intra-unknown)

                      *---------------------------------------------------------*/

                     /* find row number */
                     c_num = A_offd_j[jj];

                     for (jj1 = A_ext_i[c_num]; jj1 < A_ext_i[c_num + 1]; jj1++)
                     {
                        i2 = (HYPRE_Int)A_ext_j[jj1];

                        if (i2 > -1)
                        {
                           /* in the diagonal block */
                           if (P_marker[i2] >= jj_begin_row)
                           {
                              /* sum += A_ext_data[jj1]; */
                              hypre_CSRBlockMatrixBlockAddAccumulateDiag(&A_ext_data[jj1 * bnnz],
                                                                         sum_block, block_size);
                           }
                        }
                        else
                        {
                           /* in the off_diagonal block  */
                           if (P_marker_offd[-i2 - 1] >= jj_begin_row_offd)
                           {
                              /* sum += A_ext_data[jj1]; */
                              hypre_CSRBlockMatrixBlockAddAccumulateDiag(&A_ext_data[jj1 * bnnz],
                                                                         sum_block, block_size);

                           }
                        }
                     }

                     /* check whether sum_block is singular */


                     /* distribute = A_offd_data[jj] / sum;  */
                     /* here we want: A_offd_data * sum^(-1) */
                     if (hypre_CSRBlockMatrixBlockInvMultDiag2(&A_offd_data[jj * bnnz], sum_block,
                                                               distribute_block, block_size) == 0)
                     {

                        /*---------------------------------------------------------
                         * Loop over row of A_ext for point i1 and do
                         * the distribution.

                         HERE AGAIN WE ONLY WANT TO DIST W/IN A LIKE UNKNOWN

                         *--------------------------------------------------------*/

                        /* Diagonal block part of row i1 */

                        for (jj1 = A_ext_i[c_num]; jj1 < A_ext_i[c_num + 1]; jj1++)
                        {
                           i2 = (HYPRE_Int)A_ext_j[jj1];

                           if (i2 > -1) /* in the diagonal block */
                           {
                              if (P_marker[i2] >= jj_begin_row)
                              {
                                 /* P_diag_data[P_marker[i2]]
                                    += distribute * A_ext_data[jj1]; */

                                 /* multiply - result in sum_block */
                                 hypre_CSRBlockMatrixBlockMultAddDiag2(distribute_block,
                                                                       &A_ext_data[jj1 * bnnz], 0.0,
                                                                       sum_block, block_size);


                                 /* add result to p_diag_data */
                                 hypre_CSRBlockMatrixBlockAddAccumulate(sum_block,
                                                                        &P_diag_data[P_marker[i2]*bnnz],
                                                                        block_size);

                              }
                           }
                           else
                           {
                              /* in the off_diagonal block  */
                              if (P_marker_offd[-i2 - 1] >= jj_begin_row_offd)

                                 /*P_offd_data[P_marker_offd[-i2-1]]
                                   += distribute * A_ext_data[jj1];*/
                              {

                                 /* multiply - result in sum_block */
                                 hypre_CSRBlockMatrixBlockMultAddDiag2(distribute_block,
                                                                       &A_ext_data[jj1 * bnnz], 0.0,
                                                                       sum_block, block_size);


                                 /* add result to p_offd_data */
                                 hypre_CSRBlockMatrixBlockAddAccumulate(sum_block,
                                                                        &P_offd_data[P_marker_offd[-i2 - 1]*bnnz],
                                                                        block_size);
                              }
                           }
                        }
                     }
                  }
               }
            }

            /*-----------------------------------------------------------------
             * Set interpolation weight by dividing by the diagonal.
             *-----------------------------------------------------------------*/

            for (jj = jj_begin_row; jj < jj_end_row; jj++)
            {

               /* P_diag_data[jj] /= -diagonal; */

               /* want diagonal^(-1)*P_diag_data */
               /* do division - put in sum_block */
               if ( hypre_CSRBlockMatrixBlockInvMult(diagonal_block, &P_diag_data[jj * bnnz],
                                                     sum_block, block_size) == 0)
               {
                  /* now copy to  P_diag_data[jj] and make negative */
                  hypre_CSRBlockMatrixBlockCopyData(sum_block, &P_diag_data[jj * bnnz],
                                                    -1.0, block_size);
               }
               else
               {
                  /* hypre_printf(" Warning! singular diagonal block! Proc id %d row %d\n", my_id,i);  */
                  /* just make P_diag_data negative since diagonal is singular) */
                  hypre_CSRBlockMatrixBlockCopyData(&P_diag_data[jj * bnnz], &P_diag_data[jj * bnnz],
                                                    -1.0, block_size);

               }
            }

            for (jj = jj_begin_row_offd; jj < jj_end_row_offd; jj++)
            {
               /* P_offd_data[jj] /= -diagonal; */

               /* do division - put in sum_block */
               hypre_CSRBlockMatrixBlockInvMult(diagonal_block, &P_offd_data[jj * bnnz],
                                                sum_block, block_size);

               /* now copy to  P_offd_data[jj] and make negative */
               hypre_CSRBlockMatrixBlockCopyData(sum_block, &P_offd_data[jj * bnnz],
                                                 -1.0, block_size);



            }

         }

         strong_f_marker--;

         P_offd_i[i + 1] = jj_counter_offd;
      }
      hypre_TFree(P_marker, HYPRE_MEMORY_HOST);
      hypre_TFree(P_marker_offd, HYPRE_MEMORY_HOST);
   }

   /* Now create P - as a block matrix */
   P = hypre_ParCSRBlockMatrixCreate(comm, block_size,
                                     hypre_ParCSRBlockMatrixGlobalNumRows(A),
                                     total_global_cpts,
                                     hypre_ParCSRBlockMatrixColStarts(A),
                                     num_cpts_global,
                                     0,
                                     P_diag_i[n_fine],
                                     P_offd_i[n_fine]);

   P_diag = hypre_ParCSRBlockMatrixDiag(P);
   hypre_CSRBlockMatrixData(P_diag) = P_diag_data;
   hypre_CSRBlockMatrixI(P_diag) = P_diag_i;
   hypre_CSRBlockMatrixJ(P_diag) = P_diag_j;

   P_offd = hypre_ParCSRBlockMatrixOffd(P);
   hypre_CSRBlockMatrixData(P_offd) = P_offd_data;
   hypre_CSRBlockMatrixI(P_offd) = P_offd_i;
   hypre_CSRBlockMatrixJ(P_offd) = P_offd_j;

   /* Compress P, removing coefficients smaller than trunc_factor * Max */
   if (trunc_factor != 0.0 || max_elmts > 0)
   {
      hypre_BoomerAMGBlockInterpTruncation(P, trunc_factor, max_elmts);
      P_diag_data = hypre_CSRBlockMatrixData(P_diag);
      P_diag_i = hypre_CSRBlockMatrixI(P_diag);
      P_diag_j = hypre_CSRBlockMatrixJ(P_diag);
      P_offd_data = hypre_CSRBlockMatrixData(P_offd);
      P_offd_i = hypre_CSRBlockMatrixI(P_offd);
      P_offd_j = hypre_CSRBlockMatrixJ(P_offd);
      P_diag_size = P_diag_i[n_fine];
      P_offd_size = P_offd_i[n_fine];
   }


   num_cols_P_offd = 0;
   if (P_offd_size)
   {
      P_marker = hypre_CTAlloc(HYPRE_Int,  num_cols_A_offd, HYPRE_MEMORY_HOST);


      for (i = 0; i < num_cols_A_offd; i++)
      {
         P_marker[i] = 0;
      }

      num_cols_P_offd = 0;
      for (i = 0; i < P_offd_size; i++)
      {
         index = P_offd_j[i];
         if (!P_marker[index])
         {
            num_cols_P_offd++;
            P_marker[index] = 1;
         }
      }

      col_map_offd_P = hypre_CTAlloc(HYPRE_BigInt, num_cols_P_offd, HYPRE_MEMORY_HOST);
      tmp_map_offd = hypre_CTAlloc(HYPRE_Int, num_cols_P_offd, HYPRE_MEMORY_HOST);

      index = 0;
      for (i = 0; i < num_cols_P_offd; i++)
      {
         while (P_marker[index] == 0) { index++; }
         tmp_map_offd[i] = index++;
      }

      for (i = 0; i < P_offd_size; i++)
         P_offd_j[i] = hypre_BinarySearch(tmp_map_offd,
                                          P_offd_j[i],
                                          num_cols_P_offd);
      hypre_TFree(P_marker, HYPRE_MEMORY_HOST);
   }

   for (i = 0; i < n_fine; i++)
      if (CF_marker[i] == -3) { CF_marker[i] = -1; }

   if (num_cols_P_offd)
   {
      hypre_ParCSRBlockMatrixColMapOffd(P) = col_map_offd_P;
      hypre_CSRBlockMatrixNumCols(P_offd) = num_cols_P_offd;
   }

   /* use block version */
   hypre_GetCommPkgBlockRTFromCommPkgBlockA(P, A, tmp_map_offd, fine_to_coarse_offd);


   *P_ptr = P;


   hypre_TFree(zero_block, HYPRE_MEMORY_HOST);
   hypre_TFree(identity_block, HYPRE_MEMORY_HOST);
   hypre_TFree(diagonal_block, HYPRE_MEMORY_HOST);
   hypre_TFree(sum_block, HYPRE_MEMORY_HOST);
   hypre_TFree(distribute_block, HYPRE_MEMORY_HOST);

   hypre_TFree(CF_marker_offd, HYPRE_MEMORY_HOST);
   hypre_TFree(tmp_map_offd, HYPRE_MEMORY_HOST);
   hypre_TFree(big_buf_data, HYPRE_MEMORY_HOST);
   hypre_TFree(int_buf_data, HYPRE_MEMORY_HOST);
   hypre_TFree(fine_to_coarse, HYPRE_MEMORY_HOST);
   hypre_TFree(fine_to_coarse_offd, HYPRE_MEMORY_HOST);
   hypre_TFree(coarse_counter, HYPRE_MEMORY_HOST);
   hypre_TFree(jj_count, HYPRE_MEMORY_HOST);
   hypre_TFree(jj_count_offd, HYPRE_MEMORY_HOST);

   if (num_procs > 1) { hypre_CSRBlockMatrixDestroy(A_ext); }

   return (0);

}

/*---------------------------------------------------------------------------
 * hypre_BoomerAMGBlockBuildInterpRV2

 Here we are modifying the block interp like in Ruge's elasticity paper as above
 (applied math comp '86), only instead of using just the diagonals of the
 scaling matrices (for the fine connections), we use a diagonal matrix
 whose diag entries are the row sumes (like suggested in Tanya Clees thesis
 for direct interp)

 -again there is no differentiation for weak/strong f-connections

 *--------------------------------------------------------------------------*/

HYPRE_Int
hypre_BoomerAMGBuildBlockInterpRV2( hypre_ParCSRBlockMatrix   *A,
                                    HYPRE_Int                 *CF_marker,
                                    hypre_ParCSRMatrix        *S,
                                    HYPRE_BigInt              *num_cpts_global,
                                    HYPRE_Int                  num_functions,
                                    HYPRE_Int                 *dof_func,
                                    HYPRE_Int                  debug_flag,
                                    HYPRE_Real                 trunc_factor,
                                    HYPRE_Int                  max_elmts,
                                    hypre_ParCSRBlockMatrix  **P_ptr)
{

   MPI_Comm           comm = hypre_ParCSRBlockMatrixComm(A);
   hypre_ParCSRCommPkg     *comm_pkg = hypre_ParCSRBlockMatrixCommPkg(A);
   hypre_ParCSRCommHandle  *comm_handle;

   hypre_CSRBlockMatrix *A_diag = hypre_ParCSRBlockMatrixDiag(A);
   HYPRE_Real           *A_diag_data = hypre_CSRBlockMatrixData(A_diag);
   HYPRE_Int            *A_diag_i = hypre_CSRBlockMatrixI(A_diag);
   HYPRE_Int            *A_diag_j = hypre_CSRBlockMatrixJ(A_diag);

   HYPRE_Int             block_size = hypre_CSRBlockMatrixBlockSize(A_diag);
   HYPRE_Int             bnnz = block_size * block_size;

   hypre_CSRBlockMatrix *A_offd = hypre_ParCSRBlockMatrixOffd(A);
   HYPRE_Real      *A_offd_data = hypre_CSRBlockMatrixData(A_offd);
   HYPRE_Int             *A_offd_i = hypre_CSRBlockMatrixI(A_offd);
   HYPRE_Int             *A_offd_j = hypre_CSRBlockMatrixJ(A_offd);
   HYPRE_Int              num_cols_A_offd = hypre_CSRBlockMatrixNumCols(A_offd);
   HYPRE_BigInt          *col_map_offd = hypre_ParCSRBlockMatrixColMapOffd(A);

   hypre_CSRMatrix *S_diag = hypre_ParCSRMatrixDiag(S);
   HYPRE_Int             *S_diag_i = hypre_CSRMatrixI(S_diag);
   HYPRE_Int             *S_diag_j = hypre_CSRMatrixJ(S_diag);

   hypre_CSRMatrix *S_offd = hypre_ParCSRMatrixOffd(S);
   HYPRE_Int             *S_offd_i = hypre_CSRMatrixI(S_offd);
   HYPRE_Int             *S_offd_j = hypre_CSRMatrixJ(S_offd);

   hypre_ParCSRBlockMatrix *P;
   HYPRE_BigInt          *col_map_offd_P;
   HYPRE_Int             *tmp_map_offd = NULL;

   HYPRE_Int             *CF_marker_offd = NULL;

   hypre_CSRBlockMatrix *A_ext;

   HYPRE_Real            *A_ext_data = NULL;
   HYPRE_Int             *A_ext_i = NULL;
   HYPRE_BigInt          *A_ext_j = NULL;

   hypre_CSRBlockMatrix    *P_diag;
   hypre_CSRBlockMatrix    *P_offd;

   HYPRE_Real      *P_diag_data;
   HYPRE_Int       *P_diag_i;
   HYPRE_Int       *P_diag_j;
   HYPRE_Real      *P_offd_data;
   HYPRE_Int       *P_offd_i;
   HYPRE_Int       *P_offd_j;

   HYPRE_Int        P_diag_size, P_offd_size;

   HYPRE_Int       *P_marker, *P_marker_offd = NULL;

   HYPRE_Int        jj_counter, jj_counter_offd;
   HYPRE_Int       *jj_count, *jj_count_offd = NULL;
   HYPRE_Int        jj_begin_row, jj_begin_row_offd;
   HYPRE_Int        jj_end_row, jj_end_row_offd;

   HYPRE_Int        start_indexing = 0; /* start indexing for P_data at 0 */

   HYPRE_Int        n_fine = hypre_CSRBlockMatrixNumRows(A_diag);

   HYPRE_Int        strong_f_marker;

   HYPRE_Int       *fine_to_coarse;
   HYPRE_BigInt    *fine_to_coarse_offd = NULL;
   HYPRE_Int       *coarse_counter;
   HYPRE_Int        coarse_shift;
   HYPRE_BigInt     total_global_cpts;
   HYPRE_Int        num_cols_P_offd;
   HYPRE_BigInt     my_first_cpt;

   HYPRE_Int        bd;

   HYPRE_Int        i, i1, i2;
   HYPRE_Int        j, jl, jj, jj1;
   HYPRE_Int        kc;
   HYPRE_BigInt     big_k;
   HYPRE_Int        start;

   HYPRE_Int        c_num;

   HYPRE_Int        my_id;
   HYPRE_Int        num_procs;
   HYPRE_Int        num_threads;
   HYPRE_Int        num_sends;
   HYPRE_Int        index;
   HYPRE_Int        ns, ne, size, rest;
   HYPRE_Int       *int_buf_data = NULL;
   HYPRE_BigInt    *big_buf_data = NULL;

   HYPRE_BigInt col_1 = hypre_ParCSRBlockMatrixFirstRowIndex(A);
   HYPRE_Int local_numrows = hypre_CSRBlockMatrixNumRows(A_diag);
   HYPRE_BigInt col_n = col_1 + (HYPRE_BigInt)local_numrows;

   HYPRE_Real       wall_time;  /* for debugging instrumentation  */


   HYPRE_Real       *identity_block;
   HYPRE_Real       *zero_block;
   HYPRE_Real       *diagonal_block;
   HYPRE_Real       *sum_block;
   HYPRE_Real       *distribute_block;

   hypre_MPI_Comm_size(comm, &num_procs);
   hypre_MPI_Comm_rank(comm, &my_id);
   num_threads = hypre_NumThreads();

   my_first_cpt = num_cpts_global[0];
   if (my_id == (num_procs - 1)) { total_global_cpts = num_cpts_global[1]; }
   hypre_MPI_Bcast(&total_global_cpts, 1, HYPRE_MPI_BIG_INT, num_procs - 1, comm);

   /*-------------------------------------------------------------------
    * Get the CF_marker data for the off-processor columns
    *-------------------------------------------------------------------*/

   if (debug_flag == 4) { wall_time = time_getWallclockSeconds(); }

   CF_marker_offd = hypre_CTAlloc(HYPRE_Int,  num_cols_A_offd, HYPRE_MEMORY_HOST);


   if (!comm_pkg)
   {
      hypre_BlockMatvecCommPkgCreate(A);
      comm_pkg = hypre_ParCSRBlockMatrixCommPkg(A);
   }

   num_sends = hypre_ParCSRCommPkgNumSends(comm_pkg);
   int_buf_data = hypre_CTAlloc(HYPRE_Int,  hypre_ParCSRCommPkgSendMapStart(comm_pkg,
                                                                            num_sends), HYPRE_MEMORY_HOST);

   index = 0;
   for (i = 0; i < num_sends; i++)
   {
      start = hypre_ParCSRCommPkgSendMapStart(comm_pkg, i);
      for (j = start; j < hypre_ParCSRCommPkgSendMapStart(comm_pkg, i + 1); j++)
      {
         int_buf_data[index++]
            = CF_marker[hypre_ParCSRCommPkgSendMapElmt(comm_pkg, j)];
      }

   }

   /* we do not need the block version of comm handle - because
      CF_marker corresponds to the nodal matrix.  This call populates
      CF_marker_offd */
   comm_handle = hypre_ParCSRCommHandleCreate( 11, comm_pkg, int_buf_data,
                                               CF_marker_offd);

   hypre_ParCSRCommHandleDestroy(comm_handle);


   if (debug_flag == 4)
   {
      wall_time = time_getWallclockSeconds() - wall_time;
      hypre_printf("Proc = %d     Interp: Comm 1 CF_marker =    %f\n",
                   my_id, wall_time);
      fflush(NULL);
   }

   /*----------------------------------------------------------------------
    * Get the ghost rows of A
    *---------------------------------------------------------------------*/

   if (debug_flag == 4) { wall_time = time_getWallclockSeconds(); }

   if (num_procs > 1)
   {
      A_ext      = hypre_ParCSRBlockMatrixExtractBExt(A, A, 1);
      A_ext_i    = hypre_CSRBlockMatrixI(A_ext);
      A_ext_j    = hypre_CSRBlockMatrixBigJ(A_ext);
      A_ext_data = hypre_CSRBlockMatrixData(A_ext);
   }

   index = 0;
   for (i = 0; i < num_cols_A_offd; i++)
   {
      for (j = A_ext_i[i]; j < A_ext_i[i + 1]; j++)
      {
         big_k = A_ext_j[j];
         if (big_k >= col_1 && big_k < col_n)
         {
            A_ext_j[index] = big_k - col_1;
            /* for the data field we must get all of the blocbig_k data */
            for (bd = 0; bd < bnnz; bd++)
            {
               A_ext_data[index * bnnz + bd] = A_ext_data[j * bnnz + bd];
            }
            index++;
         }
         else
         {
            kc = hypre_BigBinarySearch(col_map_offd, big_k, num_cols_A_offd);
            if (kc > -1)
            {
               A_ext_j[index] = (HYPRE_BigInt)(-kc - 1);
               for (bd = 0; bd < bnnz; bd++)
               {
                  A_ext_data[index * bnnz + bd] = A_ext_data[j * bnnz + bd];
               }
               index++;
            }
         }
      }
      A_ext_i[i] = index;
   }
   for (i = num_cols_A_offd; i > 0; i--)
   {
      A_ext_i[i] = A_ext_i[i - 1];
   }
   if (num_procs > 1) { A_ext_i[0] = 0; }

   if (debug_flag == 4)
   {
      wall_time = time_getWallclockSeconds() - wall_time;
      hypre_printf("Proc = %d  Interp: Comm 2   Get A_ext =  %f\n",
                   my_id, wall_time);
      fflush(NULL);
   }


   /*-----------------------------------------------------------------------
    *  First Pass: Determine size of P and fill in fine_to_coarse mapping.
    *-----------------------------------------------------------------------*/

   /*-----------------------------------------------------------------------
    *  Intialize counters and allocate mapping vector.
    *-----------------------------------------------------------------------*/

   coarse_counter = hypre_CTAlloc(HYPRE_Int,  num_threads, HYPRE_MEMORY_HOST);
   jj_count = hypre_CTAlloc(HYPRE_Int,  num_threads, HYPRE_MEMORY_HOST);
   jj_count_offd = hypre_CTAlloc(HYPRE_Int,  num_threads, HYPRE_MEMORY_HOST);

   fine_to_coarse = hypre_CTAlloc(HYPRE_Int,  n_fine, HYPRE_MEMORY_HOST);

   for (i = 0; i < n_fine; i++) { fine_to_coarse[i] = -1; }

   jj_counter = start_indexing;
   jj_counter_offd = start_indexing;

   /*-----------------------------------------------------------------------
    *  Loop over fine grid.
    *-----------------------------------------------------------------------*/


   for (j = 0; j < num_threads; j++)
   {
      size = n_fine / num_threads;
      rest = n_fine - size * num_threads;
      if (j < rest)
      {
         ns = j * size + j;
         ne = (j + 1) * size + j + 1;
      }
      else
      {
         ns = j * size + rest;
         ne = (j + 1) * size + rest;
      }


      /* loop over the fine grid points */
      for (i = ns; i < ne; i++)
      {

         /*--------------------------------------------------------------------
          *  If i is a C-point, interpolation is the identity. Also set up
          *  mapping vector (fine_to_coarse is the mapping vector).
          *--------------------------------------------------------------------*/

         if (CF_marker[i] >= 0)
         {
            jj_count[j]++;
            fine_to_coarse[i] = coarse_counter[j];
            coarse_counter[j]++;
         }

         /*--------------------------------------------------------------------
          *  If i is an F-point, interpolation is from the C-points that
          *  strongly influence i.
          *--------------------------------------------------------------------*/

         else
         {
            for (jj = S_diag_i[i]; jj < S_diag_i[i + 1]; jj++)
            {
               i1 = S_diag_j[jj];
               if (CF_marker[i1] >= 0)
               {
                  jj_count[j]++;
               }
            }

            if (num_procs > 1)
            {
               for (jj = S_offd_i[i]; jj < S_offd_i[i + 1]; jj++)
               {
                  i1 = S_offd_j[jj];
                  if (CF_marker_offd[i1] >= 0)
                  {
                     jj_count_offd[j]++;
                  }
               }
            }
         }
      }
   }

   /*-----------------------------------------------------------------------
    *  Allocate  arrays.
    *-----------------------------------------------------------------------*/

   for (i = 0; i < num_threads - 1; i++)
   {
      coarse_counter[i + 1] += coarse_counter[i];
      jj_count[i + 1] += jj_count[i];
      jj_count_offd[i + 1] += jj_count_offd[i];
   }
   i = num_threads - 1;
   jj_counter = jj_count[i];
   jj_counter_offd = jj_count_offd[i];

   P_diag_size = jj_counter;

   P_diag_i    = hypre_CTAlloc(HYPRE_Int,  n_fine + 1, HYPRE_MEMORY_HOST);
   P_diag_j    = hypre_CTAlloc(HYPRE_Int,  P_diag_size, HYPRE_MEMORY_HOST);
   /* we need to include the size of the blocks in the data size */
   P_diag_data = hypre_CTAlloc(HYPRE_Real,  P_diag_size * bnnz, HYPRE_MEMORY_HOST);

   P_diag_i[n_fine] = jj_counter;


   P_offd_size = jj_counter_offd;

   P_offd_i    = hypre_CTAlloc(HYPRE_Int,  n_fine + 1, HYPRE_MEMORY_HOST);
   P_offd_j    = hypre_CTAlloc(HYPRE_Int,  P_offd_size, HYPRE_MEMORY_HOST);
   /* we need to include the size of the blocks in the data size */
   P_offd_data = hypre_CTAlloc(HYPRE_Real,  P_offd_size * bnnz, HYPRE_MEMORY_HOST);

   /*-----------------------------------------------------------------------
    *  Intialize some stuff.
    *-----------------------------------------------------------------------*/

   jj_counter = start_indexing;
   jj_counter_offd = start_indexing;

   if (debug_flag == 4)
   {
      wall_time = time_getWallclockSeconds() - wall_time;
      hypre_printf("Proc = %d     Interp: Internal work 1 =     %f\n",
                   my_id, wall_time);
      fflush(NULL);
   }

   /* we need a block identity and a block of zeros*/
   identity_block = hypre_CTAlloc(HYPRE_Real,  bnnz, HYPRE_MEMORY_HOST);
   zero_block =  hypre_CTAlloc(HYPRE_Real,  bnnz, HYPRE_MEMORY_HOST);

   for (i = 0; i < block_size; i++)
   {
      identity_block[i * block_size + i] = 1.0;
   }


   /* we also need a block to keep track of the diagonal values and a sum */
   diagonal_block =  hypre_CTAlloc(HYPRE_Real,  bnnz, HYPRE_MEMORY_HOST);
   sum_block =  hypre_CTAlloc(HYPRE_Real,  bnnz, HYPRE_MEMORY_HOST);
   distribute_block =  hypre_CTAlloc(HYPRE_Real,  bnnz, HYPRE_MEMORY_HOST);

   /*-----------------------------------------------------------------------
    *  Send and receive fine_to_coarse info.
    *-----------------------------------------------------------------------*/

   if (debug_flag == 4) { wall_time = time_getWallclockSeconds(); }

   fine_to_coarse_offd = hypre_CTAlloc(HYPRE_BigInt,  num_cols_A_offd, HYPRE_MEMORY_HOST);
   big_buf_data = hypre_CTAlloc(HYPRE_BigInt,  hypre_ParCSRCommPkgSendMapStart(comm_pkg,
                                                                               num_sends), HYPRE_MEMORY_HOST);

   for (j = 0; j < num_threads; j++)
   {
      coarse_shift = 0;
      if (j > 0) { coarse_shift = coarse_counter[j - 1]; }
      size = n_fine / num_threads;
      rest = n_fine - size * num_threads;
      if (j < rest)
      {
         ns = j * size + j;
         ne = (j + 1) * size + j + 1;
      }
      else
      {
         ns = j * size + rest;
         ne = (j + 1) * size + rest;
      }
      for (i = ns; i < ne; i++)
      {
         fine_to_coarse[i] += coarse_shift;
      }
   }
   index = 0;
   for (i = 0; i < num_sends; i++)
   {
      start = hypre_ParCSRCommPkgSendMapStart(comm_pkg, i);
      for (j = start; j < hypre_ParCSRCommPkgSendMapStart(comm_pkg, i + 1); j++)
         big_buf_data[index++] = my_first_cpt
                                 + fine_to_coarse[hypre_ParCSRCommPkgSendMapElmt(comm_pkg, j)];
   }

   /* again, we do not need to use the block version of comm handle since
      the fine to coarse mapping is size of the nodes */

   comm_handle = hypre_ParCSRCommHandleCreate( 21, comm_pkg, big_buf_data,
                                               fine_to_coarse_offd);

   hypre_ParCSRCommHandleDestroy(comm_handle);

   if (debug_flag == 4)
   {
      wall_time = time_getWallclockSeconds() - wall_time;
      hypre_printf("Proc = %d     Interp: Comm 4 FineToCoarse = %f\n",
                   my_id, wall_time);
      fflush(NULL);
   }

   if (debug_flag == 4) { wall_time = time_getWallclockSeconds(); }


   /*-----------------------------------------------------------------------
    *  Loop over fine grid points.
    *-----------------------------------------------------------------------*/


   for (jl = 0; jl < num_threads; jl++)
   {
      size = n_fine / num_threads;
      rest = n_fine - size * num_threads;
      if (jl < rest)
      {
         ns = jl * size + jl;
         ne = (jl + 1) * size + jl + 1;
      }
      else
      {
         ns = jl * size + rest;
         ne = (jl + 1) * size + rest;
      }
      jj_counter = 0;
      if (jl > 0) { jj_counter = jj_count[jl - 1]; }
      jj_counter_offd = 0;
      if (jl > 0) { jj_counter_offd = jj_count_offd[jl - 1]; }

      P_marker = hypre_CTAlloc(HYPRE_Int,  n_fine, HYPRE_MEMORY_HOST);
      P_marker_offd = hypre_CTAlloc(HYPRE_Int,  num_cols_A_offd, HYPRE_MEMORY_HOST);

      for (i = 0; i < n_fine; i++)
      {
         P_marker[i] = -1;
      }
      for (i = 0; i < num_cols_A_offd; i++)
      {
         P_marker_offd[i] = -1;
      }
      strong_f_marker = -2;

      for (i = ns; i < ne; i++)
      {

         /*--------------------------------------------------------------------
          *  If i is a c-point, interpolation is the identity.
          *--------------------------------------------------------------------*/

         if (CF_marker[i] >= 0)
         {
            P_diag_i[i] = jj_counter;
            P_diag_j[jj_counter]    = fine_to_coarse[i];
            /* P_diag_data[jj_counter] = one; */
            hypre_CSRBlockMatrixBlockCopyData(identity_block,
                                              &P_diag_data[jj_counter * bnnz],
                                              1.0, block_size);
            jj_counter++;
         }

         /*--------------------------------------------------------------------
          *  If i is an F-point, build interpolation.
          *--------------------------------------------------------------------*/

         else
         {
            /* Diagonal part of P */
            P_diag_i[i] = jj_counter;
            jj_begin_row = jj_counter;

            for (jj = S_diag_i[i]; jj < S_diag_i[i + 1]; jj++)
            {
               i1 = S_diag_j[jj];

               /*--------------------------------------------------------------
                * If neighbor i1 is a C-point, set column number in P_diag_j
                * and initialize interpolation weight to zero.
                *--------------------------------------------------------------*/

               if (CF_marker[i1] >= 0)
               {
                  P_marker[i1] = jj_counter;
                  P_diag_j[jj_counter]    = fine_to_coarse[i1];
                  /* P_diag_data[jj_counter] = zero; */
                  hypre_CSRBlockMatrixBlockCopyData(zero_block,
                                                    &P_diag_data[jj_counter * bnnz],
                                                    1.0, block_size);
                  jj_counter++;
               }

               /*--------------------------------------------------------------
                * If neighbor i1 is an F-point, mark it as a strong F-point
                * whose connection needs to be distributed.
                *--------------------------------------------------------------*/

               else if (CF_marker[i1] != -3)
               {
                  P_marker[i1] = strong_f_marker;
               }
            }
            jj_end_row = jj_counter;

            /* Off-Diagonal part of P */
            P_offd_i[i] = jj_counter_offd;
            jj_begin_row_offd = jj_counter_offd;


            if (num_procs > 1)
            {
               for (jj = S_offd_i[i]; jj < S_offd_i[i + 1]; jj++)
               {
                  i1 = S_offd_j[jj];

                  /*-----------------------------------------------------------
                   * If neighbor i1 is a C-point, set column number in P_offd_j
                   * and initialize interpolation weight to zero.
                   *-----------------------------------------------------------*/

                  if (CF_marker_offd[i1] >= 0)
                  {
                     P_marker_offd[i1] = jj_counter_offd;
                     P_offd_j[jj_counter_offd]  = i1;
                     /* P_offd_data[jj_counter_offd] = zero; */
                     hypre_CSRBlockMatrixBlockCopyData(zero_block,
                                                       &P_offd_data[jj_counter_offd * bnnz],
                                                       1.0, block_size);

                     jj_counter_offd++;
                  }

                  /*-----------------------------------------------------------
                   * If neighbor i1 is an F-point, mark it as a strong F-point
                   * whose connection needs to be distributed.
                   *-----------------------------------------------------------*/

                  else if (CF_marker_offd[i1] != -3)
                  {
                     P_marker_offd[i1] = strong_f_marker;
                  }
               }
            }

            jj_end_row_offd = jj_counter_offd;


            /* get the diagonal block */
            /* diagonal = A_diag_data[A_diag_i[i]]; */
            hypre_CSRBlockMatrixBlockCopyData(&A_diag_data[A_diag_i[i]*bnnz], diagonal_block,
                                              1.0, block_size);



            /* Here we go through the neighborhood of this grid point */

            /* Loop over ith row of A.  First, the diagonal part of A */

            for (jj = A_diag_i[i] + 1; jj < A_diag_i[i + 1]; jj++)
            {
               i1 = A_diag_j[jj];

               /*--------------------------------------------------------------
                * Case 1: neighbor i1 is a C-point and strongly influences i,
                * accumulate a_{i,i1} into the interpolation weight.
                *--------------------------------------------------------------*/

               if (P_marker[i1] >= jj_begin_row)
               {
                  /*   P_diag_data[P_marker[i1]] += A_diag_data[jj]; */
                  hypre_CSRBlockMatrixBlockAddAccumulate(&A_diag_data[jj * bnnz],
                                                         &P_diag_data[P_marker[i1]*bnnz],
                                                         block_size);

               }

               /*--------------------------------------------------------------
                * Case 2: neighbor i1 is an F-point (MAY or MAY NOT strongly influences i),
                * distribute a_{i,i1} to C-points that strongly infuence i.
                * Note: currently no distribution to the diagonal in this case.
                *--------------------------------------------------------------*/

               else if (P_marker[i1] == strong_f_marker || CF_marker[i1] != -3)
               {
                  /* initialize sum to zero */
                  /* sum = zero; */
                  hypre_CSRBlockMatrixBlockCopyData(zero_block, sum_block, 1.0,
                                                    block_size);

                  /*-----------------------------------------------------------
                   * Loop over row of A for point i1 and calculate the sum
                   * of the connections to c-points that strongly influence i.-

                   HERE WE ONLY WANT THE DIAG CONTIRBUTIONS (intra-unknown)

                   *-----------------------------------------------------------*/

                  /* Diagonal block part of row i1 */
                  for (jj1 = A_diag_i[i1]; jj1 < A_diag_i[i1 + 1]; jj1++)
                  {
                     i2 = A_diag_j[jj1];
                     if (P_marker[i2] >= jj_begin_row)
                     {
                        /* add diag data to sum */
                        /* sum += A_diag_data[jj1]; */
                        hypre_CSRBlockMatrixBlockAddAccumulateDiag(&A_diag_data[jj1 * bnnz],
                                                                   sum_block, block_size);
                     }
                  }

                  /* Off-Diagonal block part of row i1 */
                  if (num_procs > 1)
                  {
                     for (jj1 = A_offd_i[i1]; jj1 < A_offd_i[i1 + 1]; jj1++)
                     {
                        i2 = A_offd_j[jj1];
                        if (P_marker_offd[i2] >= jj_begin_row_offd )
                        {
                           /* add off diag data to sum */
                           /*sum += A_offd_data[jj1];*/
                           hypre_CSRBlockMatrixBlockAddAccumulateDiag(&A_offd_data[jj1 * bnnz],
                                                                      sum_block, block_size);
                        }
                     }
                  }
                  /* check whether sum_block is singular (NOW SUM IS A DIAG MATRIX WHOSE
                     ENTRIES ARE THE ROW SUMS)*/
                  /* distribute = A_diag_data[jj] / sum;  (if a diag element is 0 then
                     that col is scaled by 1 instead of 1/diag) - doesn'treturn 0*/
                  if (hypre_CSRBlockMatrixBlockInvMultDiag3(&A_diag_data[jj * bnnz], sum_block,
                                                            distribute_block, block_size) == 0)
                  {

                     /*-----------------------------------------------------------
                      * Loop over row of A for point i1 and do the distribution.-
                      (here we we use row-sums for the nodes recv. the distribution)
                      *-----------------------------------------------------------*/

                     /* Diagonal block part of row i1 */
                     for (jj1 = A_diag_i[i1]; jj1 < A_diag_i[i1 + 1]; jj1++)
                     {
                        i2 = A_diag_j[jj1];
                        if (P_marker[i2] >= jj_begin_row )
                        {

                           /*  P_diag_data[P_marker[i2]]
                               += distribute * A_diag_data[jj1];*/

                           /* multiply - result in sum_block */
                           hypre_CSRBlockMatrixBlockMultAddDiag3(distribute_block,
                                                                 &A_diag_data[jj1 * bnnz], 0.0,
                                                                 sum_block, block_size);

                           /* add result to p_diag_data */
                           hypre_CSRBlockMatrixBlockAddAccumulate(sum_block,
                                                                  &P_diag_data[P_marker[i2]*bnnz],
                                                                  block_size);
                        }
                     }

                     /* Off-Diagonal block part of row i1 */
                     if (num_procs > 1)
                     {
                        for (jj1 = A_offd_i[i1]; jj1 < A_offd_i[i1 + 1]; jj1++)
                        {
                           i2 = A_offd_j[jj1];
                           if (P_marker_offd[i2] >= jj_begin_row_offd)
                           {
                              /* P_offd_data[P_marker_offd[i2]]
                                 += distribute * A_offd_data[jj1]; */

                              /* multiply - result in sum_block */
                              hypre_CSRBlockMatrixBlockMultAddDiag3(distribute_block,
                                                                    &A_offd_data[jj1 * bnnz], 0.0,
                                                                    sum_block, block_size);


                              /* add result to p_offd_data */
                              hypre_CSRBlockMatrixBlockAddAccumulate(sum_block,
                                                                     &P_offd_data[P_marker_offd[i2]*bnnz],
                                                                     block_size);
                           }
                        }
                     }
                  }
               }
            }


            /*----------------------------------------------------------------
             * Still looping over ith row of A. Next, loop over the
             * off-diagonal part of A
             *---------------------------------------------------------------*/

            if (num_procs > 1)
            {
               for (jj = A_offd_i[i]; jj < A_offd_i[i + 1]; jj++)
               {
                  i1 = A_offd_j[jj];

                  /*--------------------------------------------------------------
                   * Case 1: neighbor i1 is a C-point and strongly influences i,
                   * accumulate a_{i,i1} into the interpolation weight.
                   *--------------------------------------------------------------*/

                  if (P_marker_offd[i1] >= jj_begin_row_offd)
                  {
                     /* P_offd_data[P_marker_offd[i1]] += A_offd_data[jj]; */
                     hypre_CSRBlockMatrixBlockAddAccumulate( &A_offd_data[jj * bnnz],
                                                             &P_offd_data[P_marker_offd[i1]*bnnz],
                                                             block_size);
                  }

                  /*------------------------------------------------------------
                   * Case 2: neighbor i1 is an F-point and (MAY or MAY NOT strongly influences i),
                   * distribute a_{i,i1} to C-points that strongly infuence i.
                   * Note: currently no distribution to the diagonal in this case.
                   *-----------------------------------------------------------*/

                  else if (P_marker_offd[i1] == strong_f_marker || CF_marker[i1] != -3 )
                  {

                     /* initialize sum to zero */
                     hypre_CSRBlockMatrixBlockCopyData(zero_block, sum_block,
                                                       1.0, block_size);

                     /*---------------------------------------------------------
                      * Loop over row of A_ext for point i1 and calculate the sum
                      * of the connections to c-points that strongly influence i.


                      HERE WE ONLY WANT THE DIAG CONTIRBUTIONS (intra-unknown)

                      *---------------------------------------------------------*/

                     /* find row number */
                     c_num = A_offd_j[jj];

                     for (jj1 = A_ext_i[c_num]; jj1 < A_ext_i[c_num + 1]; jj1++)
                     {
                        i2 = (HYPRE_Int)A_ext_j[jj1];

                        if (i2 > -1)
                        {
                           /* in the diagonal block */
                           if (P_marker[i2] >= jj_begin_row)
                           {
                              /* sum += A_ext_data[jj1]; */
                              hypre_CSRBlockMatrixBlockAddAccumulateDiag(&A_ext_data[jj1 * bnnz],
                                                                         sum_block, block_size);
                           }
                        }
                        else
                        {
                           /* in the off_diagonal block  */
                           if (P_marker_offd[-i2 - 1] >= jj_begin_row_offd)
                           {
                              /* sum += A_ext_data[jj1]; */
                              hypre_CSRBlockMatrixBlockAddAccumulateDiag(&A_ext_data[jj1 * bnnz],
                                                                         sum_block, block_size);

                           }
                        }
                     }

                     /* check whether sum_block is singular */


                     /* distribute = A_offd_data[jj] / sum;  */
                     /* here we want: A_offd_data * sum^(-1)  - use the row sums as the
                        diag for sum*/
                     if (hypre_CSRBlockMatrixBlockInvMultDiag3(&A_offd_data[jj * bnnz], sum_block,
                                                               distribute_block, block_size) == 0)
                     {

                        /*---------------------------------------------------------
                         * Loop over row of A_ext for point i1 and do
                         * the distribution.


                         *--------------------------------------------------------*/

                        /* Diagonal block part of row i1 */

                        for (jj1 = A_ext_i[c_num]; jj1 < A_ext_i[c_num + 1]; jj1++)
                        {
                           i2 = (HYPRE_Int)A_ext_j[jj1];

                           if (i2 > -1) /* in the diagonal block */
                           {
                              if (P_marker[i2] >= jj_begin_row)
                              {
                                 /* P_diag_data[P_marker[i2]]
                                    += distribute * A_ext_data[jj1]; */

                                 /* multiply - result in sum_block */
                                 hypre_CSRBlockMatrixBlockMultAddDiag3(distribute_block,
                                                                       &A_ext_data[jj1 * bnnz], 0.0,
                                                                       sum_block, block_size);


                                 /* add result to p_diag_data */
                                 hypre_CSRBlockMatrixBlockAddAccumulate(sum_block,
                                                                        &P_diag_data[P_marker[i2]*bnnz],
                                                                        block_size);
                              }
                           }
                           else
                           {
                              /* in the off_diagonal block  */
                              if (P_marker_offd[-i2 - 1] >= jj_begin_row_offd)

                                 /*P_offd_data[P_marker_offd[-i2-1]]
                                   += distribute * A_ext_data[jj1];*/
                              {

                                 /* multiply - result in sum_block */
                                 hypre_CSRBlockMatrixBlockMultAddDiag3(distribute_block,
                                                                       &A_ext_data[jj1 * bnnz], 0.0,
                                                                       sum_block, block_size);

                                 /* add result to p_offd_data */
                                 hypre_CSRBlockMatrixBlockAddAccumulate(sum_block,
                                                                        &P_offd_data[P_marker_offd[-i2 - 1]*bnnz],
                                                                        block_size);
                              }
                           }
                        }
                     }
                  }
               }
            }

            /*-----------------------------------------------------------------
             * Set interpolation weight by dividing by the diagonal.
             *-----------------------------------------------------------------*/

            for (jj = jj_begin_row; jj < jj_end_row; jj++)
            {

               /* P_diag_data[jj] /= -diagonal; */

               /* want diagonal^(-1)*P_diag_data */
               /* do division - put in sum_block */
               if ( hypre_CSRBlockMatrixBlockInvMult(diagonal_block, &P_diag_data[jj * bnnz],
                                                     sum_block, block_size) == 0)
               {
                  /* now copy to  P_diag_data[jj] and make negative */
                  hypre_CSRBlockMatrixBlockCopyData(sum_block, &P_diag_data[jj * bnnz],
                                                    -1.0, block_size);
               }
               else
               {
                  /* hypre_printf(" Warning! singular diagonal block! Proc id %d row %d\n", my_id,i);  */
                  /* just make P_diag_data negative since diagonal is singular) */
                  hypre_CSRBlockMatrixBlockCopyData(&P_diag_data[jj * bnnz], &P_diag_data[jj * bnnz],
                                                    -1.0, block_size);
               }
            }

            for (jj = jj_begin_row_offd; jj < jj_end_row_offd; jj++)
            {
               /* P_offd_data[jj] /= -diagonal; */

               /* do division - put in sum_block */
               hypre_CSRBlockMatrixBlockInvMult(diagonal_block, &P_offd_data[jj * bnnz],
                                                sum_block, block_size);

               /* now copy to  P_offd_data[jj] and make negative */
               hypre_CSRBlockMatrixBlockCopyData(sum_block, &P_offd_data[jj * bnnz],
                                                 -1.0, block_size);
            }
         }

         strong_f_marker--;

         P_offd_i[i + 1] = jj_counter_offd;
      }
      hypre_TFree(P_marker, HYPRE_MEMORY_HOST);
      hypre_TFree(P_marker_offd, HYPRE_MEMORY_HOST);
   }

   /* Now create P - as a block matrix */
   P = hypre_ParCSRBlockMatrixCreate(comm, block_size,
                                     hypre_ParCSRBlockMatrixGlobalNumRows(A),
                                     total_global_cpts,
                                     hypre_ParCSRBlockMatrixColStarts(A),
                                     num_cpts_global,
                                     0,
                                     P_diag_i[n_fine],
                                     P_offd_i[n_fine]);


   P_diag = hypre_ParCSRBlockMatrixDiag(P);
   hypre_CSRBlockMatrixData(P_diag) = P_diag_data;
   hypre_CSRBlockMatrixI(P_diag) = P_diag_i;
   hypre_CSRBlockMatrixJ(P_diag) = P_diag_j;

   P_offd = hypre_ParCSRBlockMatrixOffd(P);
   hypre_CSRBlockMatrixData(P_offd) = P_offd_data;
   hypre_CSRBlockMatrixI(P_offd) = P_offd_i;
   hypre_CSRBlockMatrixJ(P_offd) = P_offd_j;

   /* Compress P, removing coefficients smaller than trunc_factor * Max */
   if (trunc_factor != 0.0 || max_elmts > 0)
   {
      hypre_BoomerAMGBlockInterpTruncation(P, trunc_factor, max_elmts);
      P_diag_data = hypre_CSRBlockMatrixData(P_diag);
      P_diag_i = hypre_CSRBlockMatrixI(P_diag);
      P_diag_j = hypre_CSRBlockMatrixJ(P_diag);
      P_offd_data = hypre_CSRBlockMatrixData(P_offd);
      P_offd_i = hypre_CSRBlockMatrixI(P_offd);
      P_offd_j = hypre_CSRBlockMatrixJ(P_offd);
      P_diag_size = P_diag_i[n_fine];
      P_offd_size = P_offd_i[n_fine];
   }

   num_cols_P_offd = 0;
   if (P_offd_size)
   {
      P_marker = hypre_CTAlloc(HYPRE_Int,  num_cols_A_offd, HYPRE_MEMORY_HOST);

      for (i = 0; i < num_cols_A_offd; i++)
      {
         P_marker[i] = 0;
      }

      num_cols_P_offd = 0;
      for (i = 0; i < P_offd_size; i++)
      {
         index = P_offd_j[i];
         if (!P_marker[index])
         {
            num_cols_P_offd++;
            P_marker[index] = 1;
         }
      }

      tmp_map_offd = hypre_CTAlloc(HYPRE_Int, num_cols_P_offd, HYPRE_MEMORY_HOST);
      col_map_offd_P = hypre_CTAlloc(HYPRE_BigInt, num_cols_P_offd, HYPRE_MEMORY_HOST);

      index = 0;
      for (i = 0; i < num_cols_P_offd; i++)
      {
         while (P_marker[index] == 0) { index++; }
         tmp_map_offd[i] = index++;
      }

      for (i = 0; i < P_offd_size; i++)
         P_offd_j[i] = hypre_BinarySearch(tmp_map_offd,
                                          P_offd_j[i],
                                          num_cols_P_offd);
      hypre_TFree(P_marker, HYPRE_MEMORY_HOST);
   }

   for (i = 0; i < n_fine; i++)
      if (CF_marker[i] == -3) { CF_marker[i] = -1; }

   if (num_cols_P_offd)
   {
      hypre_ParCSRBlockMatrixColMapOffd(P) = col_map_offd_P;
      hypre_CSRBlockMatrixNumCols(P_offd) = num_cols_P_offd;
   }

   /* use block version */
   hypre_GetCommPkgBlockRTFromCommPkgBlockA(P, A, tmp_map_offd, fine_to_coarse_offd);


   *P_ptr = P;


   hypre_TFree(zero_block, HYPRE_MEMORY_HOST);
   hypre_TFree(identity_block, HYPRE_MEMORY_HOST);
   hypre_TFree(diagonal_block, HYPRE_MEMORY_HOST);
   hypre_TFree(sum_block, HYPRE_MEMORY_HOST);
   hypre_TFree(distribute_block, HYPRE_MEMORY_HOST);

   hypre_TFree(CF_marker_offd, HYPRE_MEMORY_HOST);
   hypre_TFree(tmp_map_offd, HYPRE_MEMORY_HOST);
   hypre_TFree(big_buf_data, HYPRE_MEMORY_HOST);
   hypre_TFree(int_buf_data, HYPRE_MEMORY_HOST);
   hypre_TFree(fine_to_coarse, HYPRE_MEMORY_HOST);
   hypre_TFree(fine_to_coarse_offd, HYPRE_MEMORY_HOST);
   hypre_TFree(coarse_counter, HYPRE_MEMORY_HOST);
   hypre_TFree(jj_count, HYPRE_MEMORY_HOST);
   hypre_TFree(jj_count_offd, HYPRE_MEMORY_HOST);

   if (num_procs > 1) { hypre_CSRBlockMatrixDestroy(A_ext); }

   return (0);

}

/*---------------------------------------------------------------------------
 * hypre_BoomerAMGBuildBlockDirInterp
 *--------------------------------------------------------------------------*/

HYPRE_Int
hypre_BoomerAMGBuildBlockDirInterp( hypre_ParCSRBlockMatrix    *A,
                                    HYPRE_Int                  *CF_marker,
                                    hypre_ParCSRMatrix         *S,
                                    HYPRE_BigInt               *num_cpts_global,
                                    HYPRE_Int                   num_functions,
                                    HYPRE_Int                  *dof_func,
                                    HYPRE_Int                   debug_flag,
                                    HYPRE_Real                  trunc_factor,
                                    HYPRE_Int                   max_elmts,
                                    hypre_ParCSRBlockMatrix   **P_ptr)
{

   MPI_Comm           comm = hypre_ParCSRBlockMatrixComm(A);
   hypre_ParCSRCommPkg     *comm_pkg = hypre_ParCSRBlockMatrixCommPkg(A);
   hypre_ParCSRCommHandle  *comm_handle;

   hypre_CSRBlockMatrix *A_diag = hypre_ParCSRBlockMatrixDiag(A);
   HYPRE_Real      *A_diag_data = hypre_CSRBlockMatrixData(A_diag);
   HYPRE_Int            *A_diag_i = hypre_CSRBlockMatrixI(A_diag);
   HYPRE_Int            *A_diag_j = hypre_CSRBlockMatrixJ(A_diag);

   HYPRE_Int             block_size = hypre_CSRBlockMatrixBlockSize(A_diag);
   HYPRE_Int             bnnz = block_size * block_size;


   hypre_CSRBlockMatrix *A_offd = hypre_ParCSRBlockMatrixOffd(A);
   HYPRE_Real      *A_offd_data = hypre_CSRBlockMatrixData(A_offd);
   HYPRE_Int            *A_offd_i = hypre_CSRBlockMatrixI(A_offd);
   HYPRE_Int            *A_offd_j = hypre_CSRBlockMatrixJ(A_offd);
   HYPRE_Int             num_cols_A_offd = hypre_CSRBlockMatrixNumCols(A_offd);

   hypre_CSRMatrix *S_diag = hypre_ParCSRMatrixDiag(S);
   HYPRE_Int            *S_diag_i = hypre_CSRMatrixI(S_diag);
   HYPRE_Int            *S_diag_j = hypre_CSRMatrixJ(S_diag);

   hypre_CSRMatrix *S_offd = hypre_ParCSRMatrixOffd(S);
   HYPRE_Int            *S_offd_i = hypre_CSRMatrixI(S_offd);
   HYPRE_Int            *S_offd_j = hypre_CSRMatrixJ(S_offd);

   hypre_ParCSRBlockMatrix *P;
   HYPRE_BigInt         *col_map_offd_P;
   HYPRE_Int            *tmp_map_offd = NULL;

   HYPRE_Int            *CF_marker_offd = NULL;
   HYPRE_Int            *dof_func_offd = NULL;

   hypre_CSRBlockMatrix *P_diag;
   hypre_CSRBlockMatrix *P_offd;

   HYPRE_Real      *P_diag_data;
   HYPRE_Int            *P_diag_i;
   HYPRE_Int            *P_diag_j;
   HYPRE_Real      *P_offd_data;
   HYPRE_Int            *P_offd_i;
   HYPRE_Int            *P_offd_j;

   HYPRE_Int             P_diag_size, P_offd_size;

   HYPRE_Int            *P_marker, *P_marker_offd = NULL;

   HYPRE_Int             jj_counter, jj_counter_offd;
   HYPRE_Int            *jj_count, *jj_count_offd = NULL;
   HYPRE_Int             jj_begin_row, jj_begin_row_offd;
   HYPRE_Int             jj_end_row, jj_end_row_offd;

   HYPRE_Int             start_indexing = 0; /* start indexing for P_data at 0 */

   HYPRE_Int             n_fine = hypre_CSRBlockMatrixNumRows(A_diag);

   HYPRE_Int            *fine_to_coarse;
   HYPRE_BigInt         *fine_to_coarse_offd = NULL;
   HYPRE_Int            *coarse_counter;
   HYPRE_Int             coarse_shift;
   HYPRE_BigInt          total_global_cpts;
   HYPRE_Int             num_cols_P_offd;
   HYPRE_BigInt          my_first_cpt;

   HYPRE_Int             i, i1;
   HYPRE_Int             j, jl, jj;
   HYPRE_Int             start;

   HYPRE_Int             my_id;
   HYPRE_Int             num_procs;
   HYPRE_Int             num_threads;
   HYPRE_Int             num_sends;
   HYPRE_Int             index;
   HYPRE_Int             ns, ne, size, rest;
   HYPRE_Int            *int_buf_data = NULL;
   HYPRE_BigInt         *big_buf_data = NULL;

   HYPRE_Real       wall_time;  /* for debugging instrumentation  */

   HYPRE_Real       *identity_block;
   HYPRE_Real       *zero_block;
   HYPRE_Real       *diagonal_block;
   HYPRE_Real       *sum_block_p;
   HYPRE_Real       *sum_block_n;
   HYPRE_Real       *r_block;

   hypre_MPI_Comm_size(comm, &num_procs);
   hypre_MPI_Comm_rank(comm, &my_id);
   num_threads = hypre_NumThreads();

   my_first_cpt = num_cpts_global[0];
   if (my_id == (num_procs - 1)) { total_global_cpts = num_cpts_global[1]; }
   hypre_MPI_Bcast(&total_global_cpts, 1, HYPRE_MPI_BIG_INT, num_procs - 1, comm);

   /*-------------------------------------------------------------------
    * Get the CF_marker data for the off-processor columns
    *-------------------------------------------------------------------*/

   if (debug_flag == 4) { wall_time = time_getWallclockSeconds(); }

   CF_marker_offd = hypre_CTAlloc(HYPRE_Int,  num_cols_A_offd, HYPRE_MEMORY_HOST);


   if (!comm_pkg)
   {
      hypre_BlockMatvecCommPkgCreate(A);
      comm_pkg = hypre_ParCSRBlockMatrixCommPkg(A);
   }

   num_sends = hypre_ParCSRCommPkgNumSends(comm_pkg);
   int_buf_data = hypre_CTAlloc(HYPRE_Int,  hypre_ParCSRCommPkgSendMapStart(comm_pkg,
                                                                            num_sends), HYPRE_MEMORY_HOST);

   index = 0;
   for (i = 0; i < num_sends; i++)
   {
      start = hypre_ParCSRCommPkgSendMapStart(comm_pkg, i);
      for (j = start; j < hypre_ParCSRCommPkgSendMapStart(comm_pkg, i + 1); j++)
         int_buf_data[index++]
            = CF_marker[hypre_ParCSRCommPkgSendMapElmt(comm_pkg, j)];
   }

   comm_handle = hypre_ParCSRCommHandleCreate( 11, comm_pkg, int_buf_data,
                                               CF_marker_offd);

   hypre_ParCSRCommHandleDestroy(comm_handle);

   if (debug_flag == 4)
   {
      wall_time = time_getWallclockSeconds() - wall_time;
      hypre_printf("Proc = %d     Interp: Comm 1 CF_marker =    %f\n",
                   my_id, wall_time);
      fflush(NULL);
   }

   /*-----------------------------------------------------------------------
    *  First Pass: Determine size of P and fill in fine_to_coarse mapping.
    *-----------------------------------------------------------------------*/

   /*-----------------------------------------------------------------------
    *  Intialize counters and allocate mapping vector.
    *-----------------------------------------------------------------------*/

   coarse_counter = hypre_CTAlloc(HYPRE_Int,  num_threads, HYPRE_MEMORY_HOST);
   jj_count = hypre_CTAlloc(HYPRE_Int,  num_threads, HYPRE_MEMORY_HOST);
   jj_count_offd = hypre_CTAlloc(HYPRE_Int,  num_threads, HYPRE_MEMORY_HOST);

   fine_to_coarse = hypre_CTAlloc(HYPRE_Int,  n_fine, HYPRE_MEMORY_HOST);

   for (i = 0; i < n_fine; i++) { fine_to_coarse[i] = -1; }

   jj_counter = start_indexing;
   jj_counter_offd = start_indexing;

   /*-----------------------------------------------------------------------
    *  Loop over fine grid.
    *-----------------------------------------------------------------------*/


   for (j = 0; j < num_threads; j++)
   {
      size = n_fine / num_threads;
      rest = n_fine - size * num_threads;
      if (j < rest)
      {
         ns = j * size + j;
         ne = (j + 1) * size + j + 1;
      }
      else
      {
         ns = j * size + rest;
         ne = (j + 1) * size + rest;
      }


      /* loop over the fine grid points */
      for (i = ns; i < ne; i++)
      {

         /*--------------------------------------------------------------------
          *  If i is a C-point, interpolation is the identity. Also set up
          *  mapping vector (fine_to_coarse is the mapping vector).
          *--------------------------------------------------------------------*/

         if (CF_marker[i] >= 0)
         {
            jj_count[j]++;
            fine_to_coarse[i] = coarse_counter[j];
            coarse_counter[j]++;
         }

         /*--------------------------------------------------------------------
          *  If i is an F-point, interpolation is from the C-points that
          *  strongly influence i.
          *--------------------------------------------------------------------*/

         else
         {
            for (jj = S_diag_i[i]; jj < S_diag_i[i + 1]; jj++)
            {
               i1 = S_diag_j[jj];
               if (CF_marker[i1] > 0)
               {
                  jj_count[j]++;
               }
            }

            if (num_procs > 1)
            {
               for (jj = S_offd_i[i]; jj < S_offd_i[i + 1]; jj++)
               {
                  i1 = S_offd_j[jj];
                  if (CF_marker_offd[i1] > 0)
                  {
                     jj_count_offd[j]++;
                  }
               }
            }
         }
      }
   }

   /*-----------------------------------------------------------------------
    *  Allocate  arrays.
    *-----------------------------------------------------------------------*/

   for (i = 0; i < num_threads - 1; i++)
   {
      coarse_counter[i + 1] += coarse_counter[i];
      jj_count[i + 1] += jj_count[i];
      jj_count_offd[i + 1] += jj_count_offd[i];
   }
   i = num_threads - 1;
   jj_counter = jj_count[i];
   jj_counter_offd = jj_count_offd[i];

   P_diag_size = jj_counter;

   P_diag_i    = hypre_CTAlloc(HYPRE_Int,  n_fine + 1, HYPRE_MEMORY_HOST);
   P_diag_j    = hypre_CTAlloc(HYPRE_Int,  P_diag_size, HYPRE_MEMORY_HOST);
   /* we need to include the size of the blocks in the data size */
   P_diag_data = hypre_CTAlloc(HYPRE_Real,  P_diag_size * bnnz, HYPRE_MEMORY_HOST);

   P_diag_i[n_fine] = jj_counter;


   P_offd_size = jj_counter_offd;

   P_offd_i    = hypre_CTAlloc(HYPRE_Int,  n_fine + 1, HYPRE_MEMORY_HOST);
   P_offd_j    = hypre_CTAlloc(HYPRE_Int,  P_offd_size, HYPRE_MEMORY_HOST);
   /* we need to include the size of the blocks in the data size */
   P_offd_data = hypre_CTAlloc(HYPRE_Real,  P_offd_size * bnnz, HYPRE_MEMORY_HOST);

   /*-----------------------------------------------------------------------
    *  Intialize some stuff.
    *-----------------------------------------------------------------------*/

   jj_counter = start_indexing;
   jj_counter_offd = start_indexing;

   if (debug_flag == 4)
   {
      wall_time = time_getWallclockSeconds() - wall_time;
      hypre_printf("Proc = %d     Interp: Internal work 1 =     %f\n",
                   my_id, wall_time);
      fflush(NULL);
   }

   /* we need a block identity and a block of zeros*/
   identity_block = hypre_CTAlloc(HYPRE_Real,  bnnz, HYPRE_MEMORY_HOST);
   zero_block =  hypre_CTAlloc(HYPRE_Real,  bnnz, HYPRE_MEMORY_HOST);

   for (i = 0; i < block_size; i++)
   {
      identity_block[i * block_size + i] = 1.0;
   }
   /* we also need a block to keep track of the diagonal values and a sum */
   diagonal_block =  hypre_CTAlloc(HYPRE_Real,  bnnz, HYPRE_MEMORY_HOST);
   sum_block_p =  hypre_CTAlloc(HYPRE_Real,  bnnz, HYPRE_MEMORY_HOST);
   sum_block_n =  hypre_CTAlloc(HYPRE_Real,  bnnz, HYPRE_MEMORY_HOST);
   r_block =  hypre_CTAlloc(HYPRE_Real,  bnnz, HYPRE_MEMORY_HOST);

   /*-----------------------------------------------------------------------
    *  Send and receive fine_to_coarse info.
    *-----------------------------------------------------------------------*/

   if (debug_flag == 4) { wall_time = time_getWallclockSeconds(); }

   fine_to_coarse_offd = hypre_CTAlloc(HYPRE_BigInt,  num_cols_A_offd, HYPRE_MEMORY_HOST);
   big_buf_data = hypre_CTAlloc(HYPRE_BigInt,  hypre_ParCSRCommPkgSendMapStart(comm_pkg,
                                                                               num_sends), HYPRE_MEMORY_HOST);

   for (j = 0; j < num_threads; j++)
   {
      coarse_shift = 0;
      if (j > 0) { coarse_shift = coarse_counter[j - 1]; }
      size = n_fine / num_threads;
      rest = n_fine - size * num_threads;
      if (j < rest)
      {
         ns = j * size + j;
         ne = (j + 1) * size + j + 1;
      }
      else
      {
         ns = j * size + rest;
         ne = (j + 1) * size + rest;
      }
      for (i = ns; i < ne; i++)
      {
         fine_to_coarse[i] += coarse_shift;
      }
   }
   index = 0;
   for (i = 0; i < num_sends; i++)
   {
      start = hypre_ParCSRCommPkgSendMapStart(comm_pkg, i);
      for (j = start; j < hypre_ParCSRCommPkgSendMapStart(comm_pkg, i + 1); j++)
         big_buf_data[index++] = my_first_cpt
                                 + fine_to_coarse[hypre_ParCSRCommPkgSendMapElmt(comm_pkg, j)];
   }

   comm_handle = hypre_ParCSRCommHandleCreate( 21, comm_pkg, big_buf_data,
                                               fine_to_coarse_offd);

   hypre_ParCSRCommHandleDestroy(comm_handle);

   if (debug_flag == 4)
   {
      wall_time = time_getWallclockSeconds() - wall_time;
      hypre_printf("Proc = %d     Interp: Comm 4 FineToCoarse = %f\n",
                   my_id, wall_time);
      fflush(NULL);
   }

   if (debug_flag == 4) { wall_time = time_getWallclockSeconds(); }

   /*-----------------------------------------------------------------------
    *  Loop over fine grid points.
    *-----------------------------------------------------------------------*/

   for (jl = 0; jl < num_threads; jl++)
   {
      size = n_fine / num_threads;
      rest = n_fine - size * num_threads;
      if (jl < rest)
      {
         ns = jl * size + jl;
         ne = (jl + 1) * size + jl + 1;
      }
      else
      {
         ns = jl * size + rest;
         ne = (jl + 1) * size + rest;
      }
      jj_counter = 0;
      if (jl > 0) { jj_counter = jj_count[jl - 1]; }
      jj_counter_offd = 0;
      if (jl > 0) { jj_counter_offd = jj_count_offd[jl - 1]; }

      P_marker = hypre_CTAlloc(HYPRE_Int,  n_fine, HYPRE_MEMORY_HOST);
      P_marker_offd = hypre_CTAlloc(HYPRE_Int,  num_cols_A_offd, HYPRE_MEMORY_HOST);

      for (i = 0; i < n_fine; i++)
      {
         P_marker[i] = -1;
      }
      for (i = 0; i < num_cols_A_offd; i++)
      {
         P_marker_offd[i] = -1;
      }

      for (i = ns; i < ne; i++)
      {

         /*--------------------------------------------------------------------
          *  If i is a c-point, interpolation is the identity.
          *--------------------------------------------------------------------*/

         if (CF_marker[i] >= 0)
         {
            P_diag_i[i] = jj_counter;
            P_diag_j[jj_counter]    = fine_to_coarse[i];
            /* P_diag_data[jj_counter] = one; */
            hypre_CSRBlockMatrixBlockCopyData(identity_block,
                                              &P_diag_data[jj_counter * bnnz],
                                              1.0, block_size);
            jj_counter++;
         }

         /*--------------------------------------------------------------------
          *  If i is an F-point, build interpolation.
          *--------------------------------------------------------------------*/

         else
         {
            /* Diagonal part of P */
            P_diag_i[i] = jj_counter;
            jj_begin_row = jj_counter;

            for (jj = S_diag_i[i]; jj < S_diag_i[i + 1]; jj++)
            {
               i1 = S_diag_j[jj];

               /*--------------------------------------------------------------
                * If neighbor i1 is a C-point, set column number in P_diag_j
                * and initialize interpolation weight to zero.
                *--------------------------------------------------------------*/

               if (CF_marker[i1] >= 0)
               {
                  P_marker[i1] = jj_counter;
                  P_diag_j[jj_counter]    = fine_to_coarse[i1];
                  /* P_diag_data[jj_counter] = zero; */
                  hypre_CSRBlockMatrixBlockCopyData(zero_block,
                                                    &P_diag_data[jj_counter * bnnz],
                                                    1.0, block_size);
                  jj_counter++;
               }

            }
            jj_end_row = jj_counter;

            /* Off-Diagonal part of P */
            P_offd_i[i] = jj_counter_offd;
            jj_begin_row_offd = jj_counter_offd;


            if (num_procs > 1)
            {
               for (jj = S_offd_i[i]; jj < S_offd_i[i + 1]; jj++)
               {
                  i1 = S_offd_j[jj];

                  /*-----------------------------------------------------------
                   * If neighbor i1 is a C-point, set column number in P_offd_j
                   * and initialize interpolation weight to zero.
                   *-----------------------------------------------------------*/

                  if (CF_marker_offd[i1] >= 0)
                  {
                     P_marker_offd[i1] = jj_counter_offd;
                     P_offd_j[jj_counter_offd]  = i1;
                     /* P_offd_data[jj_counter_offd] = zero; */
                     hypre_CSRBlockMatrixBlockCopyData(zero_block,
                                                       &P_offd_data[jj_counter_offd * bnnz],
                                                       1.0, block_size);
                     jj_counter_offd++;

                  }
               }
            }

            jj_end_row_offd = jj_counter_offd;
            /* get the diagonal block */
            /* diagonal = A_diag_data[A_diag_i[i]];*/
            hypre_CSRBlockMatrixBlockCopyData(&A_diag_data[A_diag_i[i]*bnnz], diagonal_block,
                                              1.0, block_size);


            /* Loop over ith row of A.  First, the diagonal part of A */
            /*sum_N_pos = 0;
              sum_N_neg = 0;
              sum_P_pos = 0;
              sum_P_neg = 0;*/
            hypre_CSRBlockMatrixBlockCopyData(zero_block, sum_block_p, 1.0,
                                              block_size);
            hypre_CSRBlockMatrixBlockCopyData(zero_block, sum_block_n, 1.0,
                                              block_size);


            for (jj = A_diag_i[i] + 1; jj < A_diag_i[i + 1]; jj++)
            {
               i1 = A_diag_j[jj];

               /*if (A_diag_data[jj] > 0)
                 sum_N_pos += A_diag_data[jj];
                 else
                 sum_N_neg += A_diag_data[jj];*/

               hypre_CSRBlockMatrixBlockAddAccumulate(&A_diag_data[jj * bnnz],
                                                      sum_block_n, block_size);

               /*--------------------------------------------------------------
                * Case 1: neighbor i1 is a C-point and strongly influences i,
                * accumulate a_{i,i1} into the interpolation weight.
                *--------------------------------------------------------------*/

               if (P_marker[i1] >= jj_begin_row)
               {


                  /* P_diag_data[P_marker[i1]] += A_diag_data[jj];*/
                  hypre_CSRBlockMatrixBlockAddAccumulate(&A_diag_data[jj * bnnz],
                                                         &P_diag_data[P_marker[i1]*bnnz],
                                                         block_size);


                  /*if (A_diag_data[jj] > 0)
                    sum_P_pos += A_diag_data[jj];
                    else
                    sum_P_neg += A_diag_data[jj];*/
                  hypre_CSRBlockMatrixBlockAddAccumulate(&A_diag_data[jj * bnnz],
                                                         sum_block_p, block_size);

               }
            }

            /*----------------------------------------------------------------
             * Still looping over ith row of A. Next, loop over the
             * off-diagonal part of A
             *---------------------------------------------------------------*/

            if (num_procs > 1)
            {
               for (jj = A_offd_i[i]; jj < A_offd_i[i + 1]; jj++)
               {
                  i1 = A_offd_j[jj];

                  /*if (A_offd_data[jj] > 0)
                    sum_N_pos += A_offd_data[jj];
                    else
                    sum_N_neg += A_offd_data[jj];*/
                  hypre_CSRBlockMatrixBlockAddAccumulate(&A_offd_data[jj * bnnz],
                                                         sum_block_n, block_size);

                  /*--------------------------------------------------------------
                   * Case 1: neighbor i1 is a C-point and strongly influences i,
                   * accumulate a_{i,i1} into the interpolation weight.
                   *--------------------------------------------------------------*/

                  if (P_marker_offd[i1] >= jj_begin_row_offd)
                  {
                     /* P_offd_data[P_marker_offd[i1]] += A_offd_data[jj];*/
                     hypre_CSRBlockMatrixBlockAddAccumulate( &A_offd_data[jj * bnnz],
                                                             &P_offd_data[P_marker_offd[i1]*bnnz],
                                                             block_size);
                     /*if (A_offd_data[jj] > 0)
                       sum_P_pos += A_offd_data[jj];
                       else
                       sum_P_neg += A_offd_data[jj];*/
                     hypre_CSRBlockMatrixBlockAddAccumulate(&A_offd_data[jj * bnnz],
                                                            sum_block_p, block_size);

                  }
               }
            }


            /*if (sum_P_neg) alfa = sum_N_neg/sum_P_neg/diagonal;
              if (sum_P_pos) beta = sum_N_pos/sum_P_pos/diagonal;*/

            /*r_block = sum_block_n*sum_block_p^-1*/
            hypre_CSRBlockMatrixBlockMultInv(sum_block_p, sum_block_n,
                                             r_block, block_size);

            /* sum_block_n= diagonal^-1*r_block */
            hypre_CSRBlockMatrixBlockInvMult(diagonal_block, r_block,
                                             sum_block_n, block_size);

            /*-----------------------------------------------------------------
             * Set interpolation weight by dividing by the diagonal.
             *-----------------------------------------------------------------*/

            for (jj = jj_begin_row; jj < jj_end_row; jj++)
            {
               /*if (P_diag_data[jj]> 0)
                 P_diag_data[jj] *= -beta;
                 else
                 P_diag_data[jj] *= -alfa;*/

               hypre_CSRBlockMatrixBlockCopyData( &P_diag_data[jj * bnnz],
                                                  r_block, -1.0, block_size);


               hypre_CSRBlockMatrixBlockMultAdd(sum_block_n, r_block, 0.0,
                                                &P_diag_data[jj * bnnz], block_size);
            }

            for (jj = jj_begin_row_offd; jj < jj_end_row_offd; jj++)
            {
               /*if (P_offd_data[jj]> 0)
                 P_offd_data[jj] *= -beta;
                 else
                 P_offd_data[jj] *= -alfa;*/

               hypre_CSRBlockMatrixBlockCopyData( &P_offd_data[jj * bnnz],
                                                  r_block, -1.0, block_size);

               hypre_CSRBlockMatrixBlockMultAdd(sum_block_n, r_block, 0.0,
                                                &P_offd_data[jj * bnnz], block_size);
            }
         }

         P_offd_i[i + 1] = jj_counter_offd;
      }
      hypre_TFree(P_marker, HYPRE_MEMORY_HOST);
      hypre_TFree(P_marker_offd, HYPRE_MEMORY_HOST);
   }

   /* Now create P - as a block matrix */
   P = hypre_ParCSRBlockMatrixCreate(comm, block_size,
                                     hypre_ParCSRBlockMatrixGlobalNumRows(A),
                                     total_global_cpts,
                                     hypre_ParCSRBlockMatrixColStarts(A),
                                     num_cpts_global,
                                     0,
                                     P_diag_i[n_fine],
                                     P_offd_i[n_fine]);

   P_diag = hypre_ParCSRBlockMatrixDiag(P);
   hypre_CSRBlockMatrixData(P_diag) = P_diag_data;
   hypre_CSRBlockMatrixI(P_diag) = P_diag_i;
   hypre_CSRBlockMatrixJ(P_diag) = P_diag_j;

   P_offd = hypre_ParCSRBlockMatrixOffd(P);
   hypre_CSRBlockMatrixData(P_offd) = P_offd_data;
   hypre_CSRBlockMatrixI(P_offd) = P_offd_i;
   hypre_CSRBlockMatrixJ(P_offd) = P_offd_j;

   /* Compress P, removing coefficients smaller than trunc_factor * Max */

   if (trunc_factor != 0.0 || max_elmts > 0)
   {
      hypre_BoomerAMGBlockInterpTruncation(P, trunc_factor, max_elmts);
      P_diag_data = hypre_CSRBlockMatrixData(P_diag);
      P_diag_i = hypre_CSRBlockMatrixI(P_diag);
      P_diag_j = hypre_CSRBlockMatrixJ(P_diag);
      P_offd_data = hypre_CSRBlockMatrixData(P_offd);
      P_offd_i = hypre_CSRBlockMatrixI(P_offd);
      P_offd_j = hypre_CSRBlockMatrixJ(P_offd);
      P_diag_size = P_diag_i[n_fine];
      P_offd_size = P_offd_i[n_fine];
   }

   num_cols_P_offd = 0;
   if (P_offd_size)
   {
      P_marker = hypre_CTAlloc(HYPRE_Int,  num_cols_A_offd, HYPRE_MEMORY_HOST);

      for (i = 0; i < num_cols_A_offd; i++)
      {
         P_marker[i] = 0;
      }

      num_cols_P_offd = 0;
      for (i = 0; i < P_offd_size; i++)
      {
         index = P_offd_j[i];
         if (!P_marker[index])
         {
            num_cols_P_offd++;
            P_marker[index] = 1;
         }
      }

      col_map_offd_P = hypre_CTAlloc(HYPRE_BigInt, num_cols_P_offd, HYPRE_MEMORY_HOST);
      tmp_map_offd = hypre_CTAlloc(HYPRE_Int, num_cols_P_offd, HYPRE_MEMORY_HOST);

      index = 0;
      for (i = 0; i < num_cols_P_offd; i++)
      {
         while (P_marker[index] == 0) { index++; }
         tmp_map_offd[i] = index++;
      }

      for (i = 0; i < P_offd_size; i++)
         P_offd_j[i] = hypre_BinarySearch(tmp_map_offd,
                                          P_offd_j[i],
                                          num_cols_P_offd);
      hypre_TFree(P_marker, HYPRE_MEMORY_HOST);
   }

   for (i = 0; i < n_fine; i++)
      if (CF_marker[i] == -3) { CF_marker[i] = -1; }

   if (num_cols_P_offd)
   {
      hypre_ParCSRBlockMatrixColMapOffd(P) = col_map_offd_P;
      hypre_CSRBlockMatrixNumCols(P_offd) = num_cols_P_offd;
   }

   hypre_GetCommPkgBlockRTFromCommPkgBlockA(P, A, tmp_map_offd, fine_to_coarse_offd);

   *P_ptr = P;

   hypre_TFree(zero_block, HYPRE_MEMORY_HOST);
   hypre_TFree(identity_block, HYPRE_MEMORY_HOST);
   hypre_TFree(diagonal_block, HYPRE_MEMORY_HOST);
   hypre_TFree(sum_block_n, HYPRE_MEMORY_HOST);
   hypre_TFree(sum_block_p, HYPRE_MEMORY_HOST);
   hypre_TFree(r_block, HYPRE_MEMORY_HOST);


   hypre_TFree(CF_marker_offd, HYPRE_MEMORY_HOST);
   hypre_TFree(tmp_map_offd, HYPRE_MEMORY_HOST);
   hypre_TFree(dof_func_offd, HYPRE_MEMORY_HOST);
   hypre_TFree(int_buf_data, HYPRE_MEMORY_HOST);
   hypre_TFree(big_buf_data, HYPRE_MEMORY_HOST);
   hypre_TFree(fine_to_coarse, HYPRE_MEMORY_HOST);
   hypre_TFree(fine_to_coarse_offd, HYPRE_MEMORY_HOST);
   hypre_TFree(coarse_counter, HYPRE_MEMORY_HOST);
   hypre_TFree(jj_count, HYPRE_MEMORY_HOST);
   hypre_TFree(jj_count_offd, HYPRE_MEMORY_HOST);

   return (0);

}

#if 0  /* not finished yet! */

/*---------------------------------------------------------------------------
 * hypre_BoomerAMGBuildBlockStdInterp
 *  Comment: The interpolatory weighting can be changed with the sep_weight
 *           variable. This can enable not separating negative and positive
 *           off diagonals in the weight formula.
 *--------------------------------------------------------------------------*/

HYPRE_Int
hypre_BoomerAMGBuildBlockStdInterp(hypre_ParCSRBlockMatrix *A,
                                   HYPRE_Int *CF_marker,
                                   hypre_ParCSRMatrix   *S,
                                   HYPRE_Int *num_cpts_global,
                                   HYPRE_Int num_functions,
                                   HYPRE_Int *dof_func,
                                   HYPRE_Int debug_flag,
                                   HYPRE_Real    trunc_factor,
                                   HYPRE_Int max_elmts,
                                   HYPRE_Int sep_weight,
                                   hypre_ParCSRBlockMatrix  **P_ptr)
{
   /* Communication Variables */
   MPI_Comm                 comm = hypre_ParCSRBlockMatrixComm(A);
   hypre_ParCSRCommPkg     *comm_pkg = hypre_ParCSRBlockMatrixCommPkg(A);
   HYPRE_Int              my_id, num_procs;

   /* Variables to store input variables */
   hypre_CSRBlockMatrix *A_diag = hypre_ParCSRBlockMatrixDiag(A);
   HYPRE_Real      *A_diag_data = hypre_CSRBlockMatrixData(A_diag);
   HYPRE_Int             *A_diag_i = hypre_CSRBlockMatrixI(A_diag);
   HYPRE_Int             *A_diag_j = hypre_CSRBlockMatrixJ(A_diag);

   hypre_CSRBlockMatrix *A_offd = hypre_ParCSRBlockMatrixOffd(A);
   HYPRE_Real      *A_offd_data = hypre_CSRBlockMatrixData(A_offd);
   HYPRE_Int             *A_offd_i = hypre_CSRBlockMatrixI(A_offd);
   HYPRE_Int             *A_offd_j = hypre_CSRBlockMatrixJ(A_offd);

   HYPRE_Int              num_cols_A_offd = hypre_CSRBlockMatrixNumCols(A_offd);
   HYPRE_Int             *col_map_offd = hypre_ParCSRBlockMatrixColMapOffd(A);
   HYPRE_Int              n_fine = hypre_CSRBlockMatrixNumRows(A_diag);
   HYPRE_Int              col_1 = hypre_ParCSRBlockMatrixFirstRowIndex(A);
   HYPRE_Int              local_numrows = hypre_CSRBlockMatrixNumRows(A_diag);
   HYPRE_Int              col_n = col_1 + local_numrows;
   HYPRE_Int              total_global_cpts, my_first_cpt;

   /* Variables to store strong connection matrix info */
   hypre_CSRMatrix *S_diag = hypre_ParCSRMatrixDiag(S);
   HYPRE_Int             *S_diag_i = hypre_CSRMatrixI(S_diag);
   HYPRE_Int             *S_diag_j = hypre_CSRMatrixJ(S_diag);

   hypre_CSRMatrix *S_offd = hypre_ParCSRMatrixOffd(S);
   HYPRE_Int             *S_offd_i = hypre_CSRMatrixI(S_offd);
   HYPRE_Int             *S_offd_j = hypre_CSRMatrixJ(S_offd);

   /* Interpolation matrix P */
   hypre_ParCSRBlockMatrix *P;
   hypre_CSRBlockMatrix    *P_diag;
   hypre_CSRBlockMatrix    *P_offd;

   HYPRE_Real      *P_diag_data;
   HYPRE_Int             *P_diag_i, *P_diag_j;
   HYPRE_Real      *P_offd_data;
   HYPRE_Int             *P_offd_i, *P_offd_j;

   HYPRE_Int               *col_map_offd_P;
   HYPRE_Int              P_diag_size;
   HYPRE_Int              P_offd_size;
   HYPRE_Int             *P_marker;
   HYPRE_Int             *P_marker_offd = NULL;
   HYPRE_Int             *CF_marker_offd = NULL;
   HYPRE_Int             *tmp_CF_marker_offd = NULL;
   HYPRE_Int             *dof_func_offd = NULL;

   /* Full row information for columns of A that are off diag*/
   hypre_CSRBlockMatrix *A_ext;
   HYPRE_Real      *A_ext_data;
   HYPRE_Int             *A_ext_i;
   HYPRE_Int             *A_ext_j;

   HYPRE_Int             *fine_to_coarse;
   HYPRE_Int             *fine_to_coarse_offd = NULL;
   HYPRE_Int             *found;

   HYPRE_Int              num_cols_P_offd;
   HYPRE_Int              newoff, loc_col;
   HYPRE_Int              A_ext_rows, full_off_procNodes;

   hypre_CSRMatrix *Sop;
   HYPRE_Int             *Sop_i;
   HYPRE_Int             *Sop_j;

   HYPRE_Int              Soprows;

   /* Variables to keep count of interpolatory points */
   HYPRE_Int              jj_counter, jj_counter_offd;
   HYPRE_Int              jj_begin_row, jj_end_row;
   HYPRE_Int              jj_begin_row_offd = 0;
   HYPRE_Int              jj_end_row_offd = 0;
   HYPRE_Int              coarse_counter, coarse_counter_offd;
   HYPRE_Int             *ihat, *ihat_offd = NULL;
   HYPRE_Int             *ipnt, *ipnt_offd = NULL;
   HYPRE_Int              strong_f_marker = -2;

   /* Interpolation weight variables */
   HYPRE_Real      *ahat, *ahat_offd = NULL;
   HYPRE_Real       sum_pos, sum_pos_C, sum_neg, sum_neg_C, sum, sum_C;
   HYPRE_Real       diagonal, distribute;
   HYPRE_Real       alfa, beta;

   /* Loop variables */
   HYPRE_Int              index;
   HYPRE_Int              start_indexing = 0;
   HYPRE_Int              i, i1, j, j1, jj, kk, k1;
   HYPRE_Int              cnt_c, cnt_f, cnt_c_offd, cnt_f_offd, indx;

   /* Definitions */
   HYPRE_Real       zero = 0.0;
   HYPRE_Real       one  = 1.0;
   HYPRE_Real       wall_time;
   HYPRE_Real       wall_1 = 0;
   HYPRE_Real       wall_2 = 0;
   HYPRE_Real       wall_3 = 0;


   hypre_ParCSRCommPkg   *extend_comm_pkg = NULL;

   HYPRE_Real       *identity_block;
   HYPRE_Real       *zero_block;
   HYPRE_Real       *diagonal_block;
   HYPRE_Real       *sum_block;
   HYPRE_Real       *distribute_block;

   HYPRE_Int                  block_size = hypre_CSRBlockMatrixBlockSize(A_diag);
   HYPRE_Int                  bnnz = block_size * block_size;



   if (debug_flag == 4) { wall_time = time_getWallclockSeconds(); }

   /* BEGIN */
   hypre_MPI_Comm_size(comm, &num_procs);
   hypre_MPI_Comm_rank(comm, &my_id);

   my_first_cpt = num_cpts_global[0];
   if (my_id == (num_procs - 1)) { total_global_cpts = num_cpts_global[1]; }
   hypre_MPI_Bcast(&total_global_cpts, 1, HYPRE_MPI_INT, num_procs - 1, comm);

   if (!comm_pkg)
   {
      hypre_BlockMatvecCommPkgCreate(A);
      comm_pkg = hypre_ParCSRBlockMatrixCommPkg(A);
   }

   /* Set up off processor information (specifically for neighbors of
    * neighbors */
   newoff = 0;
   full_off_procNodes = 0;
   if (num_procs > 1)
   {
      /*----------------------------------------------------------------------
       * Get the off processors rows for A and S, associated with columns in
       * A_offd and S_offd.
       *---------------------------------------------------------------------*/
      A_ext         = hypre_ParCSRBlockMatrixExtractBExt(A, A, 1);
      A_ext_i       = hypre_CSRBlockMatrixI(A_ext);
      A_ext_j       = hypre_CSRBlockMatrixJ(A_ext);
      A_ext_data    = hypre_CSRBlockMatrixData(A_ext);
      A_ext_rows    = hypre_CSRBlockMatrixNumRows(A_ext);


      /* FIX THIS! - Sop - block or ???*/

      Sop           = hypre_ParCSRMatrixExtractBExt(S, A, 0);
      Sop_i         = hypre_CSRMatrixI(Sop);
      Sop_j         = hypre_CSRMatrixJ(Sop);
      Soprows       = hypre_CSRMatrixNumRows(Sop);

      /* Find nodes that are neighbors of neighbors, not found in offd */
      newoff = new_offd_nodes(&found, A_ext_rows, A_ext_i, A_ext_j,
                              Soprows, col_map_offd, col_1, col_n,
                              Sop_i, Sop_j, CF_marker, comm_pkg);
      if (newoff >= 0)
      {
         full_off_procNodes = newoff + num_cols_A_offd;
      }
      else
      {
         return (1);
      }

      /* Possibly add new points and new processors to the comm_pkg, all
       * processors need new_comm_pkg */

      /* AHB - create a new comm package just for extended info -
         this will work better with the assumed partition*/

      /* FIX THIS: Block version of this? */
      hypre_ParCSRFindExtendCommPkg(A, newoff, found,
                                    &extend_comm_pkg);

      CF_marker_offd = hypre_CTAlloc(HYPRE_Int,  full_off_procNodes, HYPRE_MEMORY_HOST);

      if (num_functions > 1 && full_off_procNodes > 0)
      {
         dof_func_offd = hypre_CTAlloc(HYPRE_Int,  full_off_procNodes, HYPRE_MEMORY_HOST);
      }

      alt_insert_new_nodes(comm_pkg, extend_comm_pkg, CF_marker,
                           full_off_procNodes, CF_marker_offd);

      if (num_functions > 1)
         alt_insert_new_nodes(comm_pkg, extend_comm_pkg, dof_func,
                              full_off_procNodes, dof_func_offd);
   }


   /*-----------------------------------------------------------------------
    *  First Pass: Determine size of P and fill in fine_to_coarse mapping.
    *-----------------------------------------------------------------------*/

   /*-----------------------------------------------------------------------
    *  Intialize counters and allocate mapping vector.
    *-----------------------------------------------------------------------*/
   P_diag_i    = hypre_CTAlloc(HYPRE_Int,  n_fine + 1, HYPRE_MEMORY_HOST);
   P_offd_i    = hypre_CTAlloc(HYPRE_Int,  n_fine + 1, HYPRE_MEMORY_HOST);

   fine_to_coarse = hypre_CTAlloc(HYPRE_Int,  n_fine, HYPRE_MEMORY_HOST);

   P_marker = hypre_CTAlloc(HYPRE_Int,  n_fine, HYPRE_MEMORY_HOST);


   /* FIX THIS - figure out sizes - need bnnz? */
   if (full_off_procNodes)
   {
      P_marker_offd = hypre_CTAlloc(HYPRE_Int,  full_off_procNodes, HYPRE_MEMORY_HOST);
      fine_to_coarse_offd = hypre_CTAlloc(HYPRE_Int,  full_off_procNodes, HYPRE_MEMORY_HOST);
      tmp_CF_marker_offd = hypre_CTAlloc(HYPRE_Int,  full_off_procNodes, HYPRE_MEMORY_HOST);
   }

   initialize_vecs(n_fine, full_off_procNodes, fine_to_coarse,
                   fine_to_coarse_offd, P_marker, P_marker_offd,
                   tmp_CF_marker_offd);


   /* stuff for blocks */
   /* we need a block identity and a block of zeros*/
   identity_block = hypre_CTAlloc(HYPRE_Real,  bnnz, HYPRE_MEMORY_HOST);
   zero_block =  hypre_CTAlloc(HYPRE_Real,  bnnz, HYPRE_MEMORY_HOST);

   for (i = 0; i < block_size; i++)
   {
      identity_block[i * block_size + i] = 1.0;
   }
   /* we also need a block to keep track of the diagonal values and a sum */
   diagonal_block =  hypre_CTAlloc(HYPRE_Real,  bnnz, HYPRE_MEMORY_HOST);
   sum_block =  hypre_CTAlloc(HYPRE_Real,  bnnz, HYPRE_MEMORY_HOST);
   distribute_block =  hypre_CTAlloc(HYPRE_Real,  bnnz, HYPRE_MEMORY_HOST);



   jj_counter = start_indexing;
   jj_counter_offd = start_indexing;
   coarse_counter = 0;
   coarse_counter_offd = 0;

   /*-----------------------------------------------------------------------
    *  Loop over fine grid.
    *-----------------------------------------------------------------------*/
   for (i = 0; i < n_fine; i++)
   {
      P_diag_i[i] = jj_counter;
      if (num_procs > 1)
      {
         P_offd_i[i] = jj_counter_offd;
      }

      if (CF_marker[i] >= 0)
      {
         jj_counter++;
         fine_to_coarse[i] = coarse_counter;
         coarse_counter++;
      }

      /*--------------------------------------------------------------------
       *  If i is an F-point, interpolation is from the C-points that
       *  strongly influence i, or C-points that stronly influence F-points
       *  that strongly influence i.
       *--------------------------------------------------------------------*/
      else if (CF_marker[i] != -3)
      {
         for (jj = S_diag_i[i]; jj < S_diag_i[i + 1]; jj++)
         {
            i1 = S_diag_j[jj];
            if (CF_marker[i1] >= 0)
            {
               /* i1 is a C point */
               if (P_marker[i1] < P_diag_i[i])
               {
                  P_marker[i1] = jj_counter;
                  jj_counter++;
               }
            }
            else if (CF_marker[i1] != -3)
            {
               /* i1 is a F point, loop through it's strong neighbors */
               for (kk = S_diag_i[i1]; kk < S_diag_i[i1 + 1]; kk++)
               {
                  k1 = S_diag_j[kk];
                  if (CF_marker[k1] >= 0)
                  {
                     if (P_marker[k1] < P_diag_i[i])
                     {
                        P_marker[k1] = jj_counter;
                        jj_counter++;
                     }
                  }
               }
               if (num_procs > 1)
               {
                  for (kk = S_offd_i[i1]; kk < S_offd_i[i1 + 1]; kk++)
                  {
                     k1 = S_offd_j[kk];
                     if (CF_marker_offd[k1] >= 0)
                     {
                        if (P_marker_offd[k1] < P_offd_i[i])
                        {
                           tmp_CF_marker_offd[k1] = 1;
                           P_marker_offd[k1] = jj_counter_offd;
                           jj_counter_offd++;
                        }
                     }
                  }
               }
            }
         }
         /* Look at off diag strong connections of i */
         if (num_procs > 1)
         {
            for (jj = S_offd_i[i]; jj < S_offd_i[i + 1]; jj++)
            {
               i1 = S_offd_j[jj];
               if (CF_marker_offd[i1] >= 0)
               {
                  if (P_marker_offd[i1] < P_offd_i[i])
                  {
                     tmp_CF_marker_offd[i1] = 1;
                     P_marker_offd[i1] = jj_counter_offd;
                     jj_counter_offd++;
                  }
               }
               else if (CF_marker_offd[i1] != -3)
               {
                  /* F point; look at neighbors of i1. Sop contains global col
                   * numbers and entries that could be in S_diag or S_offd or
                   * neither. */
                  for (kk = Sop_i[i1]; kk < Sop_i[i1 + 1]; kk++)
                  {
                     k1 = Sop_j[kk];
                     if (k1 >= col_1 && k1 < col_n)
                     {
                        /* In S_diag */
                        loc_col = k1 - col_1;
                        if (CF_marker[loc_col] >= 0)
                        {
                           if (P_marker[loc_col] < P_diag_i[i])
                           {
                              P_marker[loc_col] = jj_counter;
                              jj_counter++;
                           }
                        }
                     }
                     else
                     {
                        loc_col = -k1 - 1;
                        if (CF_marker_offd[loc_col] >= 0)
                        {
                           if (P_marker_offd[loc_col] < P_offd_i[i])
                           {
                              P_marker_offd[loc_col] = jj_counter_offd;
                              tmp_CF_marker_offd[loc_col] = 1;
                              jj_counter_offd++;
                           }
                        }
                     }
                  }
               }
            }
         }
      }
   }

   if (debug_flag == 4)
   {
      wall_time = time_getWallclockSeconds() - wall_time;
      hypre_printf("Proc = %d     determine structure    %f\n",
                   my_id, wall_time);
      fflush(NULL);
   }
   /*-----------------------------------------------------------------------
    *  Allocate  arrays.
    *-----------------------------------------------------------------------*/


   P_diag_size = jj_counter;
   P_offd_size = jj_counter_offd;

   P_diag_j    = hypre_CTAlloc(HYPRE_Int,  P_diag_size, HYPRE_MEMORY_HOST);
   /* we need to include the size of the blocks in the data size */
   P_diag_data = hypre_CTAlloc(HYPRE_Real,  P_diag_size, HYPRE_MEMORY_HOST) * bnnz;

   P_offd_j    = hypre_CTAlloc(HYPRE_Int,  P_offd_size, HYPRE_MEMORY_HOST);
   /* we need to include the size of the blocks in the data size */
   P_offd_data = hypre_CTAlloc(HYPRE_Real,  P_offd_size * bnnz, HYPRE_MEMORY_HOST);

   P_diag_i[n_fine] = jj_counter;
   P_offd_i[n_fine] = jj_counter_offd;

   jj_counter = start_indexing;
   jj_counter_offd = start_indexing;

   /* Fine to coarse mapping */
   if (num_procs > 1)
   {
      for (i = 0; i < n_fine; i++)
      {
         fine_to_coarse[i] += my_first_cpt;
      }

      alt_insert_new_nodes(comm_pkg, extend_comm_pkg, fine_to_coarse,
                           full_off_procNodes,
                           fine_to_coarse_offd);

      for (i = 0; i < n_fine; i++)
      {
         fine_to_coarse[i] -= my_first_cpt;
      }
   }

   /* Initialize ahat, which is a modification to a, used in the standard
    * interpolation routine. */
   ahat = hypre_CTAlloc(HYPRE_Real,  n_fine * bnnz, HYPRE_MEMORY_HOST); /* this is data array */
   ihat = hypre_CTAlloc(HYPRE_Int,  n_fine, HYPRE_MEMORY_HOST);
   ipnt = hypre_CTAlloc(HYPRE_Int,  n_fine, HYPRE_MEMORY_HOST);


   if (full_off_procNodes)
   {
      ahat_offd = hypre_CTAlloc(HYPRE_Real,  full_off_procNodes * bnnz,
<<<<<<< HEAD
                                HYPRE_MEMORY_HOST); /* this is data array */
=======
                                HYPRE_MEMORY_HOST);  /* this is data array */
>>>>>>> 805ee77b
      ihat_offd = hypre_CTAlloc(HYPRE_Int,  full_off_procNodes, HYPRE_MEMORY_HOST);
      ipnt_offd = hypre_CTAlloc(HYPRE_Int,  full_off_procNodes, HYPRE_MEMORY_HOST);
   }

   for (i = 0; i < n_fine; i++)
   {
      P_marker[i] = -1;
      ahat[i] = 0;
      ihat[i] = -1;
   }
   for (i = 0; i < full_off_procNodes; i++)
   {
      P_marker_offd[i] = -1;
      ahat_offd[i] = 0;
      ihat_offd[i] = -1;
   }

   /*-----------------------------------------------------------------------
    *  Loop over fine grid points.
    *-----------------------------------------------------------------------*/
   for (i = 0; i < n_fine; i++)
   {
      jj_begin_row = jj_counter;
      if (num_procs > 1)
      {
         jj_begin_row_offd = jj_counter_offd;
      }

      /*--------------------------------------------------------------------
       *  If i is a c-point, interpolation is the identity.
       *--------------------------------------------------------------------*/

      if (CF_marker[i] >= 0)
      {
         P_diag_j[jj_counter]    = fine_to_coarse[i];


         /* P_diag_data[jj_counter] = one; */
         hypre_CSRBlockMatrixBlockCopyData(identity_block,
                                           &P_diag_data[jj_counter * bnnz],
                                           1.0, block_size);

         jj_counter++;
      }

      /*--------------------------------------------------------------------
       *  If i is an F-point, build interpolation.
       *--------------------------------------------------------------------*/

      else if (CF_marker[i] != -3)
      {
         if (debug_flag == 4) { wall_time = time_getWallclockSeconds(); }
         strong_f_marker--;
         for (jj = S_diag_i[i]; jj < S_diag_i[i + 1]; jj++)
         {
            i1 = S_diag_j[jj];

            /*--------------------------------------------------------------
             * If neighbor i1 is a C-point, set column number in P_diag_j
             * and initialize interpolation weight to zero.
             *--------------------------------------------------------------*/

            if (CF_marker[i1] >= 0)
            {
               if (P_marker[i1] < jj_begin_row)
               {
                  P_marker[i1] = jj_counter;
                  P_diag_j[jj_counter]    = i1;
                  /* P_diag_data[jj_counter] = zero; */
                  hypre_CSRBlockMatrixBlockCopyData(zero_block,
                                                    &P_diag_data[jj_counter * bnnz],
                                                    1.0, block_size);

                  jj_counter++;
               }
            }
            else  if (CF_marker[i1] != -3)
            {
               P_marker[i1] = strong_f_marker;
               for (kk = S_diag_i[i1]; kk < S_diag_i[i1 + 1]; kk++)
               {
                  k1 = S_diag_j[kk];
                  if (CF_marker[k1] >= 0)
                  {
                     if (P_marker[k1] < jj_begin_row)
                     {
                        P_marker[k1] = jj_counter;
                        P_diag_j[jj_counter] = k1;
                        /* P_diag_data[jj_counter] = zero; */
                        hypre_CSRBlockMatrixBlockCopyData(zero_block,
                                                          &P_diag_data[jj_counter * bnnz],
                                                          1.0, block_size);

                        jj_counter++;
                     }
                  }
               }
               if (num_procs > 1)
               {
                  for (kk = S_offd_i[i1]; kk < S_offd_i[i1 + 1]; kk++)
                  {
                     k1 = S_offd_j[kk];
                     if (CF_marker_offd[k1] >= 0)
                     {
                        if (P_marker_offd[k1] < jj_begin_row_offd)
                        {
                           P_marker_offd[k1] = jj_counter_offd;
                           P_offd_j[jj_counter_offd] = k1;
                           /* P_offd_data[jj_counter_offd] = zero; */
                           hypre_CSRBlockMatrixBlockCopyData(zero_block,
                                                             &P_offd_data[jj_counter_offd * bnnz],
                                                             1.0, block_size);

                           jj_counter_offd++;
                        }
                     }
                  }
               }
            }
         }

         if ( num_procs > 1)
         {
            for (jj = S_offd_i[i]; jj < S_offd_i[i + 1]; jj++)
            {
               i1 = S_offd_j[jj];
               if ( CF_marker_offd[i1] >= 0)
               {
                  if (P_marker_offd[i1] < jj_begin_row_offd)
                  {
                     P_marker_offd[i1] = jj_counter_offd;
                     P_offd_j[jj_counter_offd] = i1;
                     /* P_offd_data[jj_counter_offd] = zero;*/
                     hypre_CSRBlockMatrixBlockCopyData(zero_block,
                                                       &P_offd_data[jj_counter_offd * bnnz],
                                                       1.0, block_size);

                     jj_counter_offd++;
                  }
               }
               else if (CF_marker_offd[i1] != -3)
               {
                  P_marker_offd[i1] = strong_f_marker;
                  for (kk = Sop_i[i1]; kk < Sop_i[i1 + 1]; kk++)
                  {
                     k1 = Sop_j[kk];
                     if (k1 >= col_1 && k1 < col_n)
                     {
                        loc_col = k1 - col_1;
                        if (CF_marker[loc_col] >= 0)
                        {
                           if (P_marker[loc_col] < jj_begin_row)
                           {
                              P_marker[loc_col] = jj_counter;
                              P_diag_j[jj_counter] = loc_col;
                              /* P_diag_data[jj_counter] = zero;*/
                              hypre_CSRBlockMatrixBlockCopyData(zero_block,
                                                                &P_diag_data[jj_counter * bnnz],
                                                                1.0, block_size);
                              jj_counter++;
                           }
                        }
                     }
                     else
                     {
                        loc_col = -k1 - 1;
                        if (CF_marker_offd[loc_col] >= 0)
                        {
                           if (P_marker_offd[loc_col] < jj_begin_row_offd)
                           {
                              P_marker_offd[loc_col] = jj_counter_offd;
                              P_offd_j[jj_counter_offd] = loc_col;
                              /* P_offd_data[jj_counter_offd] = zero;*/
                              hypre_CSRBlockMatrixBlockCopyData(zero_block,
                                                                &P_offd_data[jj_counter_offd * bnnz],
                                                                1.0, block_size);
                              jj_counter_offd++;
                           }
                        }
                     }
                  }
               }
            }
         }

         jj_end_row = jj_counter;
         jj_end_row_offd = jj_counter_offd;

         if (debug_flag == 4)
         {
            wall_time = time_getWallclockSeconds() - wall_time;
            wall_1 += wall_time;
            fflush(NULL);
         }

         /* FIX THIS - is a_hat  - need to copy block data to ahat */

         if (debug_flag == 4) { wall_time = time_getWallclockSeconds(); }
         cnt_c = 0;
         cnt_f = jj_end_row - jj_begin_row;
         cnt_c_offd = 0;
         cnt_f_offd = jj_end_row_offd - jj_begin_row_offd;
         ihat[i] = cnt_f;
         ipnt[cnt_f] = i;
         ahat[cnt_f++] = A_diag_data[A_diag_i[i]];
         for (jj = A_diag_i[i] + 1; jj < A_diag_i[i + 1]; jj++)
         {
            /* i1 is direct neighbor */
            i1 = A_diag_j[jj];
            if (P_marker[i1] != strong_f_marker)
            {
               indx = ihat[i1];
               if (indx > -1)
               {
                  ahat[indx] += A_diag_data[jj];
               }
               else if (P_marker[i1] >= jj_begin_row)
               {
                  ihat[i1] = cnt_c;
                  ipnt[cnt_c] = i1;
                  ahat[cnt_c++] += A_diag_data[jj];
               }
               else if (CF_marker[i1] != -3)
               {
                  ihat[i1] = cnt_f;
                  ipnt[cnt_f] = i1;
                  ahat[cnt_f++] += A_diag_data[jj];
               }
            }
            else
            {
               if (num_functions == 1 || dof_func[i] == dof_func[i1])
               {
                  distribute = A_diag_data[jj] / A_diag_data[A_diag_i[i1]];
                  for (kk = A_diag_i[i1] + 1; kk < A_diag_i[i1 + 1]; kk++)
                  {
                     k1 = A_diag_j[kk];
                     indx = ihat[k1];
                     if (indx > -1)
                     {
                        ahat[indx] -= A_diag_data[kk] * distribute;
                     }
                     else if (P_marker[k1] >= jj_begin_row)
                     {
                        ihat[k1] = cnt_c;
                        ipnt[cnt_c] = k1;
                        ahat[cnt_c++] -= A_diag_data[kk] * distribute;
                     }
                     else
                     {
                        ihat[k1] = cnt_f;
                        ipnt[cnt_f] = k1;
                        ahat[cnt_f++] -= A_diag_data[kk] * distribute;
                     }
                  }
                  if (num_procs > 1)
                  {
                     for (kk = A_offd_i[i1]; kk < A_offd_i[i1 + 1]; kk++)
                     {
                        k1 = A_offd_j[kk];
                        indx = ihat_offd[k1];
                        if (num_functions == 1 || dof_func[i1] == dof_func_offd[k1])
                        {
                           if (indx > -1)
                           {
                              ahat_offd[indx] -= A_offd_data[kk] * distribute;
                           }
                           else if (P_marker_offd[k1] >= jj_begin_row_offd)
                           {
                              ihat_offd[k1] = cnt_c_offd;
                              ipnt_offd[cnt_c_offd] = k1;
                              ahat_offd[cnt_c_offd++] -= A_offd_data[kk] * distribute;
                           }
                           else
                           {
                              ihat_offd[k1] = cnt_f_offd;
                              ipnt_offd[cnt_f_offd] = k1;
                              ahat_offd[cnt_f_offd++] -= A_offd_data[kk] * distribute;
                           }
                        }
                     }
                  }
               }
            }
         }
         if (num_procs > 1)
         {
            for (jj = A_offd_i[i]; jj < A_offd_i[i + 1]; jj++)
            {
               i1 = A_offd_j[jj];
               if (P_marker_offd[i1] != strong_f_marker)
               {
                  indx = ihat_offd[i1];
                  if (indx > -1)
                  {
                     ahat_offd[indx] += A_offd_data[jj];
                  }
                  else if (P_marker_offd[i1] >= jj_begin_row_offd)
                  {
                     ihat_offd[i1] = cnt_c_offd;
                     ipnt_offd[cnt_c_offd] = i1;
                     ahat_offd[cnt_c_offd++] += A_offd_data[jj];
                  }
                  else if (CF_marker_offd[i1] != -3)
                  {
                     ihat_offd[i1] = cnt_f_offd;
                     ipnt_offd[cnt_f_offd] = i1;
                     ahat_offd[cnt_f_offd++] += A_offd_data[jj];
                  }
               }
               else
               {
                  if (num_functions == 1 || dof_func[i] == dof_func_offd[i1])
                  {
                     distribute = A_offd_data[jj] / A_ext_data[A_ext_i[i1]];
                     for (kk = A_ext_i[i1] + 1; kk < A_ext_i[i1 + 1]; kk++)
                     {
                        k1 = A_ext_j[kk];
                        if (k1 >= col_1 && k1 < col_n)
                        {
                           /*diag*/
                           loc_col = k1 - col_1;
                           indx = ihat[loc_col];
                           if (indx > -1)
                           {
                              ahat[indx] -= A_ext_data[kk] * distribute;
                           }
                           else if (P_marker[loc_col] >= jj_begin_row)
                           {
                              ihat[loc_col] = cnt_c;
                              ipnt[cnt_c] = loc_col;
                              ahat[cnt_c++] -= A_ext_data[kk] * distribute;
                           }
                           else
                           {
                              ihat[loc_col] = cnt_f;
                              ipnt[cnt_f] = loc_col;
                              ahat[cnt_f++] -= A_ext_data[kk] * distribute;
                           }
                        }
                        else
                        {
                           loc_col = -k1 - 1;
                           if (num_functions == 1 ||
                               dof_func_offd[loc_col] == dof_func_offd[i1])
                           {
                              indx = ihat_offd[loc_col];
                              if (indx > -1)
                              {
                                 ahat_offd[indx] -= A_ext_data[kk] * distribute;
                              }
                              else if (P_marker_offd[loc_col] >= jj_begin_row_offd)
                              {
                                 ihat_offd[loc_col] = cnt_c_offd;
                                 ipnt_offd[cnt_c_offd] = loc_col;
                                 ahat_offd[cnt_c_offd++] -= A_ext_data[kk] * distribute;
                              }
                              else
                              {
                                 ihat_offd[loc_col] = cnt_f_offd;
                                 ipnt_offd[cnt_f_offd] = loc_col;
                                 ahat_offd[cnt_f_offd++] -= A_ext_data[kk] * distribute;
                              }
                           }
                        }
                     }
                  }
               }
            }
         }
         if (debug_flag == 4)
         {
            wall_time = time_getWallclockSeconds() - wall_time;
            wall_2 += wall_time;
            fflush(NULL);
         }

         if (debug_flag == 4) { wall_time = time_getWallclockSeconds(); }
         diagonal = ahat[cnt_c];
         ahat[cnt_c] = 0;
         sum_pos = 0;
         sum_pos_C = 0;
         sum_neg = 0;
         sum_neg_C = 0;
         sum = 0;
         sum_C = 0;
         if (sep_weight == 1)
         {
            for (jj = 0; jj < cnt_c; jj++)
            {
               if (ahat[jj] > 0)
               {
                  sum_pos_C += ahat[jj];
               }
               else
               {
                  sum_neg_C += ahat[jj];
               }
            }
            if (num_procs > 1)
            {
               for (jj = 0; jj < cnt_c_offd; jj++)
               {
                  if (ahat_offd[jj] > 0)
                  {
                     sum_pos_C += ahat_offd[jj];
                  }
                  else
                  {
                     sum_neg_C += ahat_offd[jj];
                  }
               }
            }
            sum_pos = sum_pos_C;
            sum_neg = sum_neg_C;
            for (jj = cnt_c + 1; jj < cnt_f; jj++)
            {
               if (ahat[jj] > 0)
               {
                  sum_pos += ahat[jj];
               }
               else
               {
                  sum_neg += ahat[jj];
               }
               ahat[jj] = 0;
            }
            if (num_procs > 1)
            {
               for (jj = cnt_c_offd; jj < cnt_f_offd; jj++)
               {
                  if (ahat_offd[jj] > 0)
                  {
                     sum_pos += ahat_offd[jj];
                  }
                  else
                  {
                     sum_neg += ahat_offd[jj];
                  }
                  ahat_offd[jj] = 0;
               }
            }
            if (sum_neg_C) { alfa = sum_neg / sum_neg_C / diagonal; }
            if (sum_pos_C) { beta = sum_pos / sum_pos_C / diagonal; }

            /*-----------------------------------------------------------------
             * Set interpolation weight by dividing by the diagonal.
             *-----------------------------------------------------------------*/

            for (jj = jj_begin_row; jj < jj_end_row; jj++)
            {
               j1 = ihat[P_diag_j[jj]];
               if (ahat[j1] > 0)
               {
                  P_diag_data[jj] = -beta * ahat[j1];
               }
               else
               {
                  P_diag_data[jj] = -alfa * ahat[j1];
               }

               P_diag_j[jj] = fine_to_coarse[P_diag_j[jj]];
               ahat[j1] = 0;
            }
            for (jj = 0; jj < cnt_f; jj++)
            {
               ihat[ipnt[jj]] = -1;
            }
            if (num_procs > 1)
            {
               for (jj = jj_begin_row_offd; jj < jj_end_row_offd; jj++)
               {
                  j1 = ihat_offd[P_offd_j[jj]];
                  if (ahat_offd[j1] > 0)
                  {
                     P_offd_data[jj] = -beta * ahat_offd[j1];
                  }
                  else
                  {
                     P_offd_data[jj] = -alfa * ahat_offd[j1];
                  }

                  ahat_offd[j1] = 0;
               }
               for (jj = 0; jj < cnt_f_offd; jj++)
               {
                  ihat_offd[ipnt_offd[jj]] = -1;
               }
            }
         }
         else
         {
            for (jj = 0; jj < cnt_c; jj++)
            {
               sum_C += ahat[jj];
            }
            if (num_procs > 1)
            {
               for (jj = 0; jj < cnt_c_offd; jj++)
               {
                  sum_C += ahat_offd[jj];
               }
            }
            sum = sum_C;
            for (jj = cnt_c + 1; jj < cnt_f; jj++)
            {
               sum += ahat[jj];
               ahat[jj] = 0;
            }
            if (num_procs > 1)
            {
               for (jj = cnt_c_offd; jj < cnt_f_offd; jj++)
               {
                  sum += ahat_offd[jj];
                  ahat_offd[jj] = 0;
               }
            }
            if (sum_C) { alfa = sum / sum_C / diagonal; }

            /*-----------------------------------------------------------------
             * Set interpolation weight by dividing by the diagonal.
             *-----------------------------------------------------------------*/

            for (jj = jj_begin_row; jj < jj_end_row; jj++)
            {
               j1 = ihat[P_diag_j[jj]];
               P_diag_data[jj] = -alfa * ahat[j1];
               P_diag_j[jj] = fine_to_coarse[P_diag_j[jj]];
               ahat[j1] = 0;
            }
            for (jj = 0; jj < cnt_f; jj++)
            {
               ihat[ipnt[jj]] = -1;
            }
            if (num_procs > 1)
            {
               for (jj = jj_begin_row_offd; jj < jj_end_row_offd; jj++)
               {
                  j1 = ihat_offd[P_offd_j[jj]];
                  P_offd_data[jj] = -alfa * ahat_offd[j1];
                  ahat_offd[j1] = 0;
               }
               for (jj = 0; jj < cnt_f_offd; jj++)
               {
                  ihat_offd[ipnt_offd[jj]] = -1;
               }
            }
         }
         if (debug_flag == 4)
         {
            wall_time = time_getWallclockSeconds() - wall_time;
            wall_3 += wall_time;
            fflush(NULL);
         }
      }
   }

   if (debug_flag == 4)
   {
      hypre_printf("Proc = %d fill part 1 %f part 2 %f  part 3 %f\n",
                   my_id, wall_1, wall_2, wall_3);
      fflush(NULL);
   }
   P = hypre_ParCSRMatrixCreate(comm,
                                hypre_ParCSRMatrixGlobalNumRows(A),
                                total_global_cpts,
                                hypre_ParCSRMatrixColStarts(A),
                                num_cpts_global,
                                0,
                                P_diag_i[n_fine],
                                P_offd_i[n_fine]);

   P_diag = hypre_ParCSRMatrixDiag(P);
   hypre_CSRMatrixData(P_diag) = P_diag_data;
   hypre_CSRMatrixI(P_diag) = P_diag_i;
   hypre_CSRMatrixJ(P_diag) = P_diag_j;
   P_offd = hypre_ParCSRMatrixOffd(P);
   hypre_CSRMatrixData(P_offd) = P_offd_data;
   hypre_CSRMatrixI(P_offd) = P_offd_i;
   hypre_CSRMatrixJ(P_offd) = P_offd_j;

   /* Compress P, removing coefficients smaller than trunc_factor * Max */
   if (trunc_factor != 0.0 || max_elmts > 0)
   {
      hypre_BoomerAMGInterpTruncation(P, trunc_factor, max_elmts);
      P_diag_data = hypre_CSRMatrixData(P_diag);
      P_diag_i = hypre_CSRMatrixI(P_diag);
      P_diag_j = hypre_CSRMatrixJ(P_diag);
      P_offd_data = hypre_CSRMatrixData(P_offd);
      P_offd_i = hypre_CSRMatrixI(P_offd);
      P_offd_j = hypre_CSRMatrixJ(P_offd);
      P_diag_size = P_diag_i[n_fine];
      P_offd_size = P_offd_i[n_fine];
   }

   /* This builds col_map, col_map should be monotone increasing and contain
    * global numbers. */
   num_cols_P_offd = 0;
   if (P_offd_size)
   {
      hypre_TFree(P_marker, HYPRE_MEMORY_HOST);
      P_marker = hypre_CTAlloc(HYPRE_Int,  full_off_procNodes, HYPRE_MEMORY_HOST);

      for (i = 0; i < full_off_procNodes; i++)
      {
         P_marker[i] = 0;
      }

      num_cols_P_offd = 0;
      for (i = 0; i < P_offd_size; i++)
      {
         index = P_offd_j[i];
         if (!P_marker[index])
         {
            if (tmp_CF_marker_offd[index] >= 0)
            {
               num_cols_P_offd++;
               P_marker[index] = 1;
            }
         }
      }

      col_map_offd_P = hypre_CTAlloc(HYPRE_Int,  num_cols_P_offd, HYPRE_MEMORY_HOST);

      index = 0;
      for (i = 0; i < num_cols_P_offd; i++)
      {
         while ( P_marker[index] == 0) { index++; }
         col_map_offd_P[i] = index++;
      }
      for (i = 0; i < P_offd_size; i++)
         P_offd_j[i] = hypre_BinarySearch(col_map_offd_P,
                                          P_offd_j[i],
                                          num_cols_P_offd);

      index = 0;
      for (i = 0; i < num_cols_P_offd; i++)
      {
         while (P_marker[index] == 0) { index++; }

         col_map_offd_P[i] = fine_to_coarse_offd[index];
         index++;
      }

      /* Sort the col_map_offd_P and P_offd_j correctly */
      for (i = 0; i < num_cols_P_offd; i++)
      {
         P_marker[i] = col_map_offd_P[i];
      }

      /* Check if sort actually changed anything */
      if (ssort(col_map_offd_P, num_cols_P_offd))
      {
         for (i = 0; i < P_offd_size; i++)
            for (j = 0; j < num_cols_P_offd; j++)
               if (P_marker[P_offd_j[i]] == col_map_offd_P[j])
               {
                  P_offd_j[i] = j;
                  j = num_cols_P_offd;
               }
      }
      hypre_TFree(P_marker, HYPRE_MEMORY_HOST);
   }

   if (num_cols_P_offd)
   {
      hypre_ParCSRMatrixColMapOffd(P) = col_map_offd_P;
      hypre_CSRMatrixNumCols(P_offd) = num_cols_P_offd;
   }

   hypre_MatvecCommPkgCreate(P);

   for (i = 0; i < n_fine; i++)
      if (CF_marker[i] == -3) { CF_marker[i] = -1; }

   *P_ptr = P;

   /* Deallocate memory */
   hypre_TFree(fine_to_coarse, HYPRE_MEMORY_HOST);
   hypre_TFree(P_marker, HYPRE_MEMORY_HOST);
   hypre_TFree(ahat, HYPRE_MEMORY_HOST);
   hypre_TFree(ihat, HYPRE_MEMORY_HOST);
   hypre_TFree(ipnt, HYPRE_MEMORY_HOST);

   if (full_off_procNodes)
   {
      hypre_TFree(ahat_offd, HYPRE_MEMORY_HOST);
      hypre_TFree(ihat_offd, HYPRE_MEMORY_HOST);
      hypre_TFree(ipnt_offd, HYPRE_MEMORY_HOST);
   }
   if (num_procs > 1)
   {
      hypre_CSRMatrixDestroy(Sop);
      hypre_CSRMatrixDestroy(A_ext);
      hypre_TFree(fine_to_coarse_offd, HYPRE_MEMORY_HOST);
      hypre_TFree(P_marker_offd, HYPRE_MEMORY_HOST);
      hypre_TFree(CF_marker_offd, HYPRE_MEMORY_HOST);
      hypre_TFree(tmp_CF_marker_offd, HYPRE_MEMORY_HOST);

      if (num_functions > 1)
      {
         hypre_TFree(dof_func_offd, HYPRE_MEMORY_HOST);
      }
      hypre_TFree(found, HYPRE_MEMORY_HOST);

      hypre_MatvecCommPkgDestroy(extend_comm_pkg);

   }


   return hypre_error_flag;
}

#endif<|MERGE_RESOLUTION|>--- conflicted
+++ resolved
@@ -5969,11 +5969,7 @@
    if (full_off_procNodes)
    {
       ahat_offd = hypre_CTAlloc(HYPRE_Real,  full_off_procNodes * bnnz,
-<<<<<<< HEAD
-                                HYPRE_MEMORY_HOST); /* this is data array */
-=======
                                 HYPRE_MEMORY_HOST);  /* this is data array */
->>>>>>> 805ee77b
       ihat_offd = hypre_CTAlloc(HYPRE_Int,  full_off_procNodes, HYPRE_MEMORY_HOST);
       ipnt_offd = hypre_CTAlloc(HYPRE_Int,  full_off_procNodes, HYPRE_MEMORY_HOST);
    }
