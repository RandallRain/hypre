/******************************************************************************
 * Copyright 1998-2019 Lawrence Livermore National Security, LLC and other
 * HYPRE Project Developers. See the top-level COPYRIGHT file for details.
 *
 * SPDX-License-Identifier: (Apache-2.0 OR MIT)
 ******************************************************************************/

/******************************************************************************
 *
 * Matvec functions for hypre_CSRMatrix class.
 *
 *****************************************************************************/

#include "_hypre_parcsr_mv.h"
#include "_hypre_utilities.hpp" //RL: TODO par_csr_matvec_device.c, include cuda there

/*--------------------------------------------------------------------------
 * hypre_ParCSRMatrixMatvec
 *--------------------------------------------------------------------------*/
// y = alpha*A*x + beta*b
HYPRE_Int
hypre_ParCSRMatrixMatvecOutOfPlace( HYPRE_Complex       alpha,
                                    hypre_ParCSRMatrix *A,
                                    hypre_ParVector    *x,
                                    HYPRE_Complex       beta,
                                    hypre_ParVector    *b,
                                    hypre_ParVector    *y )
{
#if defined(HYPRE_USING_CUDA) || defined(HYPRE_USING_HIP)
   hypre_GpuProfilingPushRange("Matvec");
#endif

   hypre_ParCSRCommHandle **comm_handle;
   hypre_ParCSRCommPkg     *comm_pkg = hypre_ParCSRMatrixCommPkg(A);

   hypre_CSRMatrix *diag = hypre_ParCSRMatrixDiag(A);
   hypre_CSRMatrix *offd = hypre_ParCSRMatrixOffd(A);

   hypre_Vector *x_local  = hypre_ParVectorLocalVector(x);
   hypre_Vector *b_local  = hypre_ParVectorLocalVector(b);
   hypre_Vector *y_local  = hypre_ParVectorLocalVector(y);
   hypre_Vector *x_tmp;

   HYPRE_BigInt num_rows = hypre_ParCSRMatrixGlobalNumRows(A);
   HYPRE_BigInt num_cols = hypre_ParCSRMatrixGlobalNumCols(A);
   HYPRE_BigInt x_size   = hypre_ParVectorGlobalSize(x);
   HYPRE_BigInt b_size   = hypre_ParVectorGlobalSize(b);
   HYPRE_BigInt y_size   = hypre_ParVectorGlobalSize(y);

   HYPRE_Int num_vectors   = hypre_VectorNumVectors(x_local);
   HYPRE_Int num_cols_offd = hypre_CSRMatrixNumCols(offd);
   HYPRE_Int ierr = 0;
   HYPRE_Int num_sends, jv;

   HYPRE_Int vecstride = hypre_VectorVectorStride( x_local );
   HYPRE_Int idxstride = hypre_VectorIndexStride( x_local );

   HYPRE_Complex *x_tmp_data, **x_buf_data;
   HYPRE_Complex *x_local_data = hypre_VectorData(x_local);

#if defined(HYPRE_USING_GPU)
   HYPRE_Int sync_stream;
   hypre_GetSyncCudaCompute(&sync_stream);
   hypre_SetSyncCudaCompute(0);
#endif

   HYPRE_ANNOTATE_FUNC_BEGIN;

   /*---------------------------------------------------------------------
    *  Check for size compatibility.  ParMatvec returns ierr = 11 if
    *  length of X doesn't equal the number of columns of A,
    *  ierr = 12 if the length of Y doesn't equal the number of rows
    *  of A, and ierr = 13 if both are true.
    *
    *  Because temporary vectors are often used in ParMatvec, none of
    *  these conditions terminates processing, and the ierr flag
    *  is informational only.
    *--------------------------------------------------------------------*/
   hypre_assert( idxstride > 0 );

   if (num_cols != x_size)
   {
      ierr = 11;
   }

   if (num_rows != y_size || num_rows != b_size)
   {
      ierr = 12;
   }

   if (num_cols != x_size && (num_rows != y_size || num_rows != b_size))
   {
      ierr = 13;
   }

   hypre_assert( hypre_VectorNumVectors(b_local) == num_vectors );
   hypre_assert( hypre_VectorNumVectors(y_local) == num_vectors );

   if ( num_vectors == 1 )
   {
      x_tmp = hypre_SeqVectorCreate( num_cols_offd );
   }
   else
   {
      hypre_assert( num_vectors > 1 );
      x_tmp = hypre_SeqMultiVectorCreate( num_cols_offd, num_vectors );
   }

   /*---------------------------------------------------------------------
    * If there exists no CommPkg for A, a CommPkg is generated using
    * equally load balanced partitionings
    *--------------------------------------------------------------------*/
   if (!comm_pkg)
   {
      hypre_MatvecCommPkgCreate(A);
      comm_pkg = hypre_ParCSRMatrixCommPkg(A);
   }

   num_sends = hypre_ParCSRCommPkgNumSends(comm_pkg);
   hypre_assert( num_cols_offd == hypre_ParCSRCommPkgRecvVecStart(comm_pkg,
                                                                  hypre_ParCSRCommPkgNumRecvs(comm_pkg)) );
   hypre_assert( hypre_ParCSRCommPkgSendMapStart(comm_pkg, 0) == 0 );

#ifdef HYPRE_PROFILE
   hypre_profile_times[HYPRE_TIMER_ID_PACK_UNPACK] -= hypre_MPI_Wtime();
#endif

   HYPRE_Int use_persistent_comm = 0;

#ifdef HYPRE_USING_PERSISTENT_COMM
   use_persistent_comm = num_vectors == 1;
   // JSP TODO: we can use persistent communication for multi-vectors,
   // but then we need different communication handles for different
   // num_vectors.
   hypre_ParCSRPersistentCommHandle *persistent_comm_handle;
#endif

   if (use_persistent_comm)
   {
#ifdef HYPRE_USING_PERSISTENT_COMM
      persistent_comm_handle = hypre_ParCSRCommPkgGetPersistentCommHandle(1, comm_pkg);
#endif
   }
   else
   {
      comm_handle = hypre_CTAlloc(hypre_ParCSRCommHandle*, num_vectors, HYPRE_MEMORY_HOST);
   }

   /* x_tmp */
#if defined(HYPRE_USING_GPU)
   /* for GPU and single vector, alloc persistent memory for x_tmp (in comm_pkg) and reuse */
   if (num_vectors == 1)
   {
      if (!hypre_ParCSRCommPkgTmpData(comm_pkg))
      {
#if 1
         hypre_ParCSRCommPkgTmpData(comm_pkg) = hypre_TAlloc(HYPRE_Complex, num_cols_offd,
                                                             HYPRE_MEMORY_DEVICE);
#else
         hypre_ParCSRCommPkgTmpData(comm_pkg) = _hypre_TAlloc(HYPRE_Complex, num_cols_offd,
                                                              hypre_MEMORY_DEVICE);
#endif
      }
      hypre_VectorData(x_tmp) = hypre_ParCSRCommPkgTmpData(comm_pkg);
      hypre_SeqVectorSetDataOwner(x_tmp, 0);
   }
#else
   if (use_persistent_comm)
   {
#ifdef HYPRE_USING_PERSISTENT_COMM
      hypre_VectorData(x_tmp) = (HYPRE_Complex *) hypre_ParCSRCommHandleRecvDataBuffer(
                                   persistent_comm_handle);
      hypre_SeqVectorSetDataOwner(x_tmp, 0);
#endif
   }
#endif

   hypre_SeqVectorInitialize_v2(x_tmp, HYPRE_MEMORY_DEVICE);
   x_tmp_data = hypre_VectorData(x_tmp);

   /* x_buff_data */
   x_buf_data = hypre_CTAlloc(HYPRE_Complex*, num_vectors, HYPRE_MEMORY_HOST);

   for (jv = 0; jv < num_vectors; ++jv)
   {
#if defined(HYPRE_USING_GPU)
      if (jv == 0)
      {
         if (!hypre_ParCSRCommPkgBufData(comm_pkg))
         {
#if 1
            hypre_ParCSRCommPkgBufData(comm_pkg) = hypre_TAlloc(HYPRE_Complex,
                                                                hypre_ParCSRCommPkgSendMapStart(comm_pkg, num_sends),
                                                                HYPRE_MEMORY_DEVICE);
#else
            hypre_ParCSRCommPkgBufData(comm_pkg) = _hypre_TAlloc(HYPRE_Complex,
                                                                 hypre_ParCSRCommPkgSendMapStart(comm_pkg, num_sends),
                                                                 hypre_MEMORY_DEVICE);
#endif
         }
         x_buf_data[0] = hypre_ParCSRCommPkgBufData(comm_pkg);
         continue;
      }
#endif
      if (use_persistent_comm)
      {
#ifdef HYPRE_USING_PERSISTENT_COMM
         x_buf_data[0] = (HYPRE_Complex *) hypre_ParCSRCommHandleSendDataBuffer(persistent_comm_handle);
         continue;
#endif
      }

      x_buf_data[jv] = hypre_TAlloc(HYPRE_Complex,
                                    hypre_ParCSRCommPkgSendMapStart(comm_pkg, num_sends),
                                    HYPRE_MEMORY_DEVICE);
   }

   /* The assert is because the following loop only works for 'column'
      storage of a multivector. This needs to be fixed to work more generally,
      at least for 'row' storage. This in turn, means either change CommPkg so
      num_sends is no.zones*no.vectors (not no.zones) or, less dangerously, put
      a stride in the logic of CommHandleCreate (stride either from a new arg or
      a new variable inside CommPkg).  Or put the num_vector iteration inside
      CommHandleCreate (perhaps a new multivector variant of it).
   */

   hypre_assert( idxstride == 1 );

   //hypre_SeqVectorPrefetch(x_local, HYPRE_MEMORY_DEVICE);

   /* send_map_elmts on device */
   hypre_ParCSRCommPkgCopySendMapElmtsToDevice(comm_pkg);

   for (jv = 0; jv < num_vectors; ++jv)
   {
      HYPRE_Complex *send_data = (HYPRE_Complex *) x_buf_data[jv];
      HYPRE_Complex *locl_data = x_local_data + jv * vecstride;

      /* if on device, no need to Sync: send_data is on device memory */
#if defined(HYPRE_USING_CUDA) || defined(HYPRE_USING_HIP)
      /* pack send data on device */
      HYPRE_THRUST_CALL( gather,
                         hypre_ParCSRCommPkgDeviceSendMapElmts(comm_pkg),
                         hypre_ParCSRCommPkgDeviceSendMapElmts(comm_pkg) +
                         hypre_ParCSRCommPkgSendMapStart(comm_pkg, num_sends),
                         locl_data,
                         send_data );
#elif defined(HYPRE_USING_DEVICE_OPENMP)
      /* pack send data on device */
      HYPRE_Int i;
      HYPRE_Int *device_send_map_elmts = hypre_ParCSRCommPkgDeviceSendMapElmts(comm_pkg);
      HYPRE_Int start = hypre_ParCSRCommPkgSendMapStart(comm_pkg, 0);
      HYPRE_Int end   = hypre_ParCSRCommPkgSendMapStart(comm_pkg, num_sends);
      #pragma omp target teams distribute parallel for private(i) is_device_ptr(send_data, locl_data, device_send_map_elmts)
      for (i = start; i < end; i++)
      {
         send_data[i] = locl_data[device_send_map_elmts[i]];
      }
#else
      HYPRE_Int i;
      /* pack send data on host */
#if defined(HYPRE_USING_OPENMP)
      #pragma omp parallel for HYPRE_SMP_SCHEDULE
#endif
      for (i = hypre_ParCSRCommPkgSendMapStart(comm_pkg, 0);
           i < hypre_ParCSRCommPkgSendMapStart(comm_pkg, num_sends);
           i ++)
      {
         send_data[i] = locl_data[hypre_ParCSRCommPkgSendMapElmt(comm_pkg, i)];
      }
#endif
   }

#ifdef HYPRE_PROFILE
   hypre_profile_times[HYPRE_TIMER_ID_PACK_UNPACK] += hypre_MPI_Wtime();
#endif

   /* when using GPUs, start local matvec first in order to overlap with communication */
#if defined(HYPRE_USING_GPU)
   hypre_CSRMatrixMatvecOutOfPlace( alpha, diag, x_local, beta, b_local, y_local, 0 );
#endif

#ifdef HYPRE_PROFILE
   hypre_profile_times[HYPRE_TIMER_ID_HALO_EXCHANGE] -= hypre_MPI_Wtime();
#endif

   /* nonblocking communication starts */
   if (use_persistent_comm)
   {
#ifdef HYPRE_USING_PERSISTENT_COMM
      hypre_ParCSRPersistentCommHandleStart(persistent_comm_handle, HYPRE_MEMORY_DEVICE, x_buf_data[0]);
#endif
   }
   else
   {
      for ( jv = 0; jv < num_vectors; ++jv )
      {
         comm_handle[jv] = hypre_ParCSRCommHandleCreate_v2( 1, comm_pkg, HYPRE_MEMORY_DEVICE, x_buf_data[jv],
                                                            HYPRE_MEMORY_DEVICE, &x_tmp_data[jv * num_cols_offd] );
      }
   }

#ifdef HYPRE_PROFILE
   hypre_profile_times[HYPRE_TIMER_ID_HALO_EXCHANGE] += hypre_MPI_Wtime();
#endif

#if !defined(HYPRE_USING_GPU)
   /* overlapped local computation */
   hypre_CSRMatrixMatvecOutOfPlace( alpha, diag, x_local, beta, b_local, y_local, 0 );
#endif

#ifdef HYPRE_PROFILE
   hypre_profile_times[HYPRE_TIMER_ID_HALO_EXCHANGE] -= hypre_MPI_Wtime();
#endif

   /* nonblocking communication ends */
   if (use_persistent_comm)
   {
#ifdef HYPRE_USING_PERSISTENT_COMM
      hypre_ParCSRPersistentCommHandleWait(persistent_comm_handle, HYPRE_MEMORY_DEVICE, x_tmp_data);
#endif
   }
   else
   {
      for ( jv = 0; jv < num_vectors; ++jv )
      {
         hypre_ParCSRCommHandleDestroy(comm_handle[jv]);
         comm_handle[jv] = NULL;
      }
      hypre_TFree(comm_handle, HYPRE_MEMORY_HOST);
   }

#ifdef HYPRE_PROFILE
   hypre_profile_times[HYPRE_TIMER_ID_HALO_EXCHANGE] += hypre_MPI_Wtime();
#endif

   /* computation offd part */
   if (num_cols_offd)
   {
      hypre_CSRMatrixMatvec( alpha, offd, x_tmp, 1.0, y_local );
   }

#ifdef HYPRE_PROFILE
   hypre_profile_times[HYPRE_TIMER_ID_PACK_UNPACK] -= hypre_MPI_Wtime();
#endif

   hypre_SeqVectorDestroy(x_tmp);  x_tmp = NULL;

   if (!use_persistent_comm)
   {
      for ( jv = 0; jv < num_vectors; ++jv )
      {
#if defined(HYPRE_USING_GPU)
         if (jv == 0)
         {
            continue;
         }
#endif
         hypre_TFree(x_buf_data[jv], HYPRE_MEMORY_DEVICE);
      }
      hypre_TFree(x_buf_data, HYPRE_MEMORY_HOST);
   }

#if defined(HYPRE_USING_GPU)
   hypre_SetSyncCudaCompute(sync_stream);
   hypre_SyncCudaComputeStream(hypre_handle());
#endif

#ifdef HYPRE_PROFILE
   hypre_profile_times[HYPRE_TIMER_ID_PACK_UNPACK] += hypre_MPI_Wtime();
#endif

   HYPRE_ANNOTATE_FUNC_END;

#if defined(HYPRE_USING_CUDA) || defined(HYPRE_USING_HIP)
   hypre_GpuProfilingPopRange();
#endif

   return ierr;
}

HYPRE_Int
hypre_ParCSRMatrixMatvec( HYPRE_Complex       alpha,
                          hypre_ParCSRMatrix *A,
                          hypre_ParVector    *x,
                          HYPRE_Complex       beta,
                          hypre_ParVector    *y )
{
   return hypre_ParCSRMatrixMatvecOutOfPlace(alpha, A, x, beta, y, y);
}

/*--------------------------------------------------------------------------
 * hypre_ParCSRMatrixMatvecT
 *
 *   Performs y <- alpha * A^T * x + beta * y
 *
 *--------------------------------------------------------------------------*/
HYPRE_Int
hypre_ParCSRMatrixMatvecT( HYPRE_Complex       alpha,
                           hypre_ParCSRMatrix *A,
                           hypre_ParVector    *x,
                           HYPRE_Complex       beta,
                           hypre_ParVector    *y )
{
#if defined(HYPRE_USING_CUDA) || defined(HYPRE_USING_HIP)
   hypre_GpuProfilingPushRange("MatvecT");
#endif

   hypre_ParCSRCommHandle **comm_handle;
   hypre_ParCSRCommPkg     *comm_pkg = hypre_ParCSRMatrixCommPkg(A);

   hypre_CSRMatrix *diag  = hypre_ParCSRMatrixDiag(A);
   hypre_CSRMatrix *offd  = hypre_ParCSRMatrixOffd(A);
   hypre_CSRMatrix *diagT = hypre_ParCSRMatrixDiagT(A);
   hypre_CSRMatrix *offdT = hypre_ParCSRMatrixOffdT(A);

   hypre_Vector *x_local = hypre_ParVectorLocalVector(x);
   hypre_Vector *y_local = hypre_ParVectorLocalVector(y);
   hypre_Vector *y_tmp;

   HYPRE_BigInt num_rows  = hypre_ParCSRMatrixGlobalNumRows(A);
   HYPRE_BigInt num_cols  = hypre_ParCSRMatrixGlobalNumCols(A);
   HYPRE_BigInt x_size    = hypre_ParVectorGlobalSize(x);
   HYPRE_BigInt y_size    = hypre_ParVectorGlobalSize(y);

   HYPRE_Int num_vectors   = hypre_VectorNumVectors(y_local);
   HYPRE_Int num_cols_offd = hypre_CSRMatrixNumCols(offd);
   HYPRE_Int ierr = 0;
   HYPRE_Int num_sends, jv;

   HYPRE_Int vecstride     = hypre_VectorVectorStride(y_local);
   HYPRE_Int idxstride     = hypre_VectorIndexStride(y_local);

   HYPRE_Complex *y_tmp_data, **y_buf_data;
   HYPRE_Complex *y_local_data = hypre_VectorData(y_local);

#if defined(HYPRE_USING_GPU)
   HYPRE_Int sync_stream;
   hypre_GetSyncCudaCompute(&sync_stream);
   hypre_SetSyncCudaCompute(0);
#endif

   HYPRE_ANNOTATE_FUNC_BEGIN;

   /*---------------------------------------------------------------------
    *  Check for size compatibility.  MatvecT returns ierr = 1 if
    *  length of X doesn't equal the number of rows of A,
    *  ierr = 2 if the length of Y doesn't equal the number of
    *  columns of A, and ierr = 3 if both are true.
    *
    *  Because temporary vectors are often used in MatvecT, none of
    *  these conditions terminates processing, and the ierr flag
    *  is informational only.
    *--------------------------------------------------------------------*/
   if (num_rows != x_size)
   {
      ierr = 1;
   }

   if (num_cols != y_size)
   {
      ierr = 2;
   }

   if (num_rows != x_size && num_cols != y_size)
   {
      ierr = 3;
   }

   hypre_assert( hypre_VectorNumVectors(x_local) == num_vectors );
   hypre_assert( hypre_VectorNumVectors(y_local) == num_vectors );

   if ( num_vectors == 1 )
   {
      y_tmp = hypre_SeqVectorCreate(num_cols_offd);
   }
   else
   {
      hypre_assert( num_vectors > 1 );
      y_tmp = hypre_SeqMultiVectorCreate(num_cols_offd, num_vectors);
   }

   /*---------------------------------------------------------------------
    * If there exists no CommPkg for A, a CommPkg is generated using
    * equally load balanced partitionings
    *--------------------------------------------------------------------*/
   if (!comm_pkg)
   {
      hypre_MatvecCommPkgCreate(A);
      comm_pkg = hypre_ParCSRMatrixCommPkg(A);
   }

   num_sends = hypre_ParCSRCommPkgNumSends(comm_pkg);
   hypre_assert( num_cols_offd == hypre_ParCSRCommPkgRecvVecStart(comm_pkg,
                                                                  hypre_ParCSRCommPkgNumRecvs(comm_pkg)) );
   hypre_assert( hypre_ParCSRCommPkgSendMapStart(comm_pkg, 0) == 0 );

#ifdef HYPRE_PROFILE
   hypre_profile_times[HYPRE_TIMER_ID_PACK_UNPACK] -= hypre_MPI_Wtime();
#endif

   HYPRE_Int use_persistent_comm = 0;

#ifdef HYPRE_USING_PERSISTENT_COMM
   use_persistent_comm = num_vectors == 1;
   // JSP TODO: we can use persistent communication for multi-vectors,
   // but then we need different communication handles for different
   // num_vectors.
   hypre_ParCSRPersistentCommHandle *persistent_comm_handle;
#endif

   if (use_persistent_comm)
   {
#ifdef HYPRE_USING_PERSISTENT_COMM
      persistent_comm_handle = hypre_ParCSRCommPkgGetPersistentCommHandle(2, comm_pkg);
#endif
   }
   else
   {
      comm_handle = hypre_CTAlloc(hypre_ParCSRCommHandle*, num_vectors, HYPRE_MEMORY_HOST);
   }

   /* y_tmp */
#if defined(HYPRE_USING_GPU)
   /* for GPU and single vector, alloc persistent memory for y_tmp (in comm_pkg) and reuse */
   if (num_vectors == 1)
   {
      if (!hypre_ParCSRCommPkgTmpData(comm_pkg))
      {
#if 1
         hypre_ParCSRCommPkgTmpData(comm_pkg) = hypre_TAlloc(HYPRE_Complex, num_cols_offd,
                                                             HYPRE_MEMORY_DEVICE);
#else
         hypre_ParCSRCommPkgTmpData(comm_pkg) = _hypre_TAlloc(HYPRE_Complex, num_cols_offd,
                                                              hypre_MEMORY_DEVICE);
#endif
      }
      hypre_VectorData(y_tmp) = hypre_ParCSRCommPkgTmpData(comm_pkg);
      hypre_SeqVectorSetDataOwner(y_tmp, 0);
   }
#else
   if (use_persistent_comm)
   {
#ifdef HYPRE_USING_PERSISTENT_COMM
      hypre_VectorData(y_tmp) = (HYPRE_Complex *) hypre_ParCSRCommHandleSendDataBuffer(
                                   persistent_comm_handle);
      hypre_SeqVectorSetDataOwner(y_tmp, 0);
#endif
   }
#endif

   hypre_SeqVectorInitialize_v2(y_tmp, HYPRE_MEMORY_DEVICE);
   y_tmp_data = hypre_VectorData(y_tmp);

   /* y_buf_data */
   y_buf_data = hypre_CTAlloc(HYPRE_Complex*, num_vectors, HYPRE_MEMORY_HOST);

   for (jv = 0; jv < num_vectors; ++jv)
   {
#if defined(HYPRE_USING_GPU)
      if (jv == 0)
      {
         if (!hypre_ParCSRCommPkgBufData(comm_pkg))
         {
#if 1
            hypre_ParCSRCommPkgBufData(comm_pkg) = hypre_TAlloc(HYPRE_Complex,
                                                                hypre_ParCSRCommPkgSendMapStart(comm_pkg, num_sends),
                                                                HYPRE_MEMORY_DEVICE);
#else
            hypre_ParCSRCommPkgBufData(comm_pkg) = _hypre_TAlloc(HYPRE_Complex,
                                                                 hypre_ParCSRCommPkgSendMapStart(comm_pkg, num_sends),
                                                                 hypre_MEMORY_DEVICE);
#endif
         }
         y_buf_data[0] = hypre_ParCSRCommPkgBufData(comm_pkg);
         continue;
      }
#endif
      if (use_persistent_comm)
      {
#ifdef HYPRE_USING_PERSISTENT_COMM
         y_buf_data[0] = (HYPRE_Complex *) hypre_ParCSRCommHandleRecvDataBuffer(persistent_comm_handle);
         continue;
#endif
      }

      y_buf_data[jv] = hypre_TAlloc(HYPRE_Complex,
                                    hypre_ParCSRCommPkgSendMapStart(comm_pkg, num_sends),
                                    HYPRE_MEMORY_DEVICE);
   }

#ifdef HYPRE_PROFILE
   hypre_profile_times[HYPRE_TIMER_ID_PACK_UNPACK] += hypre_MPI_Wtime();
#endif

   if (num_cols_offd)
   {
      if (offdT)
      {
         // offdT is optional. Used only if it's present
         hypre_CSRMatrixMatvec(alpha, offdT, x_local, 0.0, y_tmp);
      }
      else
      {
         hypre_CSRMatrixMatvecT(alpha, offd, x_local, 0.0, y_tmp);
      }
   }

#if defined(HYPRE_USING_GPU) && defined(HYPRE_WITH_GPU_AWARE_MPI)
   hypre_ForceSyncCudaComputeStream(hypre_handle());
#endif

   /* when using GPUs, start local matvec first in order to overlap with communication */
#if defined(HYPRE_USING_GPU)
   if (diagT)
   {
      // diagT is optional. Used only if it's present.
      hypre_CSRMatrixMatvec(alpha, diagT, x_local, beta, y_local);
   }
   else
   {
      hypre_CSRMatrixMatvecT(alpha, diag, x_local, beta, y_local);
   }
#endif

#ifdef HYPRE_PROFILE
   hypre_profile_times[HYPRE_TIMER_ID_HALO_EXCHANGE] -= hypre_MPI_Wtime();
#endif

   if (use_persistent_comm)
   {
#ifdef HYPRE_USING_PERSISTENT_COMM
      hypre_ParCSRPersistentCommHandleStart(persistent_comm_handle, HYPRE_MEMORY_DEVICE, y_tmp_data);
#endif
   }
   else
   {
      for ( jv = 0; jv < num_vectors; ++jv )
      {
         /* this is where we assume multivectors are 'column' storage */
         comm_handle[jv] = hypre_ParCSRCommHandleCreate_v2( 2, comm_pkg, HYPRE_MEMORY_DEVICE,
                                                            &y_tmp_data[jv * num_cols_offd],
                                                            HYPRE_MEMORY_DEVICE, y_buf_data[jv] );
      }
   }

#ifdef HYPRE_PROFILE
   hypre_profile_times[HYPRE_TIMER_ID_HALO_EXCHANGE] += hypre_MPI_Wtime();
#endif

#if !defined(HYPRE_USING_GPU)
   /* overlapped local computation */
   if (diagT)
   {
      // diagT is optional. Used only if it's present.
      hypre_CSRMatrixMatvec(alpha, diagT, x_local, beta, y_local);
   }
   else
   {
      hypre_CSRMatrixMatvecT(alpha, diag, x_local, beta, y_local);
   }
#endif

#ifdef HYPRE_PROFILE
   hypre_profile_times[HYPRE_TIMER_ID_HALO_EXCHANGE] -= hypre_MPI_Wtime();
#endif

   /* nonblocking communication ends */
   if (use_persistent_comm)
   {
#ifdef HYPRE_USING_PERSISTENT_COMM
      hypre_ParCSRPersistentCommHandleWait(persistent_comm_handle, HYPRE_MEMORY_DEVICE, y_buf_data[0]);
#endif
   }
   else
   {
      for ( jv = 0; jv < num_vectors; ++jv )
      {
         hypre_ParCSRCommHandleDestroy(comm_handle[jv]);
         comm_handle[jv] = NULL;
      }
      hypre_TFree(comm_handle, HYPRE_MEMORY_HOST);
   }

#ifdef HYPRE_PROFILE
   hypre_profile_times[HYPRE_TIMER_ID_HALO_EXCHANGE] += hypre_MPI_Wtime();
   hypre_profile_times[HYPRE_TIMER_ID_PACK_UNPACK] -= hypre_MPI_Wtime();
#endif

   /* The assert is because the following loop only works for 'column'
      storage of a multivector. This needs to be fixed to work more generally,
      at least for 'row' storage. This in turn, means either change CommPkg so
      num_sends is no.zones*no.vectors (not no.zones) or, less dangerously, put
      a stride in the logic of CommHandleCreate (stride either from a new arg or
      a new variable inside CommPkg).  Or put the num_vector iteration inside
      CommHandleCreate (perhaps a new multivector variant of it).
   */

   hypre_assert( idxstride == 1 );

   /* send_map_elmts on device */
   hypre_ParCSRCommPkgCopySendMapElmtsToDevice(comm_pkg);

   for (jv = 0; jv < num_vectors; ++jv)
   {
      HYPRE_Complex *recv_data = (HYPRE_Complex *) y_buf_data[jv];
      HYPRE_Complex *locl_data = y_local_data + jv * vecstride;

#if defined(HYPRE_USING_CUDA) || defined(HYPRE_USING_HIP)
      /* unpack recv data on device */
#if 1
      hypre_ParCSRMatrixMatvecT_unpack( locl_data,
                                        recv_data,
                                        comm_pkg );
#else
      if (!hypre_ParCSRCommPkgWorkSpace(comm_pkg))
      {
         hypre_ParCSRCommPkgWorkSpace(comm_pkg) =
            hypre_TAlloc( char,
                          (2 * sizeof(HYPRE_Int) + sizeof(HYPRE_Real)) * hypre_ParCSRCommPkgSendMapStart(comm_pkg, num_sends),
                          HYPRE_MEMORY_DEVICE );
      }
      hypreDevice_GenScatterAdd(locl_data,
                                hypre_ParCSRCommPkgSendMapStart(comm_pkg, num_sends),
                                hypre_ParCSRCommPkgDeviceSendMapElmts(comm_pkg),
                                recv_data,
                                hypre_ParCSRCommPkgWorkSpace(comm_pkg));
#endif
#elif defined(HYPRE_USING_DEVICE_OPENMP)
      HYPRE_Int i, j;
      /* unpack recv data on device */
      for (i = 0; i < num_sends; i++)
      {
         HYPRE_Int *device_send_map_elmts = hypre_ParCSRCommPkgDeviceSendMapElmts(comm_pkg);
         HYPRE_Int start = hypre_ParCSRCommPkgSendMapStart(comm_pkg, i);
         HYPRE_Int end   = hypre_ParCSRCommPkgSendMapStart(comm_pkg, i + 1);
         #pragma omp target teams distribute parallel for private(j) is_device_ptr(recv_data, locl_data, device_send_map_elmts)
         for (j = start; j < end; j++)
         {
            locl_data[device_send_map_elmts[j]] += recv_data[j];
         }
      }
#else
      HYPRE_Int i;
      /* unpack recv data on host, TODO OMP? */
      for (i = hypre_ParCSRCommPkgSendMapStart(comm_pkg, 0);
           i < hypre_ParCSRCommPkgSendMapStart(comm_pkg, num_sends);
           i ++)
      {
         locl_data[hypre_ParCSRCommPkgSendMapElmt(comm_pkg, i)] += recv_data[i];
      }
#endif
   }

   hypre_SeqVectorDestroy(y_tmp);  y_tmp = NULL;

   if (!use_persistent_comm)
   {
      for ( jv = 0; jv < num_vectors; ++jv )
      {
#if defined(HYPRE_USING_GPU)
         if (jv == 0)
         {
            continue;
         }
#endif
         hypre_TFree(y_buf_data[jv], HYPRE_MEMORY_DEVICE);
      }
      hypre_TFree(y_buf_data, HYPRE_MEMORY_HOST);
   }

#if defined(HYPRE_USING_GPU)
   hypre_SetSyncCudaCompute(sync_stream);
   hypre_SyncCudaComputeStream(hypre_handle());
#endif

#ifdef HYPRE_PROFILE
   hypre_profile_times[HYPRE_TIMER_ID_PACK_UNPACK] += hypre_MPI_Wtime();
#endif

   HYPRE_ANNOTATE_FUNC_END;

#if defined(HYPRE_USING_CUDA) || defined(HYPRE_USING_HIP)
   hypre_GpuProfilingPopRange();
#endif

   return ierr;
}

/*--------------------------------------------------------------------------
 * hypre_ParCSRMatrixMatvec_FF
 *--------------------------------------------------------------------------*/
HYPRE_Int
hypre_ParCSRMatrixMatvec_FF( HYPRE_Complex       alpha,
                             hypre_ParCSRMatrix *A,
                             hypre_ParVector    *x,
                             HYPRE_Complex       beta,
                             hypre_ParVector    *y,
                             HYPRE_Int          *CF_marker,
                             HYPRE_Int           fpt )
{
   MPI_Comm                comm = hypre_ParCSRMatrixComm(A);
   hypre_ParCSRCommHandle *comm_handle;
   hypre_ParCSRCommPkg    *comm_pkg = hypre_ParCSRMatrixCommPkg(A);
   hypre_CSRMatrix        *diag   = hypre_ParCSRMatrixDiag(A);
   hypre_CSRMatrix        *offd   = hypre_ParCSRMatrixOffd(A);
   hypre_Vector           *x_local  = hypre_ParVectorLocalVector(x);
   hypre_Vector           *y_local  = hypre_ParVectorLocalVector(y);
   HYPRE_BigInt            num_rows = hypre_ParCSRMatrixGlobalNumRows(A);
   HYPRE_BigInt            num_cols = hypre_ParCSRMatrixGlobalNumCols(A);

   hypre_Vector      *x_tmp;
   HYPRE_BigInt       x_size = hypre_ParVectorGlobalSize(x);
   HYPRE_BigInt       y_size = hypre_ParVectorGlobalSize(y);
   HYPRE_Int          num_cols_offd = hypre_CSRMatrixNumCols(offd);
   HYPRE_Int          ierr = 0;
   HYPRE_Int          num_sends, i, j, index, start, num_procs;
   HYPRE_Int         *int_buf_data = NULL;
   HYPRE_Int         *CF_marker_offd = NULL;

   HYPRE_Complex     *x_tmp_data = NULL;
   HYPRE_Complex     *x_buf_data = NULL;
   HYPRE_Complex     *x_local_data = hypre_VectorData(x_local);
   /*---------------------------------------------------------------------
    *  Check for size compatibility.  ParMatvec returns ierr = 11 if
    *  length of X doesn't equal the number of columns of A,
    *  ierr = 12 if the length of Y doesn't equal the number of rows
    *  of A, and ierr = 13 if both are true.
    *
    *  Because temporary vectors are often used in ParMatvec, none of
    *  these conditions terminates processing, and the ierr flag
    *  is informational only.
    *--------------------------------------------------------------------*/

   hypre_MPI_Comm_size(comm, &num_procs);

   if (num_cols != x_size)
   {
      ierr = 11;
   }

   if (num_rows != y_size)
   {
      ierr = 12;
   }

   if (num_cols != x_size && num_rows != y_size)
   {
      ierr = 13;
   }

   if (num_procs > 1)
   {
      if (num_cols_offd)
      {
         x_tmp = hypre_SeqVectorCreate( num_cols_offd );
         hypre_SeqVectorInitialize(x_tmp);
         x_tmp_data = hypre_VectorData(x_tmp);
      }

      /*---------------------------------------------------------------------
       * If there exists no CommPkg for A, a CommPkg is generated using
       * equally load balanced partitionings
       *--------------------------------------------------------------------*/
      if (!comm_pkg)
      {
         hypre_MatvecCommPkgCreate(A);
         comm_pkg = hypre_ParCSRMatrixCommPkg(A);
      }

      num_sends = hypre_ParCSRCommPkgNumSends(comm_pkg);
      if (num_sends)
         x_buf_data = hypre_CTAlloc(HYPRE_Complex,  hypre_ParCSRCommPkgSendMapStart
                                    (comm_pkg,  num_sends), HYPRE_MEMORY_HOST);

      index = 0;
      for (i = 0; i < num_sends; i++)
      {
         start = hypre_ParCSRCommPkgSendMapStart(comm_pkg, i);
         for (j = start; j < hypre_ParCSRCommPkgSendMapStart(comm_pkg, i + 1); j++)
            x_buf_data[index++]
               = x_local_data[hypre_ParCSRCommPkgSendMapElmt(comm_pkg, j)];
      }
      comm_handle =
         hypre_ParCSRCommHandleCreate ( 1, comm_pkg, x_buf_data, x_tmp_data );
   }
   hypre_CSRMatrixMatvec_FF( alpha, diag, x_local, beta, y_local, CF_marker,
                             CF_marker, fpt);

   if (num_procs > 1)
   {
      hypre_ParCSRCommHandleDestroy(comm_handle);
      comm_handle = NULL;

      if (num_sends)
         int_buf_data = hypre_CTAlloc(HYPRE_Int,  hypre_ParCSRCommPkgSendMapStart
                                      (comm_pkg,  num_sends), HYPRE_MEMORY_HOST);
<<<<<<< HEAD
      if (num_cols_offd) CF_marker_offd = hypre_CTAlloc(HYPRE_Int, num_cols_offd, HYPRE_MEMORY_HOST);
=======
      if (num_cols_offd) { CF_marker_offd = hypre_CTAlloc(HYPRE_Int,  num_cols_offd, HYPRE_MEMORY_HOST); }
>>>>>>> 66e1f2df
      index = 0;
      for (i = 0; i < num_sends; i++)
      {
         start = hypre_ParCSRCommPkgSendMapStart(comm_pkg, i);
         for (j = start; j < hypre_ParCSRCommPkgSendMapStart(comm_pkg, i + 1); j++)
            int_buf_data[index++]
               = CF_marker[hypre_ParCSRCommPkgSendMapElmt(comm_pkg, j)];
      }
      comm_handle =
         hypre_ParCSRCommHandleCreate(11, comm_pkg, int_buf_data, CF_marker_offd );

      hypre_ParCSRCommHandleDestroy(comm_handle);
      comm_handle = NULL;

      if (num_cols_offd) hypre_CSRMatrixMatvec_FF( alpha, offd, x_tmp, 1.0, y_local,
                                                      CF_marker, CF_marker_offd, fpt);

      hypre_SeqVectorDestroy(x_tmp);
      x_tmp = NULL;
      hypre_TFree(x_buf_data, HYPRE_MEMORY_HOST);
      hypre_TFree(int_buf_data, HYPRE_MEMORY_HOST);
      hypre_TFree(CF_marker_offd, HYPRE_MEMORY_HOST);
   }

   return ierr;
}

#if defined(HYPRE_USING_CUDA) || defined(HYPRE_USING_HIP)
HYPRE_Int
hypre_ParCSRMatrixMatvecT_unpack( HYPRE_Complex       *locl_data,
                                  HYPRE_Complex       *recv_data,
                                  hypre_ParCSRCommPkg *comm_pkg )
{
   HYPRE_Int  num_sends       = hypre_ParCSRCommPkgNumSends(comm_pkg);
   HYPRE_Int  num_elemt       = hypre_ParCSRCommPkgSendMapStart(comm_pkg, num_sends);
   HYPRE_Int *send_map        = hypre_ParCSRCommPkgDeviceSendMapElmts(comm_pkg);
   HYPRE_Int  send_map_n      = hypre_ParCSRCommPkgSendMapN(comm_pkg);
   HYPRE_Int *send_map_j      = hypre_ParCSRCommPkgSendMapJ(comm_pkg);
   HYPRE_Int *send_map_i      = hypre_ParCSRCommPkgSendMapI(comm_pkg);
   HYPRE_Int *send_map_rowind = hypre_ParCSRCommPkgSendMapRowInd(comm_pkg);

   if (num_elemt == 0)
   {
      return hypre_error_flag;
   }

   if (send_map_j == NULL || send_map_i == NULL || send_map_rowind == NULL)
   {
      HYPRE_Int *send_map_sort, *send_map_rowcount;

      send_map_j        = hypre_TAlloc(HYPRE_Int, num_elemt, HYPRE_MEMORY_DEVICE);
      send_map_rowind   = hypre_TAlloc(HYPRE_Int, num_elemt, HYPRE_MEMORY_DEVICE);
      send_map_sort     = hypre_TAlloc(HYPRE_Int, num_elemt, HYPRE_MEMORY_DEVICE);
      send_map_rowcount = hypre_TAlloc(HYPRE_Int, num_elemt, HYPRE_MEMORY_DEVICE);

      hypre_TMemcpy(send_map_sort, send_map, HYPRE_Int, num_elemt, HYPRE_MEMORY_DEVICE, HYPRE_MEMORY_DEVICE);

      HYPRE_THRUST_CALL( sequence,
                         send_map_j,
                         send_map_j + num_elemt);

      HYPRE_THRUST_CALL( stable_sort_by_key,
                         send_map_sort,
                         send_map_sort + num_elemt,
                         send_map_j );

      thrust::pair<HYPRE_Int*, HYPRE_Int*> new_end =
         HYPRE_THRUST_CALL( reduce_by_key,
                            send_map_sort,
                            send_map_sort + num_elemt,
                            thrust::make_constant_iterator(1),
                            send_map_rowind,
                            send_map_rowcount);

      hypre_TFree(send_map_sort, HYPRE_MEMORY_DEVICE);

      send_map_n = new_end.first - send_map_rowind;

      send_map_rowind = hypre_TReAlloc_v2(send_map_rowind, HYPRE_Int, num_elemt, HYPRE_Int, send_map_n, HYPRE_MEMORY_DEVICE);
      send_map_i = hypre_TAlloc(HYPRE_Int, send_map_n + 1, HYPRE_MEMORY_DEVICE);

      hypre_Memset(send_map_i, 0, sizeof(HYPRE_Int), HYPRE_MEMORY_DEVICE);
      HYPRE_THRUST_CALL( inclusive_scan,
                         send_map_rowcount,
                         send_map_rowcount + send_map_n,
                         send_map_i + 1 );

#ifdef HYPRE_DEBUG
      {
         HYPRE_Int tmp;
         hypre_TMemcpy(&tmp, &send_map_i[send_map_n], HYPRE_Int, 1, HYPRE_MEMORY_HOST, HYPRE_MEMORY_DEVICE);
         hypre_assert(tmp == num_elemt);
      }
#endif

      hypre_TFree(send_map_rowcount, HYPRE_MEMORY_DEVICE);

      hypre_ParCSRCommPkgSendMapN(comm_pkg)      = send_map_n;
      hypre_ParCSRCommPkgSendMapJ(comm_pkg)      = send_map_j;
      hypre_ParCSRCommPkgSendMapI(comm_pkg)      = send_map_i;
      hypre_ParCSRCommPkgSendMapRowInd(comm_pkg) = send_map_rowind;
   }

#if 0
   HYPRE_THRUST_CALL( reduce_by_key,
                      hypre_ParCSRCommPkgSendMapJSort(comm_pkg),
                      hypre_ParCSRCommPkgSendMapJSort(comm_pkg) + num_elemt,
                      thrust::make_permutation_iterator(recv_data, hypre_ParCSRCommPkgSendMapJ(comm_pkg)),
                      thrust::make_discard_iterator(),
                      /* TODO: FIXME addto */
                      thrust::make_permutation_iterator(locl_data, hypre_ParCSRCommPkgSendMapRowInd(comm_pkg) );
#else
   hypre_CSRMatrix csr;
   hypre_CSRMatrixNumRows(&csr)     = hypre_ParCSRCommPkgSendMapN(comm_pkg);
   hypre_CSRMatrixNumCols(&csr)     = num_elemt;
   hypre_CSRMatrixNumNonzeros(&csr) = num_elemt;
   hypre_CSRMatrixI(&csr)           = hypre_ParCSRCommPkgSendMapI(comm_pkg);
   hypre_CSRMatrixJ(&csr)           = hypre_ParCSRCommPkgSendMapJ(comm_pkg);
   hypre_CSRMatrixData(&csr)        = NULL; /* all ones */

   hypre_Vector vec_x, vec_y;
   hypre_VectorData(&vec_x) = recv_data;
   hypre_VectorSize(&vec_x) = num_elemt;
   hypre_VectorData(&vec_y) = locl_data;

   hypre_CSRMatrixSpMVDevice(1.0, &csr, &vec_x, 1.0, &vec_y, hypre_ParCSRCommPkgSendMapRowInd(comm_pkg), 0);
#endif

   return hypre_error_flag;
}
#endif
<|MERGE_RESOLUTION|>--- conflicted
+++ resolved
@@ -895,11 +895,7 @@
       if (num_sends)
          int_buf_data = hypre_CTAlloc(HYPRE_Int,  hypre_ParCSRCommPkgSendMapStart
                                       (comm_pkg,  num_sends), HYPRE_MEMORY_HOST);
-<<<<<<< HEAD
-      if (num_cols_offd) CF_marker_offd = hypre_CTAlloc(HYPRE_Int, num_cols_offd, HYPRE_MEMORY_HOST);
-=======
-      if (num_cols_offd) { CF_marker_offd = hypre_CTAlloc(HYPRE_Int,  num_cols_offd, HYPRE_MEMORY_HOST); }
->>>>>>> 66e1f2df
+      if (num_cols_offd) { CF_marker_offd = hypre_CTAlloc(HYPRE_Int, num_cols_offd, HYPRE_MEMORY_HOST); }
       index = 0;
       for (i = 0; i < num_sends; i++)
       {
@@ -955,7 +951,8 @@
       send_map_sort     = hypre_TAlloc(HYPRE_Int, num_elemt, HYPRE_MEMORY_DEVICE);
       send_map_rowcount = hypre_TAlloc(HYPRE_Int, num_elemt, HYPRE_MEMORY_DEVICE);
 
-      hypre_TMemcpy(send_map_sort, send_map, HYPRE_Int, num_elemt, HYPRE_MEMORY_DEVICE, HYPRE_MEMORY_DEVICE);
+      hypre_TMemcpy(send_map_sort, send_map, HYPRE_Int, num_elemt, HYPRE_MEMORY_DEVICE,
+                    HYPRE_MEMORY_DEVICE);
 
       HYPRE_THRUST_CALL( sequence,
                          send_map_j,
@@ -978,7 +975,8 @@
 
       send_map_n = new_end.first - send_map_rowind;
 
-      send_map_rowind = hypre_TReAlloc_v2(send_map_rowind, HYPRE_Int, num_elemt, HYPRE_Int, send_map_n, HYPRE_MEMORY_DEVICE);
+      send_map_rowind = hypre_TReAlloc_v2(send_map_rowind, HYPRE_Int, num_elemt, HYPRE_Int, send_map_n,
+                                          HYPRE_MEMORY_DEVICE);
       send_map_i = hypre_TAlloc(HYPRE_Int, send_map_n + 1, HYPRE_MEMORY_DEVICE);
 
       hypre_Memset(send_map_i, 0, sizeof(HYPRE_Int), HYPRE_MEMORY_DEVICE);
@@ -1025,9 +1023,10 @@
    hypre_VectorSize(&vec_x) = num_elemt;
    hypre_VectorData(&vec_y) = locl_data;
 
-   hypre_CSRMatrixSpMVDevice(1.0, &csr, &vec_x, 1.0, &vec_y, hypre_ParCSRCommPkgSendMapRowInd(comm_pkg), 0);
-#endif
-
-   return hypre_error_flag;
+   hypre_CSRMatrixSpMVDevice(1.0, &csr, &vec_x, 1.0, &vec_y,
+                             hypre_ParCSRCommPkgSendMapRowInd(comm_pkg), 0);
+#endif
+
+                      return hypre_error_flag;
 }
 #endif
