/******************************************************************************
 * Copyright 1998-2019 Lawrence Livermore National Security, LLC and other
 * HYPRE Project Developers. See the top-level COPYRIGHT file for details.
 *
 * SPDX-License-Identifier: (Apache-2.0 OR MIT)
 ******************************************************************************/

#ifndef HYPRE_PAR_CSR_COMMUNICATION_HEADER
#define HYPRE_PAR_CSR_COMMUNICATION_HEADER

/*--------------------------------------------------------------------------
 * hypre_ParCSRCommPkg:
 *   Structure containing information for doing communications
 *--------------------------------------------------------------------------*/

#define HYPRE_USING_PERSISTENT_COMM // JSP: can be defined by configure
#ifdef HYPRE_USING_PERSISTENT_COMM
typedef enum CommPkgJobType
{
   HYPRE_COMM_PKG_JOB_COMPLEX = 0,
   HYPRE_COMM_PKG_JOB_COMPLEX_TRANSPOSE,
   HYPRE_COMM_PKG_JOB_INT,
   HYPRE_COMM_PKG_JOB_INT_TRANSPOSE,
   HYPRE_COMM_PKG_JOB_BIGINT,
   HYPRE_COMM_PKG_JOB_BIGINT_TRANSPOSE,
   NUM_OF_COMM_PKG_JOB_TYPE,
} CommPkgJobType;

typedef struct
{
   void     *send_data;
   void     *recv_data;

   HYPRE_Int             num_requests;
   hypre_MPI_Request    *requests;

   HYPRE_Int own_send_data, own_recv_data;

} hypre_ParCSRPersistentCommHandle;
#endif

typedef struct
{
   MPI_Comm                     comm;

<<<<<<< HEAD
   HYPRE_Int                    num_sends;
   HYPRE_Int                   *send_procs;
   HYPRE_Int                   *send_map_starts;
   HYPRE_Int                   *send_map_elmts;
=======
   HYPRE_Int              num_sends;
   HYPRE_Int             *send_procs;
   HYPRE_Int             *send_map_starts;
   HYPRE_Int             *send_map_elmts;
>>>>>>> a8cbf255

   HYPRE_Int              num_recvs;
   HYPRE_Int             *recv_procs;
   HYPRE_Int             *recv_vec_starts;

   /* remote communication information */
   hypre_MPI_Datatype    *send_mpi_types;
   hypre_MPI_Datatype    *recv_mpi_types;

#ifdef HYPRE_USING_PERSISTENT_COMM
   hypre_ParCSRPersistentCommHandle *persistent_comm_handles[NUM_OF_COMM_PKG_JOB_TYPE];
#endif
} hypre_ParCSRCommPkg;

/*--------------------------------------------------------------------------
 * hypre_ParCSRCommHandle:
 *--------------------------------------------------------------------------*/

typedef struct
{
   hypre_ParCSRCommPkg  *comm_pkg;
   void                 *send_data;
   void                 *recv_data;

   HYPRE_Int             num_requests;
   hypre_MPI_Request    *requests;

} hypre_ParCSRCommHandle;

/*--------------------------------------------------------------------------
 * Accessor macros: hypre_ParCSRCommPkg
 *--------------------------------------------------------------------------*/

#define hypre_ParCSRCommPkgComm(comm_pkg)          (comm_pkg -> comm)

#define hypre_ParCSRCommPkgNumSends(comm_pkg)      (comm_pkg -> num_sends)
#define hypre_ParCSRCommPkgSendProcs(comm_pkg)     (comm_pkg -> send_procs)
#define hypre_ParCSRCommPkgSendProc(comm_pkg, i)   (comm_pkg -> send_procs[i])
#define hypre_ParCSRCommPkgSendMapStarts(comm_pkg) (comm_pkg -> send_map_starts)
#define hypre_ParCSRCommPkgSendMapStart(comm_pkg,i)(comm_pkg -> send_map_starts[i])
#define hypre_ParCSRCommPkgSendMapElmts(comm_pkg)  (comm_pkg -> send_map_elmts)
#define hypre_ParCSRCommPkgSendMapElmt(comm_pkg,i) (comm_pkg -> send_map_elmts[i])

#define hypre_ParCSRCommPkgNumRecvs(comm_pkg)      (comm_pkg -> num_recvs)
#define hypre_ParCSRCommPkgRecvProcs(comm_pkg)     (comm_pkg -> recv_procs)
#define hypre_ParCSRCommPkgRecvProc(comm_pkg, i)   (comm_pkg -> recv_procs[i])
#define hypre_ParCSRCommPkgRecvVecStarts(comm_pkg) (comm_pkg -> recv_vec_starts)
#define hypre_ParCSRCommPkgRecvVecStart(comm_pkg,i)(comm_pkg -> recv_vec_starts[i])

#define hypre_ParCSRCommPkgSendMPITypes(comm_pkg)  (comm_pkg -> send_mpi_types)
#define hypre_ParCSRCommPkgSendMPIType(comm_pkg,i) (comm_pkg -> send_mpi_types[i])

#define hypre_ParCSRCommPkgRecvMPITypes(comm_pkg)  (comm_pkg -> recv_mpi_types)
#define hypre_ParCSRCommPkgRecvMPIType(comm_pkg,i) (comm_pkg -> recv_mpi_types[i])

/*--------------------------------------------------------------------------
 * Accessor macros: hypre_ParCSRCommHandle
 *--------------------------------------------------------------------------*/

#define hypre_ParCSRCommHandleCommPkg(comm_handle)     (comm_handle -> comm_pkg)
#define hypre_ParCSRCommHandleSendData(comm_handle)    (comm_handle -> send_data)
#define hypre_ParCSRCommHandleRecvData(comm_handle)    (comm_handle -> recv_data)
#define hypre_ParCSRCommHandleNumRequests(comm_handle) (comm_handle -> num_requests)
#define hypre_ParCSRCommHandleRequests(comm_handle)    (comm_handle -> requests)
#define hypre_ParCSRCommHandleRequest(comm_handle, i)  (comm_handle -> requests[i])

#endif /* HYPRE_PAR_CSR_COMMUNICATION_HEADER */<|MERGE_RESOLUTION|>--- conflicted
+++ resolved
@@ -41,19 +41,12 @@
 
 typedef struct
 {
-   MPI_Comm                     comm;
+   MPI_Comm               comm;
 
-<<<<<<< HEAD
-   HYPRE_Int                    num_sends;
-   HYPRE_Int                   *send_procs;
-   HYPRE_Int                   *send_map_starts;
-   HYPRE_Int                   *send_map_elmts;
-=======
    HYPRE_Int              num_sends;
    HYPRE_Int             *send_procs;
    HYPRE_Int             *send_map_starts;
    HYPRE_Int             *send_map_elmts;
->>>>>>> a8cbf255
 
    HYPRE_Int              num_recvs;
    HYPRE_Int             *recv_procs;
