--- conflicted
+++ resolved
@@ -4,8 +4,6 @@
  *
  * SPDX-License-Identifier: (Apache-2.0 OR MIT)
  ******************************************************************************/
-
-#if 0
 
 #ifndef HYPRE_PAR_CSR_COMMUNICATION_HEADER
 #define HYPRE_PAR_CSR_COMMUNICATION_HEADER
@@ -134,18 +132,6 @@
  * Accessor macros: hypre_ParCSRCommHandle
  *--------------------------------------------------------------------------*/
 
-<<<<<<< HEAD
-#define hypre_ParCSRCommHandleCommPkg(comm_handle)     (comm_handle -> comm_pkg)
-#define hypre_ParCSRCommHandleSendData(comm_handle)    (comm_handle -> send_data)
-#define hypre_ParCSRCommHandleRecvData(comm_handle)    (comm_handle -> recv_data)
-#define hypre_ParCSRCommHandleNumRequests(comm_handle) (comm_handle -> num_requests)
-#define hypre_ParCSRCommHandleRequests(comm_handle)    (comm_handle -> requests)
-#define hypre_ParCSRCommHandleRequest(comm_handle, i)  (comm_handle -> requests[i])
-
-#endif /* HYPRE_PAR_CSR_COMMUNICATION_HEADER */
-
-#endif
-=======
 #define hypre_ParCSRCommHandleCommPkg(comm_handle)                (comm_handle -> comm_pkg)
 #define hypre_ParCSRCommHandleSendMemoryLocation(comm_handle)     (comm_handle -> send_memory_location)
 #define hypre_ParCSRCommHandleRecvMemoryLocation(comm_handle)     (comm_handle -> recv_memory_location)
@@ -160,4 +146,3 @@
 #define hypre_ParCSRCommHandleRequest(comm_handle, i)             (comm_handle -> requests[i])
 
 #endif /* HYPRE_PAR_CSR_COMMUNICATION_HEADER */
->>>>>>> 249383ad
