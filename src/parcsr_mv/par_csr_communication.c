--- conflicted
+++ resolved
@@ -77,14 +77,6 @@
       case HYPRE_COMM_PKG_JOB_COMPLEX:
          if (!send_data)
          {
-<<<<<<< HEAD
-            send_data = hypre_TAlloc(HYPRE_Complex, hypre_ParCSRCommPkgSendMapStart(comm_pkg, num_sends), HYPRE_MEMORY_HOST_PINNED);
-            //send_data = hypre_TAlloc(HYPRE_Complex, hypre_ParCSRCommPkgSendMapStart(comm_pkg, num_sends),HYPRE_MEMORY_SHARED);
-         }
-         if (!recv_data)
-         {
-            recv_data = hypre_TAlloc(HYPRE_Complex,  hypre_ParCSRCommPkgRecvVecStart(comm_pkg,  num_recvs), HYPRE_MEMORY_HOST);
-=======
 	   //send_data = hypre_TAlloc(HYPRE_Complex, hypre_ParCSRCommPkgSendMapStart(comm_pkg, num_sends), HYPRE_MEMORY_HOST_PINNED);
 	   send_data = hypre_TAlloc(HYPRE_Complex, hypre_ParCSRCommPkgSendMapStart(comm_pkg, num_sends),HYPRE_MEMORY_SHARED);
          }
@@ -92,7 +84,6 @@
          {
             //recv_data = hypre_TAlloc(HYPRE_Complex,  hypre_ParCSRCommPkgRecvVecStart(comm_pkg,  num_recvs), HYPRE_MEMORY_HOST);  
             recv_data = hypre_TAlloc(HYPRE_Complex,  hypre_ParCSRCommPkgRecvVecStart(comm_pkg,  num_recvs), HYPRE_MEMORY_SHARED);  
->>>>>>> 4b94dac5
          }
          for (i = 0; i < num_recvs; ++i)
          {
@@ -116,13 +107,6 @@
       case HYPRE_COMM_PKG_JOB_COMPLEX_TRANSPOSE:
          if (!recv_data)
          {
-<<<<<<< HEAD
-            recv_data = hypre_TAlloc(HYPRE_Complex,  hypre_ParCSRCommPkgSendMapStart(comm_pkg,  num_sends), HYPRE_MEMORY_HOST);
-         }
-         if (!send_data)
-         {
-            send_data = hypre_TAlloc(HYPRE_Complex,  hypre_ParCSRCommPkgRecvVecStart(comm_pkg,  num_recvs), HYPRE_MEMORY_HOST);
-=======
             //recv_data = hypre_TAlloc(HYPRE_Complex,  hypre_ParCSRCommPkgSendMapStart(comm_pkg,  num_sends), HYPRE_MEMORY_HOST);  
             recv_data = hypre_TAlloc(HYPRE_Complex,  hypre_ParCSRCommPkgSendMapStart(comm_pkg,  num_sends), HYPRE_MEMORY_SHARED);  
          }
@@ -130,7 +114,6 @@
          {
             //send_data = hypre_TAlloc(HYPRE_Complex,  hypre_ParCSRCommPkgRecvVecStart(comm_pkg,  num_recvs), HYPRE_MEMORY_HOST);  
             send_data = hypre_TAlloc(HYPRE_Complex,  hypre_ParCSRCommPkgRecvVecStart(comm_pkg,  num_recvs), HYPRE_MEMORY_SHARED);  
->>>>>>> 4b94dac5
          }
          for (i = 0; i < num_sends; ++i)
          {
@@ -780,12 +763,8 @@
    hypre_TFree(recv_buf, HYPRE_MEMORY_HOST);
    hypre_TFree(displs, HYPRE_MEMORY_HOST);
    hypre_TFree(info, HYPRE_MEMORY_HOST);
-<<<<<<< HEAD
-
-=======
    hypre_TFree(big_buf_data, HYPRE_MEMORY_HOST);
- 
->>>>>>> 4b94dac5
+
    /* finish up with the hand-coded call-by-reference... */
    *p_num_recvs = num_recvs;
    *p_recv_procs = recv_procs;
@@ -854,11 +833,7 @@
    HYPRE_BigInt *col_map_offd   = hypre_ParCSRMatrixColMapOffd(A);
    HYPRE_Int  num_cols_offd   = hypre_CSRMatrixNumCols(hypre_ParCSRMatrixOffd(A));
 #ifdef HYPRE_NO_GLOBAL_PARTITION
-<<<<<<< HEAD
-   HYPRE_Int  global_num_cols = hypre_ParCSRMatrixGlobalNumCols(A);
-=======
    HYPRE_BigInt  global_num_cols = hypre_ParCSRMatrixGlobalNumCols(A); 
->>>>>>> 4b94dac5
    /* Create the assumed partition */
    if  (hypre_ParCSRMatrixAssumedPartition(A) == NULL)
    {
@@ -924,14 +899,15 @@
    return hypre_error_flag;
 }
 
-/** creates a comm pkg based on list of (global) indices
- **/
+/* AHB 11/06 : alternate to the extend function below - creates a
+ * second comm pkg based on indices - this makes it easier to use the
+ * global partition
+ * RL: rename and move it here
+ */
 HYPRE_Int
-<<<<<<< HEAD
-hypre_ParCSRFindExtendCommPkg(hypre_ParCSRMatrix *A, HYPRE_Int indices_len, HYPRE_Int *indices,
-=======
-hypre_ParCSRFindExtendCommPkg(hypre_ParCSRMatrix *A, HYPRE_Int indices_len, HYPRE_BigInt *indices, 
->>>>>>> 4b94dac5
+hypre_ParCSRFindExtendCommPkg(hypre_ParCSRMatrix *A,
+                              HYPRE_Int indices_len,
+                              HYPRE_BigInt *indices,
                               hypre_ParCSRCommPkg **extend_comm_pkg)
 
 {
