--- conflicted
+++ resolved
@@ -238,9 +238,6 @@
                                  HYPRE_Int          *num_cols_offd_ptr,
                                  HYPRE_BigInt      **cols_map_offd_ptr)
 {
-   HYPRE_Int my_id;
-   hypre_MPI_Comm_rank(hypre_MPI_COMM_WORLD, &my_id);
-   MPI_Barrier(MPI_COMM_WORLD);
    hypre_CSRMatrix *A_diag = hypre_ParCSRMatrixDiag(A);
    hypre_CSRMatrix *A_offd = hypre_ParCSRMatrixOffd(A);
    hypre_CSRMatrix *E_diag, *E_offd, *B;
@@ -250,15 +247,12 @@
    hypre_CSRMatrixSplitDevice(E, hypre_ParCSRMatrixFirstColDiag(A), hypre_ParCSRMatrixLastColDiag(A),
                               hypre_CSRMatrixNumCols(A_offd), hypre_ParCSRMatrixDeviceColMapOffd(A),
                               &cols_offd_map, &num_cols_offd, &cols_map_offd, &E_diag, &E_offd);
-   MPI_Barrier(MPI_COMM_WORLD);
 
    B = hypre_CSRMatrixCreate(hypre_ParCSRMatrixNumRows(A) + hypre_CSRMatrixNumRows(E),
                              hypre_ParCSRMatrixNumCols(A) + num_cols_offd,
                              hypre_CSRMatrixNumNonzeros(A_diag) + hypre_CSRMatrixNumNonzeros(A_offd) +
                              hypre_CSRMatrixNumNonzeros(E));
-   MPI_Barrier(MPI_COMM_WORLD);
    hypre_CSRMatrixInitialize_v2(B, 0, HYPRE_MEMORY_DEVICE);
-   MPI_Barrier(MPI_COMM_WORLD);
 
    hypreDevice_GetRowNnz(hypre_ParCSRMatrixNumRows(A), NULL, hypre_CSRMatrixI(A_diag),
                          hypre_CSRMatrixI(A_offd), hypre_CSRMatrixI(B));
@@ -937,21 +931,12 @@
    hypre_TMemcpy(d_recv_i, recv_i, HYPRE_Int, num_rows_recv + 1, HYPRE_MEMORY_DEVICE,
                  HYPRE_MEMORY_HOST);
 
-<<<<<<< HEAD
    /* create A_ext: on device */
    A_ext = hypre_CSRMatrixCreate(num_rows_recv, hypre_ParCSRMatrixGlobalNumCols(A), num_nnz_recv);
    hypre_CSRMatrixI   (A_ext) = d_recv_i;
    hypre_CSRMatrixBigJ(A_ext) = d_recv_j;
    hypre_CSRMatrixData(A_ext) = d_recv_a;
    hypre_CSRMatrixMemoryLocation(A_ext) = HYPRE_MEMORY_DEVICE;
-=======
-   B = hypre_CSRMatrixCreate(hypre_ParCSRMatrixNumRows(A) + hypre_CSRMatrixNumRows(E),
-                             hypre_ParCSRMatrixNumCols(A) + num_cols_offd,
-                             hypre_CSRMatrixNumNonzeros(A_diag) + hypre_CSRMatrixNumNonzeros(A_offd) +
-                             hypre_CSRMatrixNumNonzeros(E));
-
-   hypre_CSRMatrixInitialize_v2(B, 0, HYPRE_MEMORY_DEVICE);
->>>>>>> 5fe37b22
 
    /* output */
    vrequest = hypre_TAlloc(void *, 3, HYPRE_MEMORY_HOST);
