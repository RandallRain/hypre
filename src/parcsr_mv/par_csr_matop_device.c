--- conflicted
+++ resolved
@@ -146,25 +146,6 @@
                      d_ib,
                      d_jb,
                      d_ab );
-<<<<<<< HEAD
-   /* HYPRE_GPU_LAUNCH( hypreGPUKernel_ConcatDiagAndOffd, */
-   /*                   gDim, bDim, */
-   /*                   hypre_CSRMatrixNumRows(A_diag), */
-   /*                   hypre_CSRMatrixNumCols(A_diag), */
-   /*                   hypre_CSRMatrixI(A_diag), */
-   /*                   hypre_CSRMatrixJ(A_diag), */
-   /*                   hypre_CSRMatrixData(A_diag), */
-   /*                   hypre_CSRMatrixI(A_offd), */
-   /*                   hypre_CSRMatrixJ(A_offd), */
-   /*                   hypre_CSRMatrixData(A_offd), */
-   /*                   NULL, */
-   /*                   hypre_CSRMatrixI(B), */
-   /*                   hypre_CSRMatrixJ(B), */
-   /*                   hypre_CSRMatrixData(B) ); */
-
-   hypre_GpuProfilingPopRange();
-=======
->>>>>>> ce30e2fa
 
    return B;
 }
