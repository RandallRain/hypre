--- conflicted
+++ resolved
@@ -441,19 +441,14 @@
 HYPRE_Int hypre_ParCSRMatrixMatvecOutOfPlace ( HYPRE_Complex alpha, hypre_ParCSRMatrix *A,
                                                hypre_ParVector *x, HYPRE_Complex beta, hypre_ParVector *b, hypre_ParVector *y );
 // y = alpha*A*x + beta*y
-<<<<<<< HEAD
-HYPRE_Int hypre_ParCSRMatrixMatvec ( HYPRE_Complex alpha , hypre_ParCSRMatrix *A , hypre_ParVector *x , HYPRE_Complex beta , hypre_ParVector *y );
-HYPRE_Int hypre_ParCSRMatrixMatvecT ( HYPRE_Complex alpha , hypre_ParCSRMatrix *A , hypre_ParVector *x , HYPRE_Complex beta , hypre_ParVector *y );
-HYPRE_Int hypre_ParCSRMatrixMatvecT_unpack( HYPRE_Complex *locl_data, HYPRE_Complex *recv_data, hypre_ParCSRCommPkg *comm_pkg );
-HYPRE_Int hypre_ParCSRMatrixMatvec_FF ( HYPRE_Complex alpha , hypre_ParCSRMatrix *A , hypre_ParVector *x , HYPRE_Complex beta , hypre_ParVector *y , HYPRE_Int *CF_marker , HYPRE_Int fpt );
-=======
 HYPRE_Int hypre_ParCSRMatrixMatvec ( HYPRE_Complex alpha, hypre_ParCSRMatrix *A, hypre_ParVector *x,
                                      HYPRE_Complex beta, hypre_ParVector *y );
 HYPRE_Int hypre_ParCSRMatrixMatvecT ( HYPRE_Complex alpha, hypre_ParCSRMatrix *A,
                                       hypre_ParVector *x, HYPRE_Complex beta, hypre_ParVector *y );
+HYPRE_Int hypre_ParCSRMatrixMatvecT_unpack( HYPRE_Complex *locl_data, HYPRE_Complex *recv_data,
+                                            hypre_ParCSRCommPkg *comm_pkg );
 HYPRE_Int hypre_ParCSRMatrixMatvec_FF ( HYPRE_Complex alpha, hypre_ParCSRMatrix *A,
                                         hypre_ParVector *x, HYPRE_Complex beta, hypre_ParVector *y, HYPRE_Int *CF_marker, HYPRE_Int fpt );
->>>>>>> 66e1f2df
 
 /* par_csr_triplemat.c */
 hypre_ParCSRMatrix *hypre_ParCSRMatMat( hypre_ParCSRMatrix  *A, hypre_ParCSRMatrix  *B );
