--- conflicted
+++ resolved
@@ -842,38 +842,22 @@
    /* Prepare send buffers */
 #if defined(HYPRE_MEMORY_GPU) || defined(HYPRE_USE_OMP45)
 #if defined(HYPRE_MEMORY_GPU)
-<<<<<<< HEAD
    if (hypre_exec_policy == LOCATION_GPU)
 #else
    if (hypre__global_offload)
 #endif
    {    
-      send_buffers_data = hypre_TAlloc(HYPRE_Complex *, num_sends);
+      send_buffers_data = hypre_TAlloc(HYPRE_Complex *, num_sends,HYPRE_MEMORY_HOST);
       if (num_sends > 0)
-=======
-   send_buffers_data = hypre_TAlloc(HYPRE_Complex *,  num_sends, HYPRE_MEMORY_HOST);
-   if (num_sends > 0)
-   {
-      size = hypre_CommPkgSendBufsize(comm_pkg);
-      if (size > global_send_size)
-      {
-         if (global_send_size > 0)
-             hypre_TFree(global_send_buffer, HYPRE_MEMORY_DEVICE);
-         global_send_buffer =  hypre_CTAlloc(HYPRE_Complex,  5*size, HYPRE_MEMORY_DEVICE);
-         global_send_size   = 5*size;
-      }
-      send_buffers_data[0] = global_send_buffer;
-      for (i = 1; i < num_sends; i++)
->>>>>>> 68076e52
       {
 	 size = hypre_CommPkgSendBufsize(comm_pkg);
 	 if (size > global_send_size)
 	 {
 	    if (global_send_size > 0)
 	    {
-	       hypre_DeviceTFree(global_send_buffer);
+	       hypre_TFree(global_send_buffer,HYPRE_MEMORY_DEVICE);
 	    }
-	    global_send_buffer = hypre_DeviceCTAlloc(HYPRE_Complex, 5*size);
+	    global_send_buffer = hypre_CTAlloc(HYPRE_Complex, 5*size,HYPRE_MEMORY_DEVICE);
 	    global_send_size   = 5*size;
 	 }
 	 send_buffers_data[0] = global_send_buffer;
@@ -910,13 +894,12 @@
    /* Prepare recv buffers */
 #if defined(HYPRE_MEMORY_GPU) || defined(HYPRE_USE_OMP45)
 #if defined(HYPRE_MEMORY_GPU)
-<<<<<<< HEAD
    if (hypre_exec_policy == LOCATION_GPU)
 #else
    if (hypre__global_offload) 
 #endif
    {    
-      recv_buffers_data = hypre_TAlloc(HYPRE_Complex *, num_recvs);
+      recv_buffers_data = hypre_TAlloc(HYPRE_Complex *, num_recvs,HYPRE_MEMORY_HOST);
       if (num_recvs > 0)
       {
 	 size = hypre_CommPkgRecvBufsize(comm_pkg);
@@ -924,9 +907,9 @@
 	 {
 	    if (global_recv_size > 0)
 	    {
-	       hypre_DeviceTFree(global_recv_buffer);
+	       hypre_TFree(global_recv_buffer,HYPRE_MEMORY_DEVICE);
 	    }
-	    global_recv_buffer = hypre_DeviceCTAlloc(HYPRE_Complex, 5*size);
+	    global_recv_buffer = hypre_CTAlloc(HYPRE_Complex, 5*size,HYPRE_MEMORY_DEVICE);
 	    global_recv_size   = 5*size;
 	 }
 	 recv_buffers_data[0] = global_recv_buffer;
@@ -936,25 +919,6 @@
 	    size = hypre_CommTypeBufsize(comm_type);
 	    recv_buffers_data[i] = recv_buffers_data[i-1] + size;
 	 }
-=======
-   recv_buffers_data = hypre_TAlloc(HYPRE_Complex *,  num_recvs, HYPRE_MEMORY_HOST);
-   if (num_recvs > 0)
-   {
-      size = hypre_CommPkgRecvBufsize(comm_pkg);
-      if (size > global_recv_size)
-      {
-         if (global_recv_size > 0)
-             hypre_TFree(global_recv_buffer, HYPRE_MEMORY_DEVICE);
-         global_recv_buffer =  hypre_CTAlloc(HYPRE_Complex,  5*size, HYPRE_MEMORY_DEVICE);
-         global_recv_size   = 5*size;
-      }
-      recv_buffers_data[0] = global_recv_buffer;
-      for (i = 1; i < num_recvs; i++)
-      {
-         comm_type = hypre_CommPkgRecvType(comm_pkg, i-1);
-         size = hypre_CommTypeBufsize(comm_type);
-         recv_buffers_data[i] = recv_buffers_data[i-1] + size;
->>>>>>> 68076e52
       }
    }
    else
@@ -1381,33 +1345,25 @@
 
    hypre_TFree(comm_handle, HYPRE_MEMORY_HOST);
 
-<<<<<<< HEAD
 #if defined(HYPRE_MEMORY_GPU) || defined(HYPRE_USE_OMP45)
    if (send_buffers == send_buffers_data) 
    {
-      hypre_TFree(send_buffers);
+      hypre_TFree(send_buffers, HYPRE_MEMORY_HOST);
    } 
    else 
    {
-      hypre_TFree(send_buffers);
-      hypre_TFree(send_buffers_data);
+      hypre_TFree(send_buffers, HYPRE_MEMORY_HOST);
+      hypre_TFree(send_buffers_data, HYPRE_MEMORY_HOST);
    }
    if (recv_buffers == recv_buffers_data)
    {
-      hypre_TFree(recv_buffers);
+      hypre_TFree(recv_buffers, HYPRE_MEMORY_HOST);
    }
    else
    {
-      hypre_TFree(recv_buffers);
-      hypre_TFree(recv_buffers_data);
-   }
-=======
-#if defined(HYPRE_MEMORY_GPU)
-   hypre_TFree(send_buffers, HYPRE_MEMORY_HOST);
-   hypre_TFree(recv_buffers, HYPRE_MEMORY_HOST);
-   hypre_TFree(send_buffers_data, HYPRE_MEMORY_HOST);
-   hypre_TFree(recv_buffers_data, HYPRE_MEMORY_HOST);
->>>>>>> 68076e52
+      hypre_TFree(recv_buffers, HYPRE_MEMORY_HOST);
+      hypre_TFree(recv_buffers_data, HYPRE_MEMORY_HOST);
+   }
 #else
    hypre_TFree(send_buffers, HYPRE_MEMORY_HOST);
    hypre_TFree(recv_buffers, HYPRE_MEMORY_HOST);
