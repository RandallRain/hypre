--- conflicted
+++ resolved
@@ -61,11 +61,7 @@
       hypre_BoxGetSize(box, loop_size);
  
       hypre_SerialBoxLoop1Begin(dim, loop_size,
-<<<<<<< HEAD
-                          data_box, start, stride, datai);
-=======
                                 data_box, start, stride, datai);
->>>>>>> 51f9646c
       {
          /* Print lines of the form: "%d: (%d, %d, %d; %d) %.14e\n" */
          hypre_BoxLoopGetIndex(index);
@@ -270,11 +266,7 @@
       hypre_BoxGetSize(box, loop_size);
 
       hypre_SerialBoxLoop1Begin(dim, loop_size,
-<<<<<<< HEAD
-                          data_box, start, stride, datai);
-=======
                                 data_box, start, stride, datai);
->>>>>>> 51f9646c
       {
          /* Read lines of the form: "%d: (%d, %d, %d; %d) %le\n" */
          for (j = 0; j < num_values; j++)
@@ -354,11 +346,7 @@
       if ( constant_coefficient==2 )
       {
          hypre_SerialBoxLoop1Begin(dim, loop_size,
-<<<<<<< HEAD
-                             data_box, start, stride, datai);
-=======
                                    data_box, start, stride, datai);
->>>>>>> 51f9646c
          {
             /* Read line of the form: "%d: (%d, %d, %d; %d) %.14e\n" */
             hypre_fscanf(file, "%d: (%d", &idummy, &idummy);
